package lila.app

import java.io._

import play.api.{ Application, Environment, ApplicationLoader, Play, Configuration, Mode }
import play.core.server.{
  RealServerProcess,
  ServerProcess,
  Server,
  ServerStartException,
  ServerConfig,
  ServerProvider
}
import play.core.server.NettyServer

// The program entry point.
// To run with bloop:
// /path/to/bloop run lila -m lila.app.ServerStart -c /path/to/lila/.bloop
object ServerStart {

  def main(args: Array[String]): Unit = start(new RealServerProcess(args.toIndexedSeq))

  /** Starts a Play server and application for the given process. The settings for the server are based on
    * values passed on the command line and in various system properties. Crash out by exiting the given
    * process if there are any problems.
    *
    * @param process
    *   The process (real or abstract) to use for starting the server.
    */
  def start(process: ServerProcess): Server = {
    try {
      // Configure logback early - before play invokes Logger
      LoggerConfigurator.configure()
      // Read settings
      val config: ServerConfig = readServerConfigSettings(process)

      // Start the application
      val application: Application = {
        val environment = Environment(config.rootDir, process.classLoader, config.mode)
        val context     = ApplicationLoader.Context.create(environment)
        val loader      = ApplicationLoader(context)
        loader.load(context)
      }
      Play.start(application)

<<<<<<< HEAD
      val server = new NettyServer(
        config,
        play.core.ApplicationProvider(application),
        stopHook = () => funit,
        application.actorSystem
      )(application.materializer)
=======
      val server = ServerProvider
        .fromConfiguration(process.classLoader, config.configuration)
        .createServer(config, application)
>>>>>>> 668814b7

      process.addShutdownHook {
        // Only run server stop if the shutdown reason is not defined. That means the
        // process received a SIGTERM (or other acceptable signal) instead of being
        // stopped because of CoordinatedShutdown, for example when downing a cluster.
        // The reason for that is we want to avoid calling coordinated shutdown from
        // inside a JVM shutdown hook if the trigger of the JVM shutdown hook was
        // coordinated shutdown.
        if (application.coordinatedShutdown.shutdownReason().isEmpty) {
          server.stop()
        }
      }

      lila.common.Lilakka.shutdown(
        application.coordinatedShutdown,
        _.PhaseBeforeActorSystemTerminate,
        "Shut down logging"
      ) { () => fuccess(LoggerConfigurator.shutdown()) }

      server
    } catch {
      case ServerStartException(message, cause) => process.exit(message, cause)
      case e: Throwable                         => process.exit("Oops, cannot start the server.", Some(e))
    }
  }

  /** Read the server config from the current process's command line args and system properties.
    */
  def readServerConfigSettings(process: ServerProcess): ServerConfig = {
    val configuration: Configuration = {
      val rootDirArg    = process.args.headOption.map(new File(_))
      val rootDirConfig = rootDirArg.??(ServerConfig.rootDirConfig(_))
      Configuration.load(process.classLoader, process.properties, rootDirConfig, true)
    }

    val rootDir: File = {
      val path = configuration
        .getOptional[String]("play.server.dir")
        .getOrElse(throw ServerStartException("No root server path supplied"))
      val file = new File(path)
      if (!file.isDirectory)
        throw ServerStartException(s"Bad root server path: $path")
      file
    }

    def parsePort(portType: String): Option[Int] = {
      configuration.getOptional[String](s"play.server.$portType.port").filter(_ != "disabled").map { str =>
        try Integer.parseInt(str)
        catch {
          case _: NumberFormatException =>
            throw ServerStartException(s"Invalid ${portType.toUpperCase} port: $str")
        }
      }
    }

    val httpPort  = parsePort("http")
    val httpsPort = parsePort("https")
    val address   = configuration.getOptional[String]("play.server.http.address").getOrElse("0.0.0.0")

    if (httpPort.orElse(httpsPort).isEmpty)
      throw ServerStartException("Must provide either an HTTP or HTTPS port")

    val mode =
      if (configuration.getOptional[String]("play.mode").contains("prod")) Mode.Prod
      else Mode.Dev

    ServerConfig(rootDir, httpPort, httpsPort, address, mode, process.properties, configuration)
  }
}<|MERGE_RESOLUTION|>--- conflicted
+++ resolved
@@ -43,18 +43,12 @@
       }
       Play.start(application)
 
-<<<<<<< HEAD
       val server = new NettyServer(
         config,
         play.core.ApplicationProvider(application),
         stopHook = () => funit,
         application.actorSystem
       )(application.materializer)
-=======
-      val server = ServerProvider
-        .fromConfiguration(process.classLoader, config.configuration)
-        .createServer(config, application)
->>>>>>> 668814b7
 
       process.addShutdownHook {
         // Only run server stop if the shutdown reason is not defined. That means the
