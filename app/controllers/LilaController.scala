--- conflicted
+++ resolved
@@ -82,10 +82,6 @@
 
   protected def JsonIOk[A: WritesJson](data: IO[A]) = JsonOk(data.unsafePerformIO)
 
-<<<<<<< HEAD
-  protected def JsIOk(js: IO[String], headers: (String, String)*) =
-    Ok(js.unsafePerformIO) as JAVASCRIPT withHeaders (headers: _*)
-=======
   protected def JsonIOk(map: IO[Map[String, Any]]) = JsonOk(map.unsafePerformIO)
 
   protected def JsIOk(js: IO[String], headers: (String, String)*) = 
@@ -93,7 +89,6 @@
 
   protected def JsOk(js: String, headers: (String, String)*) = 
     Ok(js) as JAVASCRIPT withHeaders (headers: _*)
->>>>>>> b0e7900f
 
   protected def ValidOk(valid: Valid[Unit]) = valid.fold(
     e ⇒ BadRequest(e.shows),
