--- conflicted
+++ resolved
@@ -46,6 +46,7 @@
                       env.relay.api.create(setup, me, tour) map { round =>
                         Redirect(routes.RelayRound.show(tour.slug, round.slug, round.id.value))
                       }
+                    }
                 )
       ,
       scoped = ctx ?=>
@@ -169,12 +170,8 @@
       f: RoundModel.WithTour => Fu[Result]
   )(using ctx: WebContext): Fu[Result] =
     OptionFuResult(env.relay.api byIdWithTour id): rt =>
-<<<<<<< HEAD
       if !ctx.req.path.startsWith(rt.path)
       then Redirect(rt.path)
-=======
-      if !ctx.req.path.startsWith(rt.path) then Redirect(rt.path)
->>>>>>> a8c04037
       else f(rt)
 
   private def WithTour(id: String)(
