--- conflicted
+++ resolved
@@ -137,11 +137,7 @@
         ctx.body.body.file("picture") match {
           case Some(pic) =>
             api.uploadPicture(s.streamer, pic) recover { case e: Exception =>
-<<<<<<< HEAD
-              BadRequest(html.streamer.picture(s, e.message.some))
-=======
               BadRequest(html.streamer.picture(s, e.getMessage.some))
->>>>>>> 2ff2dccf
             } inject Redirect(routes.Streamer.edit())
           case None => fuccess(Redirect(routes.Streamer.edit()))
         }
