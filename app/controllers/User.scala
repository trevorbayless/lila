--- conflicted
+++ resolved
@@ -177,12 +177,8 @@
               ctx.userId.soFu(env.game.crosstableApi(user.id, _)),
               ctx.isAuth.so(env.pref.api.followable(user.id))
             ).flatMapN: (blocked, crosstable, followable) =>
-<<<<<<< HEAD
-              val ping          = env.socket.isOnline(user.id).so(env.socket.getLagRating(user.id))
+              val ping = env.socket.isOnline.exec(user.id).so(env.socket.getLagRating(user.id))
               val isUserPlaying = ctx.userId.so(env.round.playing(_))
-=======
-              val ping = env.socket.isOnline.exec(user.id).so(env.socket.getLagRating(user.id))
->>>>>>> d81b80ed
               negotiate(
                 html = (ctx.isnt(user)).so(currentlyPlaying(user.user)).flatMap { pov =>
                   Ok.snip(
