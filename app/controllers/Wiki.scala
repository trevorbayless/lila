package controllers

import lila.app._
import views._

import play.api.mvc._, Results._

object Wiki extends LilaController {

  val home = Open { implicit ctx ⇒
    fuccess(Redirect(routes.Wiki.show("Lichess-Wiki")))
  }

  def show(slug: String) = Open { implicit ctx ⇒
<<<<<<< HEAD
    Optional(Env.wiki show slug) {
=======
    IOptionOk(api.show(slug, lang(ctx.req).language)) {
>>>>>>> 67d9f2a7
      case (page, pages) ⇒ html.wiki.show(page, pages)
    }
  }
}<|MERGE_RESOLUTION|>--- conflicted
+++ resolved
@@ -12,11 +12,7 @@
   }
 
   def show(slug: String) = Open { implicit ctx ⇒
-<<<<<<< HEAD
-    Optional(Env.wiki show slug) {
-=======
-    IOptionOk(api.show(slug, lang(ctx.req).language)) {
->>>>>>> 67d9f2a7
+    Optional(Env.wiki.show(slug, lang(ctx.req).language)) {
       case (page, pages) ⇒ html.wiki.show(page, pages)
     }
   }
