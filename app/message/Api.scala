--- conflicted
+++ resolved
@@ -25,25 +25,13 @@
 
   def thread(id: String, me: User): IO[Option[Thread]] = for {
     threadOption ← threadRepo byId id map (_ filter (_ hasUser me))
-<<<<<<< HEAD
-    _ ← ~threadOption.filter(_ isUnReadBy me).map(thread ⇒ for {
-      _ ← threadRepo setRead thread
-      _ ← updateUser(me)
-    } yield ())
+    _ ← ~threadOption.filter(_ isUnReadBy me).map(thread ⇒ 
+      (threadRepo setRead thread) >> updateUser(me)
+    )
   } yield threadOption
 
   def makeThread(data: DataForm.ThreadData, me: User) = {
     val thread = Thread.make(
-=======
-    _ ← threadOption.filter(_ isUnReadBy me).fold(
-      thread ⇒ (threadRepo setRead thread) >> updateUser(me.id),
-      io()
-    )
-  } yield threadOption
-
-  def makeThread(data: DataForm.ThreadData, me: User): IO[Thread] = {
-    val thread = Thread(
->>>>>>> b0e7900f
       name = data.subject,
       text = data.text,
       creator = me.id,
