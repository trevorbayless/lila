--- conflicted
+++ resolved
@@ -87,11 +87,7 @@
           rps = rpsProvider.rps
           mps = mpsProvider.rps
           cpu = ((cpuStats.getCpuUsage() * 1000).round / 10.0).toInt
-<<<<<<< HEAD
-          clientAi = env.ai.client.currentPing
-=======
           clientAi = env.ai.clientPing
->>>>>>> a71d2beb
         }
       } onComplete {
         case Left(a) ⇒ println("Reporting: " + a.getMessage)
