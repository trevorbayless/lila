package lila
package round

import ai.Ai
import game.{ GameRepo, Pov, PovRef, Handler }
import i18n.I18nKey.{ Select ⇒ SelectI18nKey }
import chess.Role
import chess.Pos.posAt
import chess.format.Forsyth

import scalaz.effects._
import akka.actor._
import akka.dispatch.{ Future, Await }
import akka.pattern.ask
import akka.util.duration._
import akka.util.Timeout

final class Hand(
    gameRepo: GameRepo,
    messenger: Messenger,
    takeback: Takeback,
    ai: () ⇒ Ai,
    finisher: Finisher,
    hubMaster: ActorRef,
    moretimeSeconds: Int) extends Handler(gameRepo) {

  type IOValidEvents = IO[Valid[List[Event]]]
  type PlayResult = IO[Valid[(List[Event], String)]]

  def play(
    povRef: PovRef,
    origString: String,
    destString: String,
    promString: Option[String] = None,
    blur: Boolean = false,
    lag: Int = 0): PlayResult = fromPov(povRef) {
    case Pov(g1, color) ⇒ (for {
      g2 ← g1.validIf(g1 playableBy color, "Game not playable")
      orig ← posAt(origString) toValid "Wrong orig " + origString
      dest ← posAt(destString) toValid "Wrong dest " + destString
      promotion = Role promotable promString
      newChessGameAndMove ← g2.toChess(orig, dest, promotion, lag)
      (newChessGame, move) = newChessGameAndMove
    } yield g2.update(newChessGame, move, blur)
    ).prefixFailuresWith(povRef + " - ").fold(
      e ⇒ io(failure(e)),
      progress ⇒ for {
        eventsAndFen ← if (progress.game.finished) for {
          _ ← gameRepo save progress
          finishEvents ← finisher.moveFinish(progress.game, color)
          events = progress.events ::: finishEvents
          fen = fenBoard(progress)
        } yield success(events -> fen)
        else if (progress.game.player.isAi && progress.game.playable) for {
          initialFen ← progress.game.variant.standard.fold(
            io(none[String]),
            gameRepo initialFen progress.game.id)
<<<<<<< HEAD
          aiResult ← ai()(progress.game, initialFen)
=======
          aiResult ← ai().play(progress.game, initialFen)
>>>>>>> a71d2beb
          eventsAndFen ← aiResult.fold(
            err ⇒ io(failure(err)), {
              case (newChessGame, move) ⇒ for {
                progress2 ← io {
                  progress flatMap { _.update(newChessGame, move) }
                }
                _ ← gameRepo save progress2
                finishEvents ← finisher.moveFinish(progress2.game, !color)
                events = progress2.events ::: finishEvents
                fen = fenBoard(progress2)
              } yield success(events -> fen)
            }): PlayResult
        } yield eventsAndFen
        else for {
          _ ← gameRepo save progress
          events = progress.events
          fen = fenBoard(progress)
        } yield success(events -> fen)
      } yield eventsAndFen
    )
  }

  def abort(fullId: String): IOValidEvents = attempt(fullId, finisher.abort)

  def resign(fullId: String): IOValidEvents = attempt(fullId, finisher.resign)

  def resignForce(fullId: String): IO[Valid[List[Event]]] =
    gameRepo pov fullId flatMap { povOption ⇒
      (povOption toValid "No such game" flatMap { pov ⇒
        implicit val timeout = Timeout(1 second)
        Await.result(
          hubMaster ? round.IsGone(pov.game.id, !pov.color) map {
            case true ⇒ finisher resignForce pov
            case _    ⇒ !!("Opponent is not gone")
          },
          1 second
        )
      }).fold(err ⇒ io(failure(err)), _ map success)
    }

  def outoftime(ref: PovRef): IOValidEvents = attemptRef(ref, finisher outoftime _.game)

  def drawClaim(fullId: String): IOValidEvents = attempt(fullId, finisher.drawClaim)

  def drawAccept(fullId: String): IOValidEvents = attempt(fullId, finisher.drawAccept)

  def drawOffer(fullId: String): IOValidEvents = attempt(fullId, {
    case pov @ Pov(g1, color) ⇒
      if (g1 playerCanOfferDraw color) {
        if (g1.player(!color).isOfferingDraw) finisher drawAccept pov
        else success {
          for {
            p1 ← messenger.systemMessage(g1, _.drawOfferSent) map { es ⇒
              Progress(g1, Event.ReloadTable(!color) :: es)
            }
            p2 = p1 map { g ⇒ g.updatePlayer(color, _ offerDraw g.turns) }
            _ ← gameRepo save p2
          } yield p2.events
        }
      }
      else !!("invalid draw offer " + fullId)
  })

  def drawCancel(fullId: String): IO[Valid[List[Event]]] = attempt(fullId, {
    case pov @ Pov(g1, color) ⇒
      if (pov.player.isOfferingDraw) success {
        for {
          p1 ← messenger.systemMessage(g1, _.drawOfferCanceled) map { es ⇒
            Progress(g1, Event.ReloadTable(!color) :: es)
          }
          p2 = p1 map { g ⇒ g.updatePlayer(color, _.removeDrawOffer) }
          _ ← gameRepo save p2
        } yield p2.events
      }
      else !!("no draw offer to cancel " + fullId)
  })

  def drawDecline(fullId: String): IO[Valid[List[Event]]] = attempt(fullId, {
    case pov @ Pov(g1, color) ⇒
      if (g1.player(!color).isOfferingDraw) success {
        for {
          p1 ← messenger.systemMessage(g1, _.drawOfferDeclined) map { es ⇒
            Progress(g1, Event.ReloadTable(!color) :: es)
          }
          p2 = p1 map { g ⇒ g.updatePlayer(!color, _.removeDrawOffer) }
          _ ← gameRepo save p2
        } yield p2.events
      }
      else !!("no draw offer to decline " + fullId)
  })

  def rematchCancel(fullId: String): IO[Valid[List[Event]]] = attempt(fullId, {
    case pov @ Pov(g1, color) ⇒
      pov.player.isOfferingRematch.fold(
        success(for {
          p1 ← messenger.systemMessage(g1, _.rematchOfferCanceled) map { es ⇒
            Progress(g1, Event.ReloadTable(!color) :: es)
          }
          p2 = p1 map { g ⇒ g.updatePlayer(color, _.removeRematchOffer) }
          _ ← gameRepo save p2
        } yield p2.events),
        !!("no rematch offer to cancel " + fullId)
      )
  })

  def rematchDecline(fullId: String): IO[Valid[List[Event]]] = attempt(fullId, {
    case pov @ Pov(g1, color) ⇒
      g1.player(!color).isOfferingRematch.fold(
        success(for {
          p1 ← messenger.systemMessage(g1, _.rematchOfferDeclined) map { es ⇒
            Progress(g1, Event.ReloadTable(!color) :: es)
          }
          p2 = p1 map { g ⇒ g.updatePlayer(!color, _.removeRematchOffer) }
          _ ← gameRepo save p2
        } yield p2.events),
        !!("no rematch offer to decline " + fullId)
      )
  })

  def takebackAccept(fullId: String): IOValidEvents = fromPov(fullId) { pov ⇒
    if (pov.opponent.isProposingTakeback) for {
      fen ← gameRepo initialFen pov.game.id
      res ← takeback(pov.game, fen).sequence
    } yield res
    else io {
      !!("opponent is not proposing a takeback")
    }
  }

  def takebackOffer(fullId: String): IOValidEvents = fromPov(fullId) {
    case pov @ Pov(g1, color) ⇒
      if (g1.playable && g1.bothPlayersHaveMoved) {
        gameRepo initialFen pov.game.id flatMap { fen ⇒
          if (g1.player(!color).isAi)
            takeback.double(pov.game, fen).sequence
          else if (g1.player(!color).isProposingTakeback)
            takeback(pov.game, fen).sequence
          else for {
            p1 ← messenger.systemMessage(g1, _.takebackPropositionSent) map { es ⇒
              Progress(g1, Event.ReloadTable(!color) :: es)
            }
            p2 = p1 map { g ⇒ g.updatePlayer(color, _.proposeTakeback) }
            _ ← gameRepo save p2
          } yield success(p2.events)
        }
      }
      else io {
        !!("invalid takeback proposition " + fullId)
      }
  }

  def takebackCancel(fullId: String): IO[Valid[List[Event]]] = attempt(fullId, {
    case pov @ Pov(g1, color) ⇒
      if (pov.player.isProposingTakeback) success {
        for {
          p1 ← messenger.systemMessage(g1, _.takebackPropositionCanceled) map { es ⇒
            Progress(g1, Event.ReloadTable(!color) :: es)
          }
          p2 = p1 map { g ⇒ g.updatePlayer(color, _.removeTakebackProposition) }
          _ ← gameRepo save p2
        } yield p2.events
      }
      else !!("no takeback proposition to cancel " + fullId)
  })

  def takebackDecline(fullId: String): IO[Valid[List[Event]]] = attempt(fullId, {
    case pov @ Pov(g1, color) ⇒
      if (g1.player(!color).isProposingTakeback) success {
        for {
          p1 ← messenger.systemMessage(g1, _.takebackPropositionDeclined) map { es ⇒
            Progress(g1, Event.ReloadTable(!color) :: es)
          }
          p2 = p1 map { g ⇒ g.updatePlayer(!color, _.removeTakebackProposition) }
          _ ← gameRepo save p2
        } yield p2.events
      }
      else !!("no takeback proposition to decline " + fullId)
  })

  def moretime(ref: PovRef): IO[Valid[List[Event]]] = attemptRef(ref, pov ⇒
    pov.game.clock filter (_ ⇒ pov.game.playable) map { clock ⇒
      val color = !pov.color
      val newClock = clock.giveTime(color, moretimeSeconds)
      val progress = pov.game withClock newClock
      for {
        events ← messenger.systemMessage(
          progress.game, ((_.untranslated(
            "%s + %d seconds".format(color, moretimeSeconds)
          )): SelectI18nKey)
        )
        progress2 = progress ++ (Event.Clock(newClock) :: events)
        _ ← gameRepo save progress2
      } yield progress2.events
    } toValid "cannot add moretime"
  )

  private def fenBoard(progress: Progress) =
    Forsyth exportBoard progress.game.toChess.board
}<|MERGE_RESOLUTION|>--- conflicted
+++ resolved
@@ -55,11 +55,7 @@
           initialFen ← progress.game.variant.standard.fold(
             io(none[String]),
             gameRepo initialFen progress.game.id)
-<<<<<<< HEAD
-          aiResult ← ai()(progress.game, initialFen)
-=======
           aiResult ← ai().play(progress.game, initialFen)
->>>>>>> a71d2beb
           eventsAndFen ← aiResult.fold(
             err ⇒ io(failure(err)), {
               case (newChessGame, move) ⇒ for {
