--- conflicted
+++ resolved
@@ -54,15 +54,10 @@
     withOnline: Boolean = true,
     text: Option[String] = None) = Html {
     """<a class="user_link%s%s" href="%s">%s</a>""".format(
-<<<<<<< HEAD
-      isUsernameOnline(user.id).fold(" online", " offline"),
-      ~cssClass.map(" " + _),
-=======
       withOnline.fold(
         isUsernameOnline(user.id).fold(" online", " offline"),
         ""),
-      cssClass.fold(" " + _, ""),
->>>>>>> b0e7900f
+      ~cssClass.map(" " + _),
       routes.User.show(user.username),
       text | withElo.fold(user.usernameWithElo, user.username)
       )
