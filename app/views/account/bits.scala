package views.html
package account

import lila.app.templating.Environment.{ given, * }
import lila.app.ui.ScalatagsTemplate.*
import lila.pref.PrefCateg
import lila.user.User
import controllers.routes
import play.api.i18n.Lang

object bits:

  def data(u: User)(using PageContext) =
    account.layout(title = s"${u.username} - personal data", active = "security"):
<<<<<<< HEAD
      div(cls := "account security personal-data box box-pad")(
=======
      div(cls := "security personal-data box box-pad")(
>>>>>>> c11a68c2
        h1(cls := "box__top")("My personal data"),
        div(cls := "personal-data__header")(
          p("Here is all personal information Lichess has about ", userLink(u)),
          a(cls := "button", href := s"${routes.Account.data}?user=${u.id}&text=1", downloadAttr):
            trans.download()
        )
      )

<<<<<<< HEAD
  def categName(categ: PrefCateg)(using Lang): String = categ match
    case PrefCateg.Display      => trans.preferences.display.txt()
    case PrefCateg.ChessClock   => trans.preferences.chessClock.txt()
    case PrefCateg.GameBehavior => trans.preferences.gameBehavior.txt()
    case PrefCateg.Privacy      => trans.preferences.privacy.txt()
=======
  def categName(categ: PrefCateg)(using Context): String =
    categ match
      case PrefCateg.Display      => trans.preferences.display.txt()
      case PrefCateg.ChessClock   => trans.preferences.chessClock.txt()
      case PrefCateg.GameBehavior => trans.preferences.gameBehavior.txt()
      case PrefCateg.Privacy      => trans.preferences.privacy.txt()
>>>>>>> c11a68c2

  def setting(name: Frag, body: Frag) = st.section(h2(name), body)

  def radios[A](field: play.api.data.Field, options: Iterable[(A, String)]) =
    st.group(cls := "radio"):
      options.toList map: (key, value) =>
        val id      = s"ir${field.id}_$key"
        val checked = field.value has key.toString
        div(
          input(
            st.id := id,
            checked option st.checked,
            tpe      := "radio",
            st.value := key.toString,
            name     := field.name
          ),
          label(`for` := id)(value)
        )

  def bitCheckboxes(field: play.api.data.Field, options: Iterable[(Int, String)]) =
    st.group(cls := "radio")(
      /// Will hold the value being calculated with the various checkboxes when sending
      div(
        input(
          st.id := s"ir${field.id}_hidden",
          true option st.checked,
          tpe      := "hidden",
          st.value := "",
          name     := field.name
        ),
        st.style := "display: none;"
      ) :: options
        .map: (key, value) =>
          val id      = s"ir${field.id}_$key"
          val intVal  = ~field.value.flatMap(_.toIntOption)
          val checked = (intVal & key) == key
          div(
            input(
              st.id := id,
              checked option st.checked,
              tpe               := "checkbox",
              st.value          := key.toString,
              attr("data-name") := field.name
            ),
            label(`for` := id)(value)
          )
        .toList
    )<|MERGE_RESOLUTION|>--- conflicted
+++ resolved
@@ -12,33 +12,22 @@
 
   def data(u: User)(using PageContext) =
     account.layout(title = s"${u.username} - personal data", active = "security"):
-<<<<<<< HEAD
-      div(cls := "account security personal-data box box-pad")(
-=======
       div(cls := "security personal-data box box-pad")(
->>>>>>> c11a68c2
         h1(cls := "box__top")("My personal data"),
         div(cls := "personal-data__header")(
           p("Here is all personal information Lichess has about ", userLink(u)),
           a(cls := "button", href := s"${routes.Account.data}?user=${u.id}&text=1", downloadAttr):
             trans.download()
+          )
         )
       )
+    }
 
-<<<<<<< HEAD
   def categName(categ: PrefCateg)(using Lang): String = categ match
     case PrefCateg.Display      => trans.preferences.display.txt()
     case PrefCateg.ChessClock   => trans.preferences.chessClock.txt()
     case PrefCateg.GameBehavior => trans.preferences.gameBehavior.txt()
     case PrefCateg.Privacy      => trans.preferences.privacy.txt()
-=======
-  def categName(categ: PrefCateg)(using Context): String =
-    categ match
-      case PrefCateg.Display      => trans.preferences.display.txt()
-      case PrefCateg.ChessClock   => trans.preferences.chessClock.txt()
-      case PrefCateg.GameBehavior => trans.preferences.gameBehavior.txt()
-      case PrefCateg.Privacy      => trans.preferences.privacy.txt()
->>>>>>> c11a68c2
 
   def setting(name: Frag, body: Frag) = st.section(h2(name), body)
 
