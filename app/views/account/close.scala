--- conflicted
+++ resolved
@@ -13,24 +13,8 @@
     title = s"${u.username} - ${trans.closeAccount.txt()}",
     active = "close"
   ) {
-<<<<<<< HEAD
     div(cls := "account box box-pad")(
       h1(dataIcon := "j", cls := "text")(trans.closeAccount.frag()),
-      st.form(cls := "form3", action := routes.Account.closeConfirm, method := "POST")(
-        div(cls := "form-group")(trans.closeAccountExplanation.frag()),
-        div(cls := "form-group")("You will not be allowed to open a new account with the same name, even if the case if different."),
-        form3.passwordNoAutocomplete(form("passwd"), trans.password.frag()),
-        form3.actions(frag(
-          a(href := routes.User.show(u.username))(trans.changedMindDoNotCloseAccount.frag()),
-          form3.submit(
-            trans.closeAccount.frag(),
-            icon = "j".some,
-            confirm = "Closing is definitive. There is no going back. Are you sure?".some,
-            klass = "button-red"
-=======
-      div(cls := "content_box small_box")(
-        div(cls := "signup_box")(
-          h1(dataIcon := "j", cls := "lichess_title text")(trans.closeAccount.frag()),
           st.form(cls := "form3", action := routes.Account.closeConfirm, method := "POST")(
             div(cls := "form-group")(trans.closeAccountExplanation.frag()),
             div(cls := "form-group")("You will not be allowed to open a new account with the same name, even if the case if different."),
@@ -40,10 +24,8 @@
               form3.submit(
                 trans.closeAccount.frag(),
                 icon = "j".some,
-                confirm = "Closing is definitive. There is no going back. Are you sure?".some
-              )
-            ))
->>>>>>> da0f3781
+            confirm = "Closing is definitive. There is no going back. Are you sure?".some,
+            klass = "button-red"
           )
         ))
       )
