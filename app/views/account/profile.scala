--- conflicted
+++ resolved
@@ -32,21 +32,14 @@
                   f => form3.textarea(f)(rows := 5)
             ,
             form3.group(form("flair"), "Flair", half = true): f =>
-<<<<<<< HEAD
-              details(cls := "form-control emoji-details")(
-                summary(cls := "button button-metal button-no-upper")(
-                  trans.setFlair.txt(),
-                  userSpan(u, withPowerTip = false)
-=======
               frag(
                 details(cls := "form-control emoji-details")(
                   summary(cls := "button button-metal button-no-upper")(
-                    "Set your flair: ",
+                    trans.setFlair.txt(),
                     userSpan(u, withPowerTip = false)
                   ),
                   form3.hidden(f, u.flair.map(_.value)),
                   div(cls := "emoji-picker")
->>>>>>> 0bed135b
                 ),
                 p(cls := "form-help")(
                   br,
