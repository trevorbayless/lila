<<<<<<< HEAD
@(pov: Pov, pgn: String, opening: Option[chess.OpeningExplorer.Opening], analysis: Option[lila.analyse.Analysis], advantageChart: Option[String], version: Int, chat: Option[lila.chat.UserChat], tour: Option[lila.tournament.Tournament], timeChart: lila.analyse.TimeChart, cross: Option[lila.game.Crosstable], replay: Option[chess.Replay])(implicit ctx: Context)
=======
@(pov: Pov, data: play.api.libs.json.JsObject, pgn: String, opening: Option[chess.OpeningExplorer.Opening], analysis: Option[lila.analyse.Analysis], advantageChart: Option[String], tour: Option[lila.tournament.Tournament], timeChart: lila.analyse.TimeChart, cross: Option[lila.game.Crosstable])(implicit ctx: Context)
>>>>>>> d3276524

@import pov._

@title = @{ s"${playerText(pov.player)} vs ${playerText(pov.opponent)} in $gameId : ${opening.fold(trans.replayAndAnalyse.str())(_.fullName)}" }

@moreCss = {
@cssTag("analyse.css")
}

@moreJs = {
@highchartsTag
@jsTagCompiled("chart2.js")
@jsAt(s"compiled/lichess.analyse${isProd??(".min")}.js")
@round.jsRoutes()
@embedJs {
lichess = lichess || {};
lichess.analyse = {
data: @Html(play.api.libs.json.Json.stringify(data)),
routes: roundRoutes.controllers,
i18n: @round.jsI18n()
};
}
}

@underchat = {
@views.html.game.watchers()
<div class="shortcuts">
  <p class="title" data-icon="u"> Keyboard Shortcuts</p>
  <div class="inner">
    <ul>
      <li><strong>h</strong>/<strong>l</strong> or <strong>←</strong>/<strong>→</strong> move backward/forward</li>
      <li><strong>j</strong>/<strong>k</strong> or <strong>↑</strong>/<strong>↓</strong> go to start/end</li>
      <li><strong>i</strong>/<strong>o</strong> go to previous/next mistake</li>
      <li><strong>p</strong> show/hide comments</li>
    </ul>
    You can also scroll over the board to move in the game.
  </div>
</div>
}

@analyse.layout(
title = title,
side = views.html.game.side(pov, tour, withTourStanding = false).some,
chat = base.chatDom(trans.spectatorRoom.str()).some,
underchat = underchat.some,
moreCss = moreCss,
moreJs = moreJs,
openGraph = povOpenGraph(pov)) {
<div class="analyse cg-512">@miniBoardContent</div>
<div class="advice_summary" style="display:none">
  @round.blurs(game)
  @round.holdAlerts(game)
  @analysis.filter(_.done).map { a =>
  <table>
    @for((color, pairs) <- a.summary) {
    <thead>
      <tr>
        <th colspan="3">
          @playerLink(pov.game.player(color), withOnline = false, cssClass = Some("player color " + color.name))
        </th>
      </tr>
    </thead>
    @for((nag, nb) <- pairs) {
    <tbody>
      <tr>
        <th>@nagName(nag)</th>
        <td><strong>@nb</strong></td>
        <td><strong>@("%.1f".format(100f * nb / pov.game.playerMoves(color)))</strong>%</td>
      </tr>
    </tbody>
    }
    }
  </table>
  }
</div>
<div class="underboard_content" style="display:none">
  <div class="analysis_panels">
    @if(game.analysable) {
    <div class="panel computer_analysis">
      @analysis.map { a =>
      @advantageChart.map { chart =>
      <div
        id="adv_chart"
        data-title="Advantage (up: white, down: black)"
        data-max="@lila.analyse.AdvantageChart.max"
        data-rows="@chart"></div>
      }.getOrElse {
      @analyse.computing()
      }
      }.getOrElse {
      @if(analysis.isEmpty) {
      <form class="future_game_analysis@if(ctx.isAnon) { must_login }" action="@routes.Analyse.requestAnalysis(gameId)" method="post">
        <button type="submit" class="button"><span class="is3" data-icon="A"> @trans.requestAComputerAnalysis()</span></button>
      </form>
      }
      }
      <div class="view_game_analysis future_game_analysis" data-href="@routes.Round.watcher(pov.gameId, pov.color.name)">
        <a class="button" href="@routes.Round.watcher(pov.gameId, pov.color.name)">
          <span class="is3" data-icon="A"> @trans.viewTheComputerAnalysis()</span>
        </a>
      </div>
    </div>
    }
    <div class="panel fen_pgn">
      <p><strong>FEN</strong><input type="input" readonly="true" spellcheck="false" class="copyable fen" /></p>
      <p><strong>PGN</strong>
        <a data-icon="x" href="@routes.Export.pgn(game.id)"> Download annotated</a>
        @if(analysis.isDefined) {
        /
        <a data-icon="x" href="@routes.Export.pgn(game.id)?as=raw"> Download raw</a>
        }
        @if(game.isPgnImport) {
        /
        <a data-icon="x" href="@routes.Export.pgn(game.id)?as=imported"> Download imported</a>
        }
        /
        <a data-icon="x" target="_blank" href="@cdnUrl(routes.Export.pdf(game.id).url)"> Print-friendly PDF</a>
      </p>
      <div class="pgn">@Html(nl2br(escape(pgn)))</div>
    </div>
    <div class="panel move_times">
      <div
        id="movetimes_chart"
        data-series="@timeChart.series"
        data-max="@timeChart.maxTime"></div>
    </div>
    @cross.map { c =>
    <div class="panel crosstable">
      @views.html.game.crosstable(pov.player.userId.fold(c)(c.fromPov))
    </div>
    }
  </div>
<<<<<<< HEAD
</div>
<textarea id="pgnText" readonly="readonly">@Html(pgn)</textarea>
<div class="analysis_panels">
  @if(game.analysable) {
  <div class="panel computer_analysis">
    @analysis.map { a =>
    @advantageChart.map { chart =>
    <div
      @replay.map { replay =>
      @chess.Divider(replay) match {
      case (mid, end) => {
      data-division-mid="@mid.getOrElse("null")"
      data-division-end="@end.getOrElse("null")"
      }
      }
      }
      id="adv_chart"
      data-title="Advantage (up: white, down: black)"
      data-max="@lila.analyse.AdvantageChart.max"
      data-rows="@chart"></div>
    }.getOrElse {
    @analyse.computing()
=======
  <div class="analysis_menu">
    @if(game.analysable) {
    <a data-panel="computer_analysis">@trans.computerAnalysis()</a>
>>>>>>> d3276524
    }
    @if(!game.isPgnImport) {
    <a data-panel="move_times">@trans.moveTimes()</a>
    @if(cross.isDefined) {
    <a data-panel="crosstable">Crosstable</a>
    }
    }
    <a data-panel="fen_pgn">FEN &amp; PGN</a>
  </div>
  @analysis.filter(_.old && ctx.isAuth).map { a =>
  <form class="better_analysis" action="@routes.Analyse.betterAnalysis(gameId, color.name)" method="post">
    <button type="submit" class="button">
      <span class="is3" data-icon="A"> Request a better computer analysis</span>
    </button>
  </form>
</div>
}
}<|MERGE_RESOLUTION|>--- conflicted
+++ resolved
@@ -1,8 +1,4 @@
-<<<<<<< HEAD
-@(pov: Pov, pgn: String, opening: Option[chess.OpeningExplorer.Opening], analysis: Option[lila.analyse.Analysis], advantageChart: Option[String], version: Int, chat: Option[lila.chat.UserChat], tour: Option[lila.tournament.Tournament], timeChart: lila.analyse.TimeChart, cross: Option[lila.game.Crosstable], replay: Option[chess.Replay])(implicit ctx: Context)
-=======
-@(pov: Pov, data: play.api.libs.json.JsObject, pgn: String, opening: Option[chess.OpeningExplorer.Opening], analysis: Option[lila.analyse.Analysis], advantageChart: Option[String], tour: Option[lila.tournament.Tournament], timeChart: lila.analyse.TimeChart, cross: Option[lila.game.Crosstable])(implicit ctx: Context)
->>>>>>> d3276524
+@(pov: Pov, data: play.api.libs.json.JsObject, pgn: String, opening: Option[chess.OpeningExplorer.Opening], analysis: Option[lila.analyse.Analysis], advantageChart: Option[String], tour: Option[lila.tournament.Tournament], timeChart: lila.analyse.TimeChart, cross: Option[lila.game.Crosstable], replay: Option[chess.Replay])(implicit ctx: Context)
 
 @import pov._
 
@@ -85,6 +81,14 @@
       @analysis.map { a =>
       @advantageChart.map { chart =>
       <div
+        @replay.map { replay =>
+        @chess.Divider(replay) match {
+        case (mid, end) => {
+        data-division-mid="@mid.getOrElse("null")"
+        data-division-end="@end.getOrElse("null")"
+        }
+        }
+        }
         id="adv_chart"
         data-title="Advantage (up: white, down: black)"
         data-max="@lila.analyse.AdvantageChart.max"
@@ -135,34 +139,9 @@
     </div>
     }
   </div>
-<<<<<<< HEAD
-</div>
-<textarea id="pgnText" readonly="readonly">@Html(pgn)</textarea>
-<div class="analysis_panels">
-  @if(game.analysable) {
-  <div class="panel computer_analysis">
-    @analysis.map { a =>
-    @advantageChart.map { chart =>
-    <div
-      @replay.map { replay =>
-      @chess.Divider(replay) match {
-      case (mid, end) => {
-      data-division-mid="@mid.getOrElse("null")"
-      data-division-end="@end.getOrElse("null")"
-      }
-      }
-      }
-      id="adv_chart"
-      data-title="Advantage (up: white, down: black)"
-      data-max="@lila.analyse.AdvantageChart.max"
-      data-rows="@chart"></div>
-    }.getOrElse {
-    @analyse.computing()
-=======
   <div class="analysis_menu">
     @if(game.analysable) {
     <a data-panel="computer_analysis">@trans.computerAnalysis()</a>
->>>>>>> d3276524
     }
     @if(!game.isPgnImport) {
     <a data-panel="move_times">@trans.moveTimes()</a>
