package views.html.base

import lila.app.templating.Environment.{ given, * }
import lila.app.ui.ScalatagsTemplate.*
import lila.pref.SoundSet

object embed:

  def apply(title: String, cssModule: String)(body: Modifier*)(using ctx: EmbedContext) =
    frag(
      layout.bits.doctype,
      layout.bits.htmlTag(using ctx.lang)(
        head(
          layout.bits.charset,
          layout.bits.viewport,
          layout.bits.metaCsp(basicCsp.withNonce(ctx.nonce).withInlineIconFont),
          st.headTitle(title),
          layout.bits.pieceSprite(ctx.pieceSet),
          cssTagWithDirAndTheme(cssModule, isRTL = lila.i18n.LangList.isRTL(ctx.lang), ctx.bg),
          ctx.bg == "system" option embedJsUnsafe(systemThemePolyfillJs, ctx.nonce)
        ),
        st.body(cls := s"${ctx.bg} highlight ${ctx.boardClass}")(
          layout.dataSoundSet := SoundSet.silent.key,
          layout.dataAssetUrl,
          layout.dataAssetVersion := assetVersion.value,
<<<<<<< HEAD
          layout.dataTheme        := config.bg,
          layout.dataPieceSet     := config.pieceSet.name,
          layout.dataDev,
=======
          layout.dataTheme        := ctx.bg,
          layout.dataPieceSet     := ctx.pieceSet.name,
>>>>>>> 3d34df4e
          body
        )
      )
    )<|MERGE_RESOLUTION|>--- conflicted
+++ resolved
@@ -23,14 +23,9 @@
           layout.dataSoundSet := SoundSet.silent.key,
           layout.dataAssetUrl,
           layout.dataAssetVersion := assetVersion.value,
-<<<<<<< HEAD
-          layout.dataTheme        := config.bg,
-          layout.dataPieceSet     := config.pieceSet.name,
-          layout.dataDev,
-=======
           layout.dataTheme        := ctx.bg,
           layout.dataPieceSet     := ctx.pieceSet.name,
->>>>>>> 3d34df4e
+          layout.dataDev,
           body
         )
       )
