--- conflicted
+++ resolved
@@ -16,14 +16,9 @@
 
   object bits:
     val doctype = raw("<!DOCTYPE html>")
-<<<<<<< HEAD
     def htmlTag(using lang: Lang, ctx: Context) =
+      val isRTL = lila.i18n.LangList.isRTL(lang)
       html(st.lang := lang.code, dir := isRTL.option("rtl"), ctx.pref.themeColorClass.map(cls := _))
-=======
-    def htmlTag(using lang: Lang) =
-      val isRTL = lila.i18n.LangList.isRTL(lang)
-      html(st.lang := lang.code, dir := isRTL.option("rtl"), cls := (if isRTL then "dir-rtl" else "dir-ltr"))
->>>>>>> 46eae28b
     val topComment = raw("""<!-- Lichess is open source! See https://lichess.org/source -->""")
     val charset    = raw("""<meta charset="utf-8">""")
     val viewport = raw:
