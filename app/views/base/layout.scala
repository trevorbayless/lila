--- conflicted
+++ resolved
@@ -137,12 +137,7 @@
         ),
         st.body(
           cls := {
-<<<<<<< HEAD
             val baseClass = s"${pref.currentBg} coords-${pref.coordsClass}"
-=======
-            val baseClass =
-              s"${current2dTheme.cssClass} ${pref.currentTheme3d.cssClass} ${pref.currentPieceSet3d.toString} coords-${pref.coordsClass}"
->>>>>>> 7aa6d22e
             List(
               baseClass              -> true,
               "simple-board"         -> pref.simpleBoard,
