--- conflicted
+++ resolved
@@ -56,12 +56,8 @@
     <style type="text/css" id="bg-data">body.transp::before{background-image:url('@img');}</style>
     }
     <link rel="preload" href="@staticUrl("font74/fonts/lichess.woff")" as="font" type="font/woff" crossorigin/>
-<<<<<<< HEAD
-    <meta name="twitter:site" content="@@lichessorg" />
+    <meta name="twitter:site" content="@@lichess" />
     <link rel="manifest" href="/manifest.json">
-=======
-    <meta name="twitter:site" content="@@lichess" />
->>>>>>> 0df7a7b3
   </head>
   <body class="preload base @List(
     ctx.currentTheme.cssClass,
