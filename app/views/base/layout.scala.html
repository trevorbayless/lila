@(title: String, active: Option[ui.SiteMenu.Elem] = None, baseline: Option[Html] = None, goodies: Option[Html] = None, menu: Option[Html] = None, chat: Option[Html] = None, underchat: Option[Html] = None, robots: Boolean = true, moreCss: Html = Html(""), moreJs: Html = Html(""), signedJs: Option[String] = None, flattr: Boolean = false)(body: Html)(implicit ctx: Context)
<!doctype html>
<html lang="@lang.language">
  <head>
    <title>lichess @title | @trans.freeOnlineChess()</title>
    @cssTag("dark.css")
    @cssTag("vendor.css")
    @cssTag("common.css")
    @cssTag("board.css")
    @cssTag("gamelist.css")
    @cssTag("opening.css")
    @moreCss
    <meta content="@trans.freeOnlineChessGamePlayChessNowInACleanInterfaceNoRegistrationNoAdsNoPluginRequiredPlayChessWithComputerFriendsOrRandomOpponents()" name="description">
    <meta charset="utf-8">
    <link rel="shortcut icon" href="@routes.Assets.at("images/favicon-32-white.png")" type="image/x-icon" />
    @if(!robots) {
    <meta content="noindex, nofollow" name="robots">
    }
  </head>
  <body class="@setting.theme.cssClass @setting.bg" data-sound-file="@routes.Assets.at("sound/alert.ogg")">
    <div id="site_description">@trans.freeOnlineChessGamePlayChessNowInACleanInterfaceNoRegistrationNoAdsNoPluginRequiredPlayChessWithComputerFriendsOrRandomOpponents()</div>
    <div id="top" class="clearfix">
      <a href="@routes.Setting.set("sound")" title="@trans.toggleSound()" id="sound_state" class="available @soundString">
        <span></span>
      </a>
      <div class="lichess_language">
        <a class="toggle_language toggle" href="#">
          <span class="s16 ddown">@langName(lang)</span>
        </a>
        <ul class="language_links dropdown">
          @otherLangLinks(lang)
          <li><a href="@routes.I18n.contribute">Help translate Lichess!</a></li>
        </ul>
      </div>
      @siteMenu.all(ctx.me).map { elem =>
      @elem.code match {
      case "message" => {
      <a class="goto_nav blank_if_play @elem.currentClass(active)" href="@elem.route">
        @elem.name()
        <span id="nb_messages" class="new_messages @{ (messageNbUnread(ctx) > 0).fold("unread", "") }">@messageNbUnread(ctx)</span>
      </a>
      }
      case "team" if teamNbRequests(ctx) > 0 => {
      @defining(teamNbRequests(ctx)) { nbr =>
      <a class="goto_nav blank_if_play @elem.currentClass(active)" href="@routes.Team.requests()">
        @elem.name()
        <span id="nb_messages" class="new_messages unread">@nbr</span>
      </a>
      }
      }
      case _ => {
      <a class="goto_nav blank_if_play @elem.currentClass(active)" href="@elem.route">
        @elem.name()
      </a>
      }
      }
      }
      <div id="nb_connected_players" class="nb_connected_players none">
        @trans.nbConnectedPlayers("<strong>0</strong>")
      </div>
      @ctx.me.fold(auth.miniLogin())(auth.loggedIn(_))
      <div class="themepicker">
        <a class="theme_toggle toggle" href="#"><span class="theme_demo ddown">@trans.color()</span></a>
        <div class="themes dropdown" data-href="@routes.Setting.set("theme")">
          @themeList.map { theme =>
          <div class="theme" data-theme="@theme.name"><div class="inner">
              <div class="lcs black @theme.name"></div>
              <div class="lcs white @theme.name"></div>
          </div></div>
          }
        </div>
      </div>
      <a href="@routes.Setting.set("bg")" title="@trans.toggleBackground()" class="bgpicker">
        <span></span>
      </a>
    </div>
    @ctx.me.map { me =>
    <div class="notifications">@notifications(me)</div>
    }
    <div class="content">
      <div class="header">
        <h1>
          <a id="site_title" href="@routes.Lobby.home">
            lichess<span class="extension">.org</span>
          </a>
          @baseline
        </h1>
        @menu.map { side =>
        <div class="side_menu">@side</div>
        }
        @goodies
        @chat
        @underchat.map { g =>
        <div class="under_chat">@g</div>
        }
      </div>
      <div id="lichess">
        @body
      </div>
    </div>
    <div class="footer_wrap">
      <div class="lichess_social">
        <div class="addtochrome"><a class="button" href="https://chrome.google.com/webstore/detail/kiefmccciemniajdkgikpnocipidaaeg">Add To Chrome</a></div>
        @if(flattr) {
        <a class="FlattrButton" style="display:none;"
          title="Lichess.org server"
          data-flattr-uid="ornicar"
          data-flattr-tags="software, chess, game, opensource"
          data-flattr-category="software"
          href="http://lichess.org">I develop and host http://lichess.org, a free online chess game.

          It's entirely free and without ads. I count on users to help me pay for the server.

          It is a dedicated server with 8 CPUs and 24Gb RAM. It costs €131 ($171) per month.
          Server description: http://www.ovh.com/fr/serveurs_dedies/eg_best_of.xml (french)

          If you enjoy lichess, please consider contributing.

          Oh by the way, the code is open source :) https://github.com/ornicar/lila</a>
        <br />
        }
      </div>
      <div class="footer">
        <div class="right">
          <a href="http://github.com/ornicar">github.com/ornicar</a> | <a class="js_email">email me</a><br />
          <a href="@routes.Main.developers">Developers</a> |
          <a href="http://www.facebook.com/appcenter/510511915639555">Facebook app</a>
        </div>
        <a href="@routes.Wiki.home()" title="@trans.learnMoreAboutLichess()">Wiki</a> |
        <a href="@routes.ForumCateg.show("lichess-feedback", 1)" title="Having a suggestion, feature request or bug report? Let me know">Feedback</a> |
        <a href="http://github.com/ornicar/lila" target="_blank" title="See what's inside, fork and contribute">Source Code</a><br />
        <a href="@routes.Monitor.index">Monitor</a> |
        <a href="@routes.I18n.contribute">Translate Lichess</a>
        <br />
        Ping: <span id="connection_lag">?</span>
      </div>
    </div>
    @jsTag("deps.min.js")
<<<<<<< HEAD
    @signedJs.fold(true.fold(jsTagC("big.js"), jsTag("big.js")))(jsAt)
=======
    @signedJs.fold(jsAt, isDev.fold(jsTag("big.js"), jsTagC("big.js")))
>>>>>>> b0e7900f
    @moreJs
    @if(lang.language != "en") {
    <script src="@routes.Assets.at("trans/" + lang.language + ".js")?v=@assetVersion"></script>
    }
    @if(flattr && !isDev) {
    <script type="text/javascript">
      (function() {
       var s = document.createElement('script');
       var t = document.getElementsByTagName('script')[0];
       s.type = 'text/javascript';
       s.async = true;
       s.src = '//api.flattr.com/js/0.6/load.js?mode=auto&uid=ornicar&category=software&language=@lang.language&button=compact';
       t.parentNode.insertBefore(s, t);
       })();
     </script>
     }
   </body>
 </html><|MERGE_RESOLUTION|>--- conflicted
+++ resolved
@@ -136,11 +136,7 @@
       </div>
     </div>
     @jsTag("deps.min.js")
-<<<<<<< HEAD
-    @signedJs.fold(true.fold(jsTagC("big.js"), jsTag("big.js")))(jsAt)
-=======
-    @signedJs.fold(jsAt, isDev.fold(jsTag("big.js"), jsTagC("big.js")))
->>>>>>> b0e7900f
+    @signedJs.fold(isDev.fold(jsTag("big.js"), jsTagC("big.js")))(jsAt)
     @moreJs
     @if(lang.language != "en") {
     <script src="@routes.Assets.at("trans/" + lang.language + ".js")?v=@assetVersion"></script>
