--- conflicted
+++ resolved
@@ -11,8 +11,7 @@
 
 object bits:
 
-<<<<<<< HEAD
-  def js(c: Challenge, json: JsObject, owner: Boolean, color: Option[chess.Color] = None)(using WebContext) =
+  def js(c: Challenge, json: JsObject, owner: Boolean, color: Option[chess.Color] = None)(using PageContext) =
     jsModuleInit(
       "challengePage",
       Json.obj(
@@ -21,19 +20,6 @@
         "owner"     -> owner,
         "data"      -> json
       )
-=======
-  def js(c: Challenge, json: JsObject, owner: Boolean, color: Option[chess.Color] = None)(using PageContext) =
-    frag(
-      jsModule("challengePage"),
-      embedJsUnsafeLoadThen(s"""challengePageStart(${safeJsonValue(
-          Json.obj(
-            "socketUrl" -> s"/challenge/${c.id}/socket/v$apiVersion",
-            "xhrUrl"    -> routes.Challenge.show(c.id, color.map(_.name)).url,
-            "owner"     -> owner,
-            "data"      -> json
-          )
-        )})""")
->>>>>>> 3d34df4e
     )
 
   def details(c: Challenge, requestedColor: Option[chess.Color])(using ctx: PageContext) =
