package views.html.challenge

import lila.api.Context
import lila.app.templating.Environment._
import lila.app.ui.ScalatagsTemplate._
import lila.challenge.Challenge.Status

import controllers.routes

object mine {

  def apply(
      c: lila.challenge.Challenge,
      json: play.api.libs.json.JsObject,
      error: Option[String],
      color: Option[chess.Color]
  )(implicit ctx: Context) = {

    val cancelForm =
      postForm(action := routes.Challenge.cancel(c.id), cls := "cancel xhr")(
        submitButton(cls := "button button-red text", dataIcon := "")(trans.cancel())
      )

    views.html.base.layout(
      title = challengeTitle(c),
      openGraph = challengeOpenGraph(c).some,
      moreJs = bits.js(c, json, owner = true),
      moreCss = cssTag("challenge.page")
    ) {
      val challengeLink = s"$netBaseUrl${routes.Round.watcher(c.id, "white")}"
      main(cls := s"page-small challenge-page box box-pad challenge--${c.status.name}")(
        c.status match {
          case Status.Created | Status.Offline =>
            div(id := "ping-challenge")(
<<<<<<< HEAD
              h1(if (c.isOpen) c.name | "Open challenge" else trans.challenge.challengeToPlay.txt()),
              bits.details(c, color),
=======
              h1(cls := "box__top")(
                if (c.isOpen) c.name | "Open challenge" else trans.challenge.challengeToPlay.txt()
              ),
              bits.details(c),
>>>>>>> 55069da2
              c.destUserId.map { destId =>
                div(cls := "waiting")(
                  userIdLink(destId.some, cssClass = "target".some),
                  spinner,
                  p(trans.waitingForOpponent())
                )
              } getOrElse {
                if (c.isOpen)
                  div(cls := "waiting")(
                    spinner,
                    p(trans.waitingForOpponent())
                  )
                else
                  div(cls := "invite")(
                    div(
                      h2(cls := "ninja-title", trans.toInviteSomeoneToPlayGiveThisUrl(), ": "),
                      br,
                      p(cls := "challenge-id-form")(
                        input(
                          id         := "challenge-id",
                          cls        := "copyable autoselect",
                          spellcheck := "false",
                          readonly,
                          value := challengeLink,
                          size  := challengeLink.length
                        ),
                        button(
                          title    := "Copy URL",
                          cls      := "copy button",
                          dataRel  := "challenge-id",
                          dataIcon := ""
                        )
                      ),
                      p(trans.theFirstPersonToComeOnThisUrlWillPlayWithYou())
                    ),
                    ctx.isAuth option div(
                      h2(cls := "ninja-title", "Or invite a Lichess user:"),
                      br,
                      postForm(
                        cls    := "user-invite complete-parent",
                        action := routes.Challenge.toFriend(c.id)
                      )(
                        input(
                          name        := "username",
                          cls         := "friend-autocomplete",
                          placeholder := trans.search.search.txt()
                        ),
                        error.map { badTag(_) }
                      )
                    )
                  )
              },
              c.notableInitialFen.map { fen =>
                frag(
                  br,
                  div(cls := "board-preview", views.html.board.bits.mini(fen, c.finalColor)(div))
                )
              },
              !c.isOpen option cancelForm
            )
          case Status.Declined =>
            div(cls := "follow-up")(
              h1(cls := "box__top")(trans.challenge.challengeDeclined()),
              blockquote(cls := "challenge-reason pull-quote")(
                p(c.anyDeclineReason.trans()),
                footer(userIdLink(c.destUserId))
              ),
              bits.details(c, color),
              a(cls := "button button-fat", href := routes.Lobby.home)(trans.newOpponent())
            )
          case Status.Accepted =>
            div(cls := "follow-up")(
<<<<<<< HEAD
              h1(trans.challenge.challengeAccepted()),
              bits.details(c, color),
=======
              h1(cls := "box__top")(trans.challenge.challengeAccepted()),
              bits.details(c),
>>>>>>> 55069da2
              a(id := "challenge-redirect", href := routes.Round.watcher(c.id, "white"), cls := "button-fat")(
                trans.joinTheGame()
              )
            )
          case Status.Canceled =>
            div(cls := "follow-up")(
<<<<<<< HEAD
              h1(trans.challenge.challengeCanceled()),
              bits.details(c, color),
=======
              h1(cls := "box__top")(trans.challenge.challengeCanceled()),
              bits.details(c),
>>>>>>> 55069da2
              a(cls := "button button-fat", href := routes.Lobby.home)(trans.newOpponent())
            )
        }
      )
    }
  }
}<|MERGE_RESOLUTION|>--- conflicted
+++ resolved
@@ -32,15 +32,10 @@
         c.status match {
           case Status.Created | Status.Offline =>
             div(id := "ping-challenge")(
-<<<<<<< HEAD
-              h1(if (c.isOpen) c.name | "Open challenge" else trans.challenge.challengeToPlay.txt()),
-              bits.details(c, color),
-=======
               h1(cls := "box__top")(
                 if (c.isOpen) c.name | "Open challenge" else trans.challenge.challengeToPlay.txt()
               ),
-              bits.details(c),
->>>>>>> 55069da2
+              bits.details(c, color),
               c.destUserId.map { destId =>
                 div(cls := "waiting")(
                   userIdLink(destId.some, cssClass = "target".some),
@@ -113,26 +108,16 @@
             )
           case Status.Accepted =>
             div(cls := "follow-up")(
-<<<<<<< HEAD
-              h1(trans.challenge.challengeAccepted()),
+              h1(cls := "box__top")(trans.challenge.challengeAccepted()),
               bits.details(c, color),
-=======
-              h1(cls := "box__top")(trans.challenge.challengeAccepted()),
-              bits.details(c),
->>>>>>> 55069da2
               a(id := "challenge-redirect", href := routes.Round.watcher(c.id, "white"), cls := "button-fat")(
                 trans.joinTheGame()
               )
             )
           case Status.Canceled =>
             div(cls := "follow-up")(
-<<<<<<< HEAD
-              h1(trans.challenge.challengeCanceled()),
+              h1(cls := "box__top")(trans.challenge.challengeCanceled()),
               bits.details(c, color),
-=======
-              h1(cls := "box__top")(trans.challenge.challengeCanceled()),
-              bits.details(c),
->>>>>>> 55069da2
               a(cls := "button button-fat", href := routes.Lobby.home)(trans.newOpponent())
             )
         }
