package views.html

import controllers.routes
import scala.util.chaining.*

import lila.app.templating.Environment.{ given, * }
import lila.app.ui.ScalatagsTemplate.{ *, given }
import lila.oauth.AccessToken

object dgt:

  private val liveChessVersion = "2.2.5+"

  def index(using PageContext) =
    layout("index")(
      h1(cls := "box__top")("Lichess & DGT"),
      p(
        "This page allows you to connect your DGT board to Lichess, and to use it for playing games."
      ),
      br,
      br,
      st.section(
        h2("DGT Board Requirements"),
        br,
        p(
          s"To connect to the DGT Electronic Board you will need to install DGT LiveChess $liveChessVersion."
        ),
        p(
          "You can download the software here: ",
          a(href := "https://www.livechesscloud.com/software/")(s"LiveChess $liveChessVersion"),
          "."
        ),
        p(
          "If LiveChess is running on this computer, you can check your connection to it by ",
          a(href := "http://localhost:1982/doc/index.html")("opening this link"),
          "."
        )
      ),
      p(
        "If LiveChess is running on a different machine or different port, ",
        "you will need to set the IP address and port here in the ",
        a(href := routes.DgtCtrl.config)("Configuration Section"),
        "."
      ),
      st.section(
        h2("DGT Board Limitations"),
        br,
        p(
          "The play page needs to remain open on your browser. ",
          "It does not need to be visible, you can minimize it or set it side to side with the Lichess game page, ",
          "but don't close it or the board will stop working. "
        ),
        p(
          "The board will auto connect to any game that is already on course or any new game that starts. ",
          "Ability to choose which game to play is coming soon."
        ),
        p(
          "Time controls for casual games: Classical, Correspondence and Rapid only.",
          br,
          "Time controls for rated games: Classical, Correspondence and some Rapids including 15+10 and 20+0"
        )
      ),
      p(
        "When ready, setup your board and then click ",
        a(href := routes.DgtCtrl.play)("Play"),
        "."
      )
    )

<<<<<<< HEAD
  def play(token: AccessToken)(using WebContext) =
    layout("play", s"'${token.plain.value}'".some)(
=======
  def play(token: AccessToken)(using PageContext) =
    layout("play", embedJsUnsafeLoadThen(s"""LichessDgt.playPage("${token.plain.value}")"""))(
>>>>>>> 3d34df4e
      div(id := "dgt-play-zone")(pre(id := "dgt-play-zone-log")),
      div(cls := "dgt__play__help")(
        h2(iconTag(licon.InfoCircle, "If a move is not detected")),
        p(
          "Check that you have made your opponent's move on the DGT board first. ",
          "Revert your move. Play again. "
        ),
        p(
          "As a last resort, setup the board identically as Lichess, then ",
          a(href := routes.DgtCtrl.play)("Reload this page")
        )
      )
    )

<<<<<<< HEAD
  def config(token: Option[lila.oauth.AccessToken])(using WebContext) =
    layout("config")(
=======
  def config(token: Option[lila.oauth.AccessToken])(using PageContext) =
    layout("config", embedJsUnsafeLoadThen("LichessDgt.configPage()"))(
>>>>>>> 3d34df4e
      div(cls := "account")(
        h1(cls := "box__top")("DGT - configure"),
        form(action := routes.DgtCtrl.generateToken, method := "post")(
          st.section(
            h2("Lichess connectivity"),
            if (token.isDefined)
              p(cls := "text", dataIcon := licon.Checkmark)(
                "You have an OAuth token suitable for DGT play.",
                br,
                br,
                "A ",
                strong("DGT board"),
                " entry was added to your PLAY menu at the top."
              )
            else
              frag(
                p("No suitable OAuth token available yet."),
                form3.submit("Click to generate one")
              )
          )
        ),
        form(cls := "form3", id := "dgt-config")(
          st.section(
            h2("DGT board connectivity"),
            "dgt-livechess-url" pipe { name =>
              div(cls := "form-group")(
                st.label(`for` := name, cls := "form-label")(
                  s"LiveChess $liveChessVersion WebSocket URL"
                ),
                st.input(id := name, st.name := name, cls := "form-control", required := true),
                st.small(cls := "form-help")(
                  """Use "ws://localhost:1982/api/v1.0" unless LiveChess is running on a different machine or different port."""
                )
              )
            }
          ),
          st.section(
            h2("Text to speech"),
            div(cls := "form-group")(
              p("Configure voice narration of the played moves, so you can keep your eyes on the board.")
            ),
            div(cls := "form-group")(
              st.label(cls := "form-label")("Enable Speech Synthesis"),
              radios(
                "dgt-speech-synthesis",
                List((false, trans.no.txt()), (true, trans.yes.txt()))
              )
            ),
            "dgt-speech-voice" pipe { name =>
              div(cls := "form-group")(
                st.label(`for` := name, cls := "form-label")(
                  s"Speech synthesis voice"
                ),
                st.select(id := name, st.name := name, cls := "form-control")
              )
            },
            div(cls := "form-group")(
              st.label(cls := "form-label")("Announce All Moves"),
              radios(
                "dgt-speech-announce-all-moves",
                List((false, trans.no.txt()), (true, trans.yes.txt()))
              ),
              st.small(cls := "form-help")(
                """Select YES to announce both your moves and your opponent's moves. Select NO to announce only your opponent's moves."""
              )
            ),
            div(cls := "form-group")(
              st.label(cls := "form-label")("Announce Move Format"),
              radios(
                "dgt-speech-announce-move-format",
                List(("san", "SAN (Nf6)"), ("uci", "UCI (g8f6)"))
              ),
              st.small(cls := "form-help")(
                """San is the standard on Lichess like "Nf6". UCI is common on engines like "g8f6""""
              )
            ),
            "dgt-speech-keywords" pipe { name =>
              div(cls := "form-group")(
                st.label(`for` := name, cls := "form-label")("Keywords"),
                st.textarea(
                  id        := name,
                  st.name   := name,
                  cls       := "form-control",
                  maxlength := 600,
                  rows      := 10
                ),
                st.small(cls := "form-help")(
                  """Keywords are in JSON format. They are used to translate moves and results into your language. Default is English, but feel free to change it."""
                )
              )
            }
          ),
          st.section(
            h2("Debug"),
            div(cls := "form-group")(
              st.label(cls := "form-label")("Verbose logging"),
              radios(
                "dgt-verbose",
                List((false, trans.no.txt()), (true, trans.yes.txt()))
              ),
              st.small(cls := "form-help")(
                """To see console message press Command + Option + C (Mac) or Control + Shift + C (Windows, Linux, Chrome OS)"""
              )
            )
          ),
          form3.submit(trans.save())
        )
      )
    )

  private def radios(name: String, options: Iterable[(Any, String)]) =
    st.group(cls := "radio")(
      options.map { v =>
        val id = s"${name}_${v._1}"
        div(
          input(
            st.id   := id,
            tpe     := "radio",
            value   := v._1.toString,
            st.name := name
          ),
          label(`for` := id)(v._2)
        )
      }.toList
    )

<<<<<<< HEAD
  private def layout(path: String, token: Option[String] = None)(body: Modifier*)(using WebContext) =
=======
  private def layout(path: String, jsCall: Frag = emptyFrag)(body: Modifier*)(using PageContext) =
>>>>>>> 3d34df4e
    views.html.base.layout(
      moreCss = cssTag("dgt"),
      moreJs = token.fold(jsModuleInit("dgt"))(jsModuleInit("dgt", _)),
      title = "Play with a DGT board",
      csp = defaultCsp.withAnyWs.some
    )(
      main(cls := "page-menu dgt")(
        st.nav(cls := "page-menu__menu subnav")(
          a(cls := path.active("index"), href := routes.DgtCtrl.index)(
            "DGT board"
          ),
          a(cls := path.active("play"), href := routes.DgtCtrl.play)(
            "Play"
          ),
          a(cls := path.active("config"), href := routes.DgtCtrl.config)(
            "Configure"
          )
        ),
        div(cls := s"page-menu__content box box-pad dgt__$path")(body)
      )
    )<|MERGE_RESOLUTION|>--- conflicted
+++ resolved
@@ -67,13 +67,8 @@
       )
     )
 
-<<<<<<< HEAD
-  def play(token: AccessToken)(using WebContext) =
+  def play(token: AccessToken)(using PageContext) =
     layout("play", s"'${token.plain.value}'".some)(
-=======
-  def play(token: AccessToken)(using PageContext) =
-    layout("play", embedJsUnsafeLoadThen(s"""LichessDgt.playPage("${token.plain.value}")"""))(
->>>>>>> 3d34df4e
       div(id := "dgt-play-zone")(pre(id := "dgt-play-zone-log")),
       div(cls := "dgt__play__help")(
         h2(iconTag(licon.InfoCircle, "If a move is not detected")),
@@ -88,13 +83,8 @@
       )
     )
 
-<<<<<<< HEAD
-  def config(token: Option[lila.oauth.AccessToken])(using WebContext) =
+  def config(token: Option[lila.oauth.AccessToken])(using PageContext) =
     layout("config")(
-=======
-  def config(token: Option[lila.oauth.AccessToken])(using PageContext) =
-    layout("config", embedJsUnsafeLoadThen("LichessDgt.configPage()"))(
->>>>>>> 3d34df4e
       div(cls := "account")(
         h1(cls := "box__top")("DGT - configure"),
         form(action := routes.DgtCtrl.generateToken, method := "post")(
@@ -221,11 +211,7 @@
       }.toList
     )
 
-<<<<<<< HEAD
-  private def layout(path: String, token: Option[String] = None)(body: Modifier*)(using WebContext) =
-=======
-  private def layout(path: String, jsCall: Frag = emptyFrag)(body: Modifier*)(using PageContext) =
->>>>>>> 3d34df4e
+  private def layout(path: String, token: Option[String] = None)(body: Modifier*)(using PageContext) =
     views.html.base.layout(
       moreCss = cssTag("dgt"),
       moreJs = token.fold(jsModuleInit("dgt"))(jsModuleInit("dgt", _)),
