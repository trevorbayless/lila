package views.html.plan

import controllers.routes
import play.api.i18n.Lang

import java.util.Currency

import lila.app.templating.Environment.{ *, given }
import lila.web.ui.ScalatagsTemplate.{ *, given }
import lila.common.String.html.safeJsonValue

object index:

  import trans.patron.*

  private[plan] val stripeScript = script(src := "https://js.stripe.com/v3/")

  private val namespaceAttr = attr("data-namespace")

  def apply(
      email: Option[EmailAddress],
      stripePublicKey: String,
      payPalPublicKey: String,
      patron: Option[lila.plan.Patron],
      recentIds: List[UserId],
      bestIds: List[UserId],
      pricing: lila.plan.PlanPricing
  )(using ctx: PageContext) =
    val localeParam = lila.plan.PayPalClient.locale(ctx.lang).so { l => s"&locale=$l" }
    views.html.base.layout(
      title = becomePatron.txt(),
      moreCss = cssTag("plan"),
      moreJs = ctx.isAuth.option(
        frag(
          stripeScript,
          frag(
            // gotta load the paypal SDK twice, for onetime and subscription :facepalm:
            // https://stackoverflow.com/questions/69024268/how-can-i-show-a-paypal-smart-subscription-button-and-a-paypal-smart-capture-but/69024269
            script(
              src := s"https://www.paypal.com/sdk/js?client-id=${payPalPublicKey}&currency=${pricing.currency}$localeParam",
              namespaceAttr := "paypalOrder"
            ),
            script(
              src := s"https://www.paypal.com/sdk/js?client-id=${payPalPublicKey}&vault=true&intent=subscription&currency=${pricing.currency}$localeParam",
              namespaceAttr := "paypalSubscription"
            )
          ),
          embedJsUnsafeLoadThen(s"""checkoutStart("$stripePublicKey", ${safeJsonValue(
              lila.plan.PlanPricingApi.pricingWrites.writes(pricing)
            )})""")
        )
      ),
<<<<<<< HEAD
      modules = jsModule("bits.checkout"),
      openGraph = lila.app.ui
=======
      openGraph = lila.web
>>>>>>> d286a5e2
        .OpenGraph(
          title = becomePatron.txt(),
          url = s"$netBaseUrl${routes.Plan.index.url}",
          description = freeChess.txt()
        )
        .some,
      csp = defaultCsp.withStripe.withPayPal.some
    ) {
      main(cls := "page-menu plan")(
        st.aside(cls := "page-menu__menu recent-patrons")(
          h2(newPatrons()),
          div(cls := "list")(
            recentIds.map { userId =>
              div(userIdLink(userId.some))
            }
          )
        ),
        div(cls := "page-menu__content box")(
          patron
            .ifTrue(ctx.me.so(_.isPatron))
            .map { p =>
              div(cls := "banner one_time_active")(
                iconTag(patronIconChar),
                div(
                  h1(cls := "box__top")(thankYou()),
                  if p.isLifetime then youHaveLifetime()
                  else
                    p.expiresAt.map { expires =>
                      frag(
                        patronUntil(showDate(expires)),
                        br,
                        ifNotRenewedThenAccountWillRevert()
                      )
                    }
                ),
                iconTag(patronIconChar)
              )
            }
            .getOrElse(
              div(cls := "banner moto")(
                iconTag(patronIconChar),
                div(
                  h1(cls := "box__top")(freeChess()),
                  p(noAdsNoSubs())
                ),
                iconTag(patronIconChar)
              )
            ),
          div(cls := "box__pad")(
            div(cls := "wrapper")(
              div(cls := "text")(
                p(weAreNonProfit()),
                p(weRelyOnSupport())
              ),
              div(cls := "content")(
                div(
                  cls                          := "plan_checkout",
                  attr("data-email")           := email.so(_.value),
                  attr("data-lifetime-amount") := pricing.lifetime.amount
                )(
                  ctx.me.map { me =>
                    st.group(cls := "radio buttons dest")(
                      div(
                        input(
                          tpe  := "radio",
                          name := "dest",
                          id   := "dest_me",
                          checked,
                          value := "me"
                        ),
                        label(`for` := "dest_me")(donateAsX(me.username))
                      ),
                      div(
                        input(
                          tpe   := "radio",
                          name  := "dest",
                          id    := "dest_gift",
                          value := "gift"
                        ),
                        label(`for` := "dest_gift")(giftPatronWings())
                      )
                    )
                  },
                  div(cls := "gift complete-parent none")(
                    st.input(
                      name         := "giftUsername",
                      value        := "",
                      cls          := "user-autocomplete",
                      placeholder  := trans.clas.lichessUsername.txt(),
                      autocomplete := "off",
                      spellcheck   := false,
                      dataTag      := "span",
                      autofocus
                    )
                  ),
                  st.group(cls := "radio buttons freq")(
                    div(
                      st.title := singleDonation.txt(),
                      input(
                        tpe   := "radio",
                        name  := "freq",
                        id    := "freq_onetime",
                        value := "onetime"
                      ),
                      label(`for` := "freq_onetime")(onetime())
                    ),
                    div(
                      st.title := recurringBilling.txt(),
                      input(
                        tpe  := "radio",
                        name := "freq",
                        id   := "freq_monthly",
                        checked,
                        value := "monthly"
                      ),
                      label(`for` := "freq_monthly")(monthly())
                    ),
                    div(
                      st.title := payLifetimeOnce.txt(pricing.lifetime.display),
                      input(
                        tpe  := "radio",
                        name := "freq",
                        id   := "freq_lifetime",
                        patron.exists(_.isLifetime).option(disabled),
                        value := "lifetime",
                        cls   := List("lifetime-check" -> patron.exists(_.isLifetime))
                      ),
                      label(`for` := "freq_lifetime")(lifetime())
                    )
                  ),
                  div(cls := "amount_choice")(
                    st.group(cls := "radio buttons amount")(
                      pricing.suggestions.map { money =>
                        val id = s"plan_${money.code}"
                        div(
                          input(
                            cls   := (money == pricing.default).option("default"),
                            tpe   := "radio",
                            name  := "plan",
                            st.id := id,
                            (money == pricing.default).option(checked),
                            value               := money.amount,
                            attr("data-amount") := money.amount
                          ),
                          label(`for` := id)(money.display)
                        )
                      },
                      div(cls := "other")(
                        input(tpe := "radio", name := "plan", id := "plan_other", value := "other"),
                        label(
                          `for`                    := "plan_other",
                          title                    := pleaseEnterAmountInX.txt(pricing.currencyCode),
                          attr("data-trans-other") := otherAmount.txt()
                        )(otherAmount())
                      )
                    )
                  ),
                  div(cls := "amount_fixed none")(
                    st.group(cls := "radio buttons amount")(
                      div(label(`for` := s"plan_${pricing.lifetime.code}")(pricing.lifetime.display))
                    )
                  ),
                  div(cls := "service")(
                    div(cls := "buttons")(
                      if ctx.isAuth then
                        frag(
                          button(cls := "stripe button")(donate()),
                          div(cls := "paypal paypal--order"),
                          div(cls := "paypal paypal--subscription"),
                          button(cls := "button disabled paypal--disabled")("PAYPAL")
                        )
                      else
                        a(
                          cls  := "button",
                          href := s"${routes.Auth.login}?referrer=${routes.Plan.index}"
                        )(logInToDonate())
                    ),
                    ctx.isAuth.option(
                      div(cls := "other-choices")(
                        a(cls := "currency-toggle")(trans.patron.changeCurrency()),
                        div(cls := "links")(
                          a(cls := "stripe")("Google Pay"),
                          a(cls := "stripe")("Apple Pay")
                        )
                      )
                    ),
                    form(cls := "currency none", action := routes.Plan.list)(
                      select(name := "currency")(
                        lila.plan.CurrencyApi.currencyList.map { cur =>
                          st.option(
                            value := cur.getCurrencyCode,
                            (pricing.currencyCode == cur.getCurrencyCode).option(selected)
                          )(showCurrency(cur))
                        }
                      )
                    )
                  )
                )
              )
            ),
            p(id := "error")(),
            p(cls := "small_team")(weAreSmallTeam()),
            faq,
            div(cls := "best_patrons")(
              h2(celebratedPatrons()),
              div(cls := "list")(
                bestIds.map { userId =>
                  div(userIdLink(userId.some))
                }
              )
            )
          )
        )
      )
    }

  private def showCurrency(cur: Currency)(using ctx: Context) =
    s"${cur.getSymbol(ctx.lang.locale)} ${cur.getDisplayName(ctx.lang.locale)}"

  private def faq(using Translate) =
    div(cls := "faq")(
      dl(
        dt(whereMoneyGoes()),
        dd(
          serversAndDeveloper(userIdLink(UserId("thibault").some)),
          br,
          a(href := routes.Main.costs, targetBlank)(costBreakdown()),
          "."
        ),
        dt(officialNonProfit()),
        dd(
          a(
            href := "https://www.journal-officiel.gouv.fr/associations/detail-annonce/associations_b/20160025/818"
          )(actOfCreation()),
          "."
        )
      ),
      dl(
        dt(changeMonthlySupport()),
        dd(
          changeOrContact(a(href := routes.Main.contact, targetBlank)(contactSupport()))
        ),
        dt(otherMethods()),
        dd(
          lichessIsRegisteredWith(
            a(href := "https://causes.benevity.org/causes/250-5789375887401_bf01")("Benevity")
          ),
          br,
          views.html.site.contact.contactEmailLinkEmpty()(bankTransfers()),
          ".",
          br,
          strong(onlyDonationFromAbove())
        )
      ),
      dl(
        dt(patronFeatures()),
        dd(
          noPatronFeatures(),
          br,
          a(href := routes.Plan.features, targetBlank)(featuresComparison()),
          "."
        )
      )
    )<|MERGE_RESOLUTION|>--- conflicted
+++ resolved
@@ -50,12 +50,8 @@
             )})""")
         )
       ),
-<<<<<<< HEAD
       modules = jsModule("bits.checkout"),
-      openGraph = lila.app.ui
-=======
       openGraph = lila.web
->>>>>>> d286a5e2
         .OpenGraph(
           title = becomePatron.txt(),
           url = s"$netBaseUrl${routes.Plan.index.url}",
