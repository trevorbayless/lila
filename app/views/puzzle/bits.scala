--- conflicted
+++ resolved
@@ -23,11 +23,7 @@
     dataLastmove := lastMove
   )(miniBoardContent)
 
-<<<<<<< HEAD
-  def jsI18n(implicit ctx: Context) = toJson(i18nJsObject(translations)(ctx.lang))
-=======
   def jsI18n(implicit ctx: Context) = toJson(i18nJsObject(translations))
->>>>>>> 4a2ee05e
 
   private val translations = List(
     trans.training,
