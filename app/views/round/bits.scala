package views.html
package round

import scala.util.chaining._

import chess.variant.{ Crazyhouse, Variant }
import lila.api.Context
import lila.app.templating.Environment._
import lila.app.ui.ScalatagsTemplate._
import lila.game.{ Game, Pov }

import controllers.routes

object bits {

  def layout(
      variant: Variant,
      title: String,
      moreJs: Frag = emptyFrag,
      openGraph: Option[lila.app.ui.OpenGraph] = None,
      moreCss: Frag = emptyFrag,
      chessground: Boolean = true,
      playing: Boolean = false,
      robots: Boolean = false
  )(body: Frag)(implicit ctx: Context) =
    views.html.base.layout(
      title = title,
      openGraph = openGraph,
      moreJs = moreJs,
      moreCss = frag(
        cssTag { if (variant == Crazyhouse) "round.zh" else "round" },
        ctx.blind option cssTag("round.nvui"),
        moreCss
      ),
      chessground = chessground,
      playing = playing,
      robots = robots,
      deferJs = true,
      zoomable = true,
      csp = defaultCsp.withPeer.some
    )(body)

  def crosstable(cross: Option[lila.game.Crosstable.WithMatchup], game: Game)(implicit ctx: Context) =
    cross map { c =>
      views.html.game.crosstable(ctx.userId.fold(c)(c.fromPov), game.id.some)
    }

  def underchat(game: Game)(implicit ctx: Context) =
    frag(
      div(
        cls := "chat__members none",
        aria.live := "off",
        aria.relevant := "additions removals text"
      )(
        span(cls := "number")(nbsp),
        " ",
        trans.spectators.txt().replace(":", ""),
        " ",
        span(cls := "list")
      ),
      isGranted(_.ViewBlurs) option div(cls := "round__mod")(
        game.players.filter(p => game.playerBlurPercent(p.color) > 30) map { p =>
          div(
            playerLink(p, cssClass = s"is color-icon ${p.color.name}".some, withOnline = false, mod = true),
            s" ${p.blurs.nb}/${game.playerMoves(p.color)} blurs ",
            strong(game.playerBlurPercent(p.color), "%")
          )
        }
        // game.players flatMap { p => p.holdAlert.map(p ->) } map {
        //   case (p, h) => div(
        //     playerLink(p, cssClass = s"is color-icon ${p.color.name}".some, mod = true, withOnline = false),
        //     "hold alert",
        //     br,
        //     s"(ply: ${h.ply}, mean: ${h.mean} ms, SD: ${h.sd})"
        //   )
        // }
      )
    )

  def others(playing: List[Pov], simul: Option[lila.simul.Simul])(implicit ctx: Context) =
    frag(
      h3(
        simul.map { s =>
          span(cls := "simul")(
            a(href := routes.Simul.show(s.id))("SIMUL"),
            span(cls := "win")(s.wins, " W"),
            " / ",
            span(cls := "draw")(s.draws, " D"),
            " / ",
            span(cls := "loss")(s.losses, " L"),
            " / ",
            s.ongoing,
            " ongoing"
          )
        } getOrElse trans.currentGames(),
        "round-toggle-autoswitch" pipe { id =>
          span(cls := "move-on switcher", st.title := trans.automaticallyProceedToNextGameAfterMoving.txt())(
            label(`for` := id)(trans.autoSwitch()),
            span(cls := "switch")(form3.cmnToggle(id, id, checked = false))
          )
        }
      ),
      div(cls := "now-playing")(
        playing.partition(_.isMyTurn) pipe {
          case (myTurn, otherTurn) =>
            (myTurn ++ otherTurn.take(6 - myTurn.size)) take 9 map {
              views.html.game.mini(_)
            }
        }
      )
    )

  private[round] def side(
      pov: Pov,
      data: play.api.libs.json.JsObject,
      tour: Option[lila.tournament.TourAndTeamVs],
      simul: Option[lila.simul.Simul],
      userTv: Option[lila.user.User] = None,
      bookmarked: Boolean
  )(implicit ctx: Context) =
    views.html.game.side(
      pov,
      (data \ "game" \ "initialFen").asOpt[String].map(chess.format.FEN),
      tour,
      simul = simul,
      userTv = userTv,
      bookmarked = bookmarked
    )

  def roundAppPreload(pov: Pov, controls: Boolean)(implicit ctx: Context) =
    div(cls := "round__app")(
      div(cls := "round__app__board main-board")(chessground(pov)),
      div(cls := "round__app__table"),
<<<<<<< HEAD
      div(cls := "ruser ruser-top user-link")(i(cls := "line"), a(cls := "text")(playerText(pov.opponent))),
      div(cls := "ruser ruser-bottom user-link")(i(cls := "line"), a(cls := "text")(playerText(pov.player))),
      div(cls := "rclock rclock-top preload")(div(cls := "time")(nbsp)),
      div(cls := "rclock rclock-bottom preload")(div(cls := "time")(nbsp)),
      div(cls := "rmoves")(div(cls := "moves")),
=======
      div(cls := "rclock rclock-top")(div(cls := "time")(nbsp)),
      div(cls := "rclock rclock-bottom")(div(cls := "time")(nbsp)),
>>>>>>> 09bb0385
      controls option div(cls := "rcontrols rcontrols-preload")
    )
}<|MERGE_RESOLUTION|>--- conflicted
+++ resolved
@@ -131,16 +131,8 @@
     div(cls := "round__app")(
       div(cls := "round__app__board main-board")(chessground(pov)),
       div(cls := "round__app__table"),
-<<<<<<< HEAD
-      div(cls := "ruser ruser-top user-link")(i(cls := "line"), a(cls := "text")(playerText(pov.opponent))),
-      div(cls := "ruser ruser-bottom user-link")(i(cls := "line"), a(cls := "text")(playerText(pov.player))),
-      div(cls := "rclock rclock-top preload")(div(cls := "time")(nbsp)),
-      div(cls := "rclock rclock-bottom preload")(div(cls := "time")(nbsp)),
-      div(cls := "rmoves")(div(cls := "moves")),
-=======
       div(cls := "rclock rclock-top")(div(cls := "time")(nbsp)),
       div(cls := "rclock rclock-bottom")(div(cls := "time")(nbsp)),
->>>>>>> 09bb0385
       controls option div(cls := "rcontrols rcontrols-preload")
     )
 }