package views.html.study

import controllers.routes
import chess.format.pgn.PgnStr

import lila.app.templating.Environment.{ given, * }
import lila.app.ui.ScalatagsTemplate.{ *, given }

object embed:

  def apply(s: lila.study.Study, chapter: lila.study.Chapter, pgn: PgnStr)(using EmbedContext) =
    views.html.base.embed(
      title = s"${s.name} ${chapter.name}",
      cssModule = "lpv.embed"
    )(
<<<<<<< HEAD
      div(cls := "is2d")(
        main(cls := "analyse")
      ),
      footer {
        val url = routes.Study.chapter(s.id, chapter.id)
        frag(
          div(cls := "left")(
            select(id := "chapter-selector")(chapters.map { c =>
              option(
                value := c.id,
                (c.id == chapter.id) option selected
              )(c.name)
            }),
            a(targetBlank, href := url)(h1(s.name))
          ),
          a(
            targetBlank,
            cls      := "open",
            dataIcon := licon.Expand,
            href     := url,
            title    := trans.study.open.txt()
          )
        )
      },
      views.html.base.layout.inlineJs(config.nonce)(using config.lang),
      depsTag,
      jsModule("analysisBoard.embed"),
      jsModuleInit(
        "analysisBoard.study",
        Json.obj(
          "mode" -> "embed",
          "cfg" ->
            Json.obj(
              "study"  -> data.study,
              "data"   -> data.analysis,
              "embed"  -> true,
              "i18n"   -> jsI18n.embed(chapter),
              "userId" -> none[String]
            )
        ),
        config.nonce
      )
=======
      div(cls := "is2d")(div(pgn)),
      jsModule("lpv.embed"),
      views.html.analyse.embed.lpvJs(orientation = none)
>>>>>>> 3d34df4e
    )

  def notFound(using EmbedContext) =
    views.html.base.embed(
      title = s"404 - ${trans.study.studyNotFound.txt()}",
      cssModule = "lpv.embed"
    ):
      div(cls := "not-found"):
        h1(trans.study.studyNotFound())<|MERGE_RESOLUTION|>--- conflicted
+++ resolved
@@ -13,54 +13,9 @@
       title = s"${s.name} ${chapter.name}",
       cssModule = "lpv.embed"
     )(
-<<<<<<< HEAD
-      div(cls := "is2d")(
-        main(cls := "analyse")
-      ),
-      footer {
-        val url = routes.Study.chapter(s.id, chapter.id)
-        frag(
-          div(cls := "left")(
-            select(id := "chapter-selector")(chapters.map { c =>
-              option(
-                value := c.id,
-                (c.id == chapter.id) option selected
-              )(c.name)
-            }),
-            a(targetBlank, href := url)(h1(s.name))
-          ),
-          a(
-            targetBlank,
-            cls      := "open",
-            dataIcon := licon.Expand,
-            href     := url,
-            title    := trans.study.open.txt()
-          )
-        )
-      },
-      views.html.base.layout.inlineJs(config.nonce)(using config.lang),
-      depsTag,
-      jsModule("analysisBoard.embed"),
-      jsModuleInit(
-        "analysisBoard.study",
-        Json.obj(
-          "mode" -> "embed",
-          "cfg" ->
-            Json.obj(
-              "study"  -> data.study,
-              "data"   -> data.analysis,
-              "embed"  -> true,
-              "i18n"   -> jsI18n.embed(chapter),
-              "userId" -> none[String]
-            )
-        ),
-        config.nonce
-      )
-=======
       div(cls := "is2d")(div(pgn)),
       jsModule("lpv.embed"),
       views.html.analyse.embed.lpvJs(orientation = none)
->>>>>>> 3d34df4e
     )
 
   def notFound(using EmbedContext) =
