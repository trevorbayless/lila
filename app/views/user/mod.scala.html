--- conflicted
+++ resolved
@@ -106,15 +106,7 @@
       <tbody>
         <tr>
           <td>
-<<<<<<< HEAD
             <span class="sig_1">@aggregateAssessment.daysOld</span> days of play
-=======
-            <span class="sig_5">@aggregateAssessment.cheatingSum</span> / 2
-          </td>
-          <td>
-            <span class="sig_5">@aggregateAssessment.cheatingSum</span> +
-            <span class="sig_4">@aggregateAssessment.likelyCheatingSum</span> / 4
->>>>>>> 3ea752fb
           </td>
         </tr>
         <tr>
@@ -125,13 +117,8 @@
         </tr>
         <tr>
           <td>
-<<<<<<< HEAD
             <span class="sig_5">@aggregateAssessment.relatedCheatersCount</span> related cheaters
             <span class="sig_1">@aggregateAssessment.relatedUsersCount</span> related users
-=======
-            <span class="sig_5">@aggregateAssessment.cheatingSum</span> +
-            <span class="sig_4">@aggregateAssessment.likelyCheatingSum</span> / 2
->>>>>>> 3ea752fb
           </td>
         </tr>
       </tbody>
