--- conflicted
+++ resolved
@@ -13,69 +13,6 @@
 }
 }
 
-<<<<<<< HEAD
-@showPerf(perf: lila.rating.Perf, perfType: PerfType, name: Option[String] = none) = {
-<div data-icon="@perfType.iconChar">
-  <h3 class="hint--top" data-hint="@perfType.title">
-    @if(lila.rating.PerfType.nonGame.contains(perfType)) {
-    @name.getOrElse(perfType.name).toUpperCase
-    } else {
-    <a href="@searchUrl?perf=@perfType.id">
-      @name.getOrElse(perfType.name).toUpperCase
-    </a>
-    }
-  </h3>
-  <div class="rating">
-    <strong class="hint--bottom" data-hint="Glicko rating ±@perf.glicko.intDeviation">@perf.glicko.intRating@if(perf.provisional){?}</strong>
-    <span class="hint--bottom">/ @perf.nb.localize @if(perfType.key == "puzzle") {@trans.puzzles()} else {@trans.games()}</span>
-    @showProgress(perf.progress)
-  </div>
-  <div class="rank" title="Rank is updated every 15 minutes">
-    @info.ranks.get(perfType.key).map { rank =>
-    Rank: @rank.localize@nth(rank)
-    }
-  </div>
-</div>
-}
-
-@side = {
-<div class="side sub_ratings">
-  @if(!u.lame || ctx.is(u) || isGranted(_.UserSpy)) {
-  @showPerf(u.perfs.bullet, PerfType.Bullet)
-  @showPerf(u.perfs.blitz, PerfType.Blitz)
-  @showPerf(u.perfs.classical, PerfType.Classical)
-  @showPerf(u.perfs.correspondence, PerfType.Correspondence)
-  <br />
-  @if(u.perfs.chess960.nonEmpty) {
-  @showPerf(u.perfs.chess960, PerfType.Chess960)
-  }
-  @if(u.perfs.kingOfTheHill.nonEmpty) {
-  @showPerf(u.perfs.kingOfTheHill, PerfType.KingOfTheHill)
-  }
-  @if(u.perfs.threeCheck.nonEmpty) {
-  @showPerf(u.perfs.threeCheck, PerfType.ThreeCheck)
-  }
-  @if(u.perfs.antichess.nonEmpty) {
-  @showPerf(u.perfs.antichess, PerfType.Antichess)
-  }
-  @if(u.perfs.atomic.nonEmpty) {
-  @showPerf(u.perfs.atomic, PerfType.Atomic)
-  }
-  @if(u.perfs.horde.nonEmpty) {
-  @showPerf(u.perfs.horde, PerfType.Horde)
-  }
-  @if(u.perfs.racingKings.nonEmpty) {
-  @showPerf(u.perfs.racingKings, PerfType.RacingKings)
-  }
-  <br />
-  }
-  @showPerf(u.perfs.puzzle, PerfType.Puzzle)
-  @showPerf(u.perfs.opening, PerfType.Opening)
-</div>
-}
-
-=======
->>>>>>> e3a9bd7b
 @user.layout(
 title =  s"${u.username} : ${userGameFilterTitleNoTag(info, filters.current)}${if(games.currentPage == 1) "" else " - page " + games.currentPage}",
 side = side(u, info.ranks, none).some,
