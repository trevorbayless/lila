--- conflicted
+++ resolved
@@ -31,11 +31,8 @@
   ['cardinal', 'svg'],
   ['gioco', 'svg'],
   ['tatiana', 'svg'],
-<<<<<<< HEAD
+  ['staunty', 'svg'],
   ['icpieces', 'svg']
-=======
-  ['staunty', 'svg']
->>>>>>> cde7f8fd
 ]
 types = {
   'svg' => 'svg+xml;base64,',
