mongodb {
  uri = "mongodb://127.0.0.1:27017/lichess"
  mongo-async-driver = {}
}
net {
  domain = "lichess.org"
  protocol = "http://"
  base_url = ${net.protocol}${net.domain}
  base_en_url = ${net.protocol}en.${net.domain}
  ip = "5.196.91.160"
  asset {
    domain = ${net.domain}
    version = 766
  }
}
play {
  server {
    netty {
      # The maximum length of the initial line. This effectively restricts the maximum length of a URL that the server will
      # accept, the initial line consists of the method (3-7 characters), the URL, and the HTTP version (8 characters),
      # including typical whitespace, the maximum URL length will be this number - 18.
      maxInitialLineLength = 2048 # 4096

      # The maximum length of the HTTP headers. The most common effect of this is a restriction in cookie length, including
      # number of cookies and size of cookie values.
      maxHeaderSize = 4096 # 8192
    }
  }
  i18n {
    langs=[en,fr,ru,de,tr,sr,lv,bs,da,es,ro,it,fi,uk,pt,pl,nl,vi,sv,cs,sk,hu,ca,sl,az,nn,eo,tp,el,fp,lt,nb,et,hy,af,hi,ar,zh,gl,hr,mk,id,ja,bg,th,fa,he,mr,mn,cy,gd,ga,sq,be,ka,sw,ps,is,kk,io,gu,fo,eu,bn,id,la,jv,ky,pi,as,le,ta,sa,ml,kn,ko,mg,kb,zu,ur,yo,tl,fy,jb]
  }
  http {
    session {
      cookieName = "lila2"
      maxAge = 365 days
    }
  }
  ws {
    useragent = ${net.base_url}
    compressionEnabled = true
    timeout {
      connection = 5 seconds
      idle = 5 minutes
      request = 5 minutes
    }
  }
  crypto {
    secret="CiebwjgIM9cHQ;I?Xk:sfqDJ;BhIe:jsL?r=?IPF[saf>s^r0]?0grUq4>q?5mP^"
  }
}
app {
  scheduler {
    disabled = ${ai.server-only}
    debug = false
  }
  renderer.name = "renderer"
  router.name = "router"
  web_path = "public"
  casual_only = false
}
api {
  token = secret
}
cli {
  username = "thibault"
}
chessground {
  animation {
    duration = 250 ms
  }
}
editor {
  animation.duration = ${chessground.animation.duration}
}
accessibility {
  blind {
    cookie {
      name = "mBzamRgfXgRBSnXB"
      salt = "WWcTbz5xxaHU4d96"
      max_age = 31536000 # one year
    }
  }
}
prismic {
  api_url = "https://lichess.cdn.prismic.io/api"
}
blog {
  prismic {
    api_url = ${prismic.api_url}
    collection = blog
  }
  notify {
    delay = 20 minutes
    sender = "lichess-blog"
  }
  last_post_cache.ttl = 10 minutes
  rss {
    email = "lichess.contact@gmail.com"
  }
}
qa {
  collection {
    question = qa_question
    answer = qa_answer
  }
  notifier.sender = lichess-qa
}
donation {
  collection.donation = donation
  monthly_goal = 44000
  server_donors = [ drazak, jaldus, intenex, thibault ]
}
chat {
  collection.chat = chat
  max_lines = 50
  net.domain = ${net.domain}
  actor.name = chat
}
puzzle {
  collection {
    puzzle = puzzle
    attempt = puzzle_attempt
  }
  api.token = ${api.token}
  selector {
    anon_min_rating = 30
    max_attempts = 10000
  }
  animation.duration = ${chessground.animation.duration}
  png.exec_path = "submodules/boardcreator"
}
coordinate {
  collection {
    score = coordinate_score
  }
}
opening {
  collection {
    opening = opening
    attempt = opening_attempt
    name = opening_name
  }
  selector {
    tolerance = {
      step = 160
      max = 1000
    }
    modulo = 20000
  }
  animation.duration = ${chessground.animation.duration}
  api.token = ${api.token}
}
video {
  collection {
    video = video
    view = video_view
  }
  sheet {
    url = "https://spreadsheets.google.com/feeds/list/1qYU1XhvC8TlBggXEkjI481ieNGyYGmMTy97A9iboyrM/2/public/values?alt=json"
    delay = 3 hour
  }
  youtube {
    url = "https://www.googleapis.com/youtube/v3/videos"
    api_key = ""
    max = 50
    delay = 20 minutes
  }
}
search {
  enabled = false
  writeable = true
  endpoint = "http://localhost:9673"
}
team {
  collection{
    team = team
    member = team_member
    request = team_request
  }
  notifier.sender = lichess-team
  paginator.max_per_page = 15
  paginator.max_user_per_page = 24
}
teamSearch {
  index = team
  paginator.max_per_page = ${team.paginator.max_per_page}
  actor.name = team-search
}
relation {
  collection {
    relation = relation
  }
  actor {
    name = relation-actor
    notify_freq = 2 seconds
  }
  limit {
    follow = 300
    block = 500
  }
}
pref {
  collection.pref = pref
  cache.ttl = 30 minutes
}
bookmark {
  collection.bookmark = bookmark
  paginator.max_per_page = ${game.paginator.max_per_page}
  actor.name = bookmark
}
analyse {
  collection.analysis = analysis2
  net.domain = ${net.domain}
  cached.nb.ttl = ${game.cached.nb.ttl}
  paginator.max_per_page = ${game.paginator.max_per_page}
  actor.name = analyser
}
geoip {
  file = ""
  cache_ttl = 1 hour
}
security {
  collection.security = security
  flood.duration = 60 seconds
  firewall {
    enabled=true
    cached.ips.ttl = 10 minutes
    cookie {
      enabled = false
      name=fEKHA4zI74ZrZrom
    }
    collection.firewall = firewall
  }
  geoip = ${geoip}
  password_reset {
    mailgun = ${mailgun}
    secret = "???"
  }
  email_confirm {
    enabled = false
    mailgun = ${mailgun}
    secret = "???"
  }
  tor {
    provider_url = "https://check.torproject.org/cgi-bin/TorBulkExitList.py?ip="${net.ip}"&port=80"
    refresh_delay = 2 hour
  }
  disposable_email {
    provider_url = "https://raw.githubusercontent.com/ornicar/disposable-email-domains/master/index.json"
    refresh_delay = 10 minutes
  }
  recaptcha = ${recaptcha}
  whois {
    key = "matewithknightandbishop"
  }
}
recaptcha {
  endpoint = "https://www.google.com/recaptcha/api/siteverify"
  public_key = "6LeMhwsTAAAAAElD4KwTo_IUmqIXqx7hkSLLaNSP"
  private_key = ""
}
shutup {
  collection.shutup = shutup
  actor.name = shutup
}
playban {
  collection.playban = playban
}
worldMap {
  geoip = ${geoip}
}
<<<<<<< HEAD
perfStat {
  collection.perf_stat = "perf_stat"
}
=======
>>>>>>> 9ab404cc
push {
  collection.device = push_device
  google {
    url = "https://android.googleapis.com/gcm/send"
    key = ""
  }
}
mod {
  collection {
    modlog = modlog
    player_assessment = player_assessment
    boosting = boosting
  }
  boosting.nb_games_to_mark = 5
  boosting.ratio_games_to_mark = 0.01
  actor.name = mod
  neural {
    api {
      endpoint = "http://104.155.38.137/NeuralCheatDetector.py"
    }
  }
}
report {
  collection.report = report
  actor.name = report
}
i18n {
  web_path.relative = ${app.web_path}/trans
  file_path.relative = "conf"
  upstream.url_pattern = "http://en.lichess.org/translation/fetch/%d"
  hide_calls.cookie {
    name="hide_i18n_calls"
    max_age=604800 # one week
  }
  collection.translation = translation
  request_handler.protocol = ${net.protocol}
  context.git {
    url = "git://github.com/ornicar/lila.wiki.git"
    file = "translation_context.md"
  }
  cdn_domain = ${net.asset.domain}
  call.threshold = 4500
}
detectlanguage.api {
  url = "http://ws.detectlanguage.com/0.2/detect"
  key = "???"
}
mailgun {
  api {
    url = "???"
    key = "???"
  }
  sender = "lichess.org <noreply@mail.lichess.org>"
  base_url = ${net.base_url}
}
monitor {
  actor.name = monitor-actor
  socket.name = monitor-socket
  socket.uid.ttl = ${site.socket.uid.ttl}
  channel.move_lat = monitor-move-lat
}
lobby {
  message.ttl = 30 seconds
  orphan_hook.ttl = 5 seconds
  socket {
    name = lobby-socket
    uid.ttl = ${site.socket.uid.ttl}
  }
  actor.name = lobby-actor
  net.domain = ${net.domain}
  broom_period = 1 second
  resync_ids_period = 20 seconds
  collection.seek = seek
  collection.seek_archive = seek_archive
  seek {
    max_per_page = 14
    max_per_user = 5
  }
}
timeline {
  collection {
    unsub = timeline_unsub
    entry = timeline_entry
  }
  user {
    display_max = 12
    actor.name = user-timeline
  }
}
game {
  cached.nb.ttl = 1 hour
  paginator.max_per_page = 9
  collection {
    game = game5
    crosstable = crosstable
  }
  js_path {
    raw = public/javascripts/big.js
    compiled = public/compiled/big.js
  }
  actor.name = game-actor
  captcher {
    name = captcher
    duration = 7 seconds
  }
  net.base_url = ${net.base_url}
  uci_memo.ttl = 2 minutes
  pdf.exec_path = "submodules/pdfexporter"
  png.exec_path = "submodules/boardcreator"
}
tv {
  featured {
    select = 3 seconds
  }
  streaming {
    search = 20 seconds
    google.api_key = ""
    keyword = "lichess.org"
  }
}
gameSearch {
  index = game
  paginator.max_per_page = ${game.paginator.max_per_page}
  actor.name = game-search
}
round {
  active.ttl = 30 seconds
  uid.timeout = 10 seconds
  finisher.lock.timeout = 20 seconds
  animation.duration = ${chessground.animation.duration}
  moretime = 15 seconds
  casual_only = ${app.casual_only}
  player {
    disconnect.timeout = 90 seconds
    ragequit.timeout = 10 seconds
  }
  socket {
    name = round-socket
    timeout = 30 seconds
  }
  actor.map.name = round-map
  collection {
    note = game_note
    history = round_history
    forecast = forecast
  }
  net.domain = ${net.domain}
}
tournament {
  collection {
    tournament = tournament2
    player = tournament_player
    pairing = tournament_pairing
    leaderboard = tournament_leaderboard
  }
  history.message.ttl = 30 seconds
  uid.timeout = 7 seconds # small to avoid missed events
  socket {
    name = tournament-socket
    timeout = 2 minutes
  }
  organizer.name = tournament-organizer
  reminder.name = tournament-reminder
  sequencer {
    map_name = tournament-sequencers
    timeout = 10 minutes
  }
  pairing.delay = 3.1 seconds
  created.cache.ttl = 2 seconds
  leaderboard.cache.ttl = 1 hour
  ranking.cache.ttl = 1 hour
  net.domain = ${net.domain}
}
simul {
  collection {
    simul = simul
  }
  sequencer {
    map_name = simul-sequencers
    timeout = 10 minutes
  }
  socket {
    name = simul-socket
    timeout = 5 minutes
  }
  created.cache.ttl = 2 seconds
  history.message.ttl = 30 seconds
  uid.timeout = 7 seconds # small to avoid missed events
  actor.name = simul
}
forum {
  topic.max_per_page = 10
  post.max_per_page = 10
  recent {
    ttl = 1 hour
    nb = 20
  }
  collection {
    categ = f_categ
    topic = f_topic
    post = f_post
  }
  public_categ_ids = [
    general-chess-discussion
    game-analysis
    lichess-feedback
    off-topic-discussion
  ]
  actor.name = forum
}
forumSearch {
  index = forum
  paginator.max_per_page = 10
  actor.name = forum-search
}
message {
  thread.max_per_page = 30
  collection.thread = m_thread
  actor.name = message
  lichess_senders = [
    lichess
    ${blog.notify.sender}
    ${qa.notifier.sender}
    ${team.notifier.sender}
  ]
}
memo {
  collection {
    cache = cache
  }
}
setup {
  friend.memo.ttl = 1 day
  casual_only = ${app.casual_only}
  collection {
    user_config = config
    anon_config = config_anon
  }
  challenger.name = "setup-challenger"
}
site {
  socket {
    name = site-socket
    uid.ttl = 10 seconds
  }
}
user {
  paginator.max_per_page = 40
  cached.nb.ttl = 10 minutes
  online.ttl = 7 seconds
  collection {
    user = user4
    note = note
    trophy = trophy
  }
}
history {
  collection.history = history3
  cached.rating_chart.ttl = 1 hour
}
ai {
  exec_path = "local/Stockfish/src/stockfish"
  hash_size = 64
  threads = 1
  instances = 2
  debug = false
  endpoint = ${net.base_url}/ai
  callback_url = ${net.protocol}en.${net.domain}/%/post-analysis
  server-only = false
  play {
    movetime = 500 ms
    timeout = 5 seconds
  }
  analyse {
    max_plies = 200
    movetime = 1500 ms
  }
  collection.ai_perf = "ai_perf"
  ai_perf.cache_ttl = 5 seconds
  actor.name = ai
}
application {
  global="lila.app.Global"
}
wiki {
  collection.page = wiki
  git.url = "git://github.com/ornicar/lichess.wiki.git"
  markdown_path = "/usr/bin/markdown"
}
importer {
  delay = 50 milliseconds
}
mobile.app.version = "1.3.0"
insight {
  mongodb {
    uri = "mongodb://127.0.0.1:27037/lichess-insight"
    mongo-async-driver = {}
  }
  collection {
    entry = insight
    user_cache = insight_user_cache
  }
}
simulation {
  enabled = false
  players = 300
  watchers = 200
}
hub {
  actor {
    game {
      actor = ${game.actor.name}
      search = ${gameSearch.actor.name}
    }
    renderer = ${app.renderer.name}
    captcher = ${game.captcher.name}
    forum {
      actor = ${forum.actor.name}
      search = ${forumSearch.actor.name}
    }
    team {
      search = ${teamSearch.actor.name}
    }
    messenger = ${message.actor.name}
    router = ${app.router.name}
    ai = ${ai.actor.name}
    monitor = ${monitor.actor.name}
    tournament.organizer = ${tournament.organizer.name}
    timeline {
      user = ${timeline.user.actor.name}
    }
    bookmark = ${bookmark.actor.name}
    round {
      map = ${round.actor.map.name}
    }
    lobby = ${lobby.actor.name}
    relation = ${relation.actor.name}
    challenger = ${setup.challenger.name}
    report = ${report.actor.name}
    shutup = ${shutup.actor.name}
    mod = ${mod.actor.name}
    chat = ${chat.actor.name}
    analyser = ${analyse.actor.name}
    move_broadcast = ${socket.move_broadcast.name}
    user_register = ${socket.user_register.name}
    simul = ${simul.actor.name}
  }
  socket {
    lobby = ${lobby.socket.name}
    monitor = ${monitor.socket.name}
    site = ${site.socket.name}
    round = ${round.socket.name}
    tournament = ${tournament.socket.name}
    simul = ${simul.socket.name}
    hub = ${socket.hub.name}
  }
  channel {
    move_lat = ${monitor.channel.move_lat}
  }
}

socket {
  hub.name = socket.hub
  move_broadcast.name = socket.move-broadcast
  user_register.name = socket.user-register
  population.name = socket.population
}

dbplugin = disabled
ehcacheplugin = disabled

akka {
  loggers = ["akka.event.slf4j.Slf4jLogger"]
  loglevel = INFO
  stdout-loglevel = INFO
  log-config-on-start = off
  log-dead-letters-during-shutdown = off
}
forcedev = false<|MERGE_RESOLUTION|>--- conflicted
+++ resolved
@@ -269,12 +269,9 @@
 worldMap {
   geoip = ${geoip}
 }
-<<<<<<< HEAD
 perfStat {
   collection.perf_stat = "perf_stat"
 }
-=======
->>>>>>> 9ab404cc
 push {
   collection.device = push_device
   google {
