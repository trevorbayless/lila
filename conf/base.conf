mongodb {
  uri = "mongodb://127.0.0.1:27017/lichess"
  mongo-async-driver = {}
}
net {
  domain = "lichess.org"
  protocol = "http://"
  base_url = ${net.protocol}${net.domain}
  ip = "5.196.91.160"
  asset {
    domain = ${net.domain}
<<<<<<< HEAD
    version = 852
=======
    version = 835
>>>>>>> 9d9abcdf
  }
}
play {
  server {
    netty {
      # The maximum length of the initial line. This effectively restricts the maximum length of a URL that the server will
      # accept, the initial line consists of the method (3-7 characters), the URL, and the HTTP version (8 characters),
      # including typical whitespace, the maximum URL length will be this number - 18.
      maxInitialLineLength = 2048 # 4096

      # The maximum length of the HTTP headers. The most common effect of this is a restriction in cookie length, including
      # number of cookies and size of cookie values.
      maxHeaderSize = 4096 # 8192
    }
  }
  i18n {
    langs=[en,fr,ru,de,tr,sr,lv,bs,da,es,ro,it,fi,uk,pt,pl,nl,vi,sv,cs,sk,hu,ca,sl,az,nn,eo,tp,el,fp,lt,nb,et,hy,af,hi,ar,zh,gl,hr,mk,id,ja,bg,th,fa,he,mr,mn,cy,gd,ga,sq,be,ka,sw,ps,is,kk,io,gu,fo,eu,bn,id,la,jv,ky,pi,as,le,ta,sa,ml,kn,ko,mg,kb,zu,ur,yo,tl,fy,jb]
  }
  http {
    session {
      cookieName = "lila2"
      maxAge = 365 days
    }
  }
  ws {
    useragent = ${net.base_url}
    compressionEnabled = true
    timeout {
      connection = 5 seconds
      idle = 5 minutes
      request = 5 minutes
    }
  }
  crypto {
    secret="CiebwjgIM9cHQ;I?Xk:sfqDJ;BhIe:jsL?r=?IPF[saf>s^r0]?0grUq4>q?5mP^"
  }
}
app {
  scheduler {
    disabled = ${ai.server-only}
    debug = false
  }
  renderer.name = "renderer"
  router.name = "router"
  web_path = "public"
  casual_only = false
}
api {
  token = secret
}
cli {
  username = "thibault"
}
chessground {
  animation {
    duration = 250 ms
  }
}
editor {
  animation.duration = ${chessground.animation.duration}
}
accessibility {
  blind {
    cookie {
      name = "mBzamRgfXgRBSnXB"
      salt = "WWcTbz5xxaHU4d96"
      max_age = 31536000 # one year
    }
  }
}
prismic {
  api_url = "https://lichess.cdn.prismic.io/api"
}
blog {
  prismic {
    api_url = ${prismic.api_url}
    collection = blog
  }
  notify {
    delay = 20 minutes
    sender = "lichess-blog"
  }
  last_post_cache.ttl = 10 minutes
  rss {
    email = "lichess.contact@gmail.com"
  }
}
qa {
  collection {
    question = qa_question
    answer = qa_answer
  }
  notifier.sender = lichess-qa
}
donation {
  collection.donation = donation
  monthly_goal = 65700
  server_donors = [ drazak, jaldus, intenex, thibault ]
}
chat {
  collection.chat = chat
  max_lines = 50
  net.domain = ${net.domain}
  actor.name = chat
}
puzzle {
  mongodb {
    uri = "mongodb://127.0.0.1:27017/lichess"
    mongo-async-driver = {}
  }
  collection {
    puzzle = puzzle
    attempt = puzzle_attempt
  }
  api.token = ${api.token}
  selector {
    anon_min_rating = 30
    max_attempts = 10000
  }
  animation.duration = ${chessground.animation.duration}
  png.exec_path = "submodules/boardcreator"
}
coordinate {
  collection {
    score = coordinate_score
  }
}
opening {
  collection {
    opening = opening
    attempt = opening_attempt
    name = opening_name
  }
  selector {
    tolerance = {
      step = 160
      max = 1000
    }
    modulo = 20000
  }
  animation.duration = ${chessground.animation.duration}
  api.token = ${api.token}
}
video {
  collection {
    video = video
    view = video_view
  }
  sheet {
    url = "https://spreadsheets.google.com/feeds/list/1qYU1XhvC8TlBggXEkjI481ieNGyYGmMTy97A9iboyrM/2/public/values?alt=json"
    delay = 3 hour
  }
  youtube {
    url = "https://www.googleapis.com/youtube/v3/videos"
    api_key = ""
    max = 50
    delay = 20 minutes
  }
}
search {
  enabled = false
  writeable = true
  endpoint = "http://localhost:9673"
}
team {
  collection{
    team = team
    member = team_member
    request = team_request
  }
  notifier.sender = lichess-team
  paginator.max_per_page = 15
  paginator.max_user_per_page = 24
}
teamSearch {
  index = team
  paginator.max_per_page = ${team.paginator.max_per_page}
  actor.name = team-search
}
relation {
  collection {
    relation = relation
  }
  actor {
    name = relation-actor
    notify_freq = 2 seconds
  }
  limit {
    follow = 300
    block = 500
  }
}
pref {
  collection.pref = pref
  cache.ttl = 30 minutes
}
bookmark {
  collection.bookmark = bookmark
  paginator.max_per_page = ${game.paginator.max_per_page}
  actor.name = bookmark
}
analyse {
  collection.analysis = analysis2
  net.domain = ${net.domain}
  cached.nb.ttl = ${game.cached.nb.ttl}
  paginator.max_per_page = ${game.paginator.max_per_page}
  actor.name = analyser
}
geoip {
  file = ""
  cache_ttl = 1 hour
}
security {
  collection.security = security
  flood.duration = 60 seconds
  firewall {
    enabled=true
    cached.ips.ttl = 10 minutes
    cookie {
      enabled = false
      name=fEKHA4zI74ZrZrom
    }
    collection.firewall = firewall
  }
  geoip = ${geoip}
  password_reset {
    mailgun = ${mailgun}
    secret = "???"
  }
  email_confirm {
    enabled = false
    mailgun = ${mailgun}
    secret = "???"
  }
  tor {
    provider_url = "https://check.torproject.org/cgi-bin/TorBulkExitList.py?ip="${net.ip}"&port=80"
    refresh_delay = 1 hour
  }
  disposable_email {
    provider_url = "https://raw.githubusercontent.com/ornicar/disposable-email-domains/master/index.json"
    refresh_delay = 10 minutes
  }
  recaptcha = ${recaptcha}
  whois {
    key = "matewithknightandbishop"
  }
}
recaptcha {
  endpoint = "https://www.google.com/recaptcha/api/siteverify"
  public_key = "6LeMhwsTAAAAAElD4KwTo_IUmqIXqx7hkSLLaNSP"
  private_key = ""
}
shutup {
  collection.shutup = shutup
  actor.name = shutup
}
playban {
  collection.playban = playban
}
worldMap {
  geoip = ${geoip}
}
perfStat {
  collection.perf_stat = "perf_stat"
}
push {
  collection.device = push_device
  google {
    url = "https://android.googleapis.com/gcm/send"
    key = ""
  }
}
mod {
  collection {
    modlog = modlog
    player_assessment = player_assessment
    boosting = boosting
    gaming_history = mod_gaming_history
  }
  boosting.nb_games_to_mark = 5
  boosting.ratio_games_to_mark = 0.01
  actor.name = mod
}
report {
  collection.report = report
  actor.name = report
}
i18n {
  web_path.relative = ${app.web_path}/trans
  file_path.relative = "conf"
  upstream.url_pattern = "http://en.lichess.org/translation/fetch/%d"
  hide_calls.cookie {
    name="hide_i18n_calls"
    max_age=604800 # one week
  }
  collection.translation = translation
  request_handler.protocol = ${net.protocol}
  context.git {
    url = "git://github.com/ornicar/lila.wiki.git"
    file = "translation_context.md"
  }
  cdn_domain = ${net.asset.domain}
  call.threshold = 4500
}
detectlanguage.api {
  url = "http://ws.detectlanguage.com/0.2/detect"
  key = "???"
}
mailgun {
  api {
    url = "???"
    key = "???"
  }
  sender = "lichess.org <noreply@mail.lichess.org>"
  base_url = ${net.base_url}
}
monitor {
  actor.name = monitor-actor
  socket.name = monitor-socket
  socket.uid.ttl = ${site.socket.uid.ttl}
  channel.move_lat = monitor-move-lat
}
lobby {
  message.ttl = 30 seconds
  orphan_hook.ttl = 5 seconds
  socket {
    name = lobby-socket
    uid.ttl = ${site.socket.uid.ttl}
  }
  actor.name = lobby-actor
  net.domain = ${net.domain}
  broom_period = 1 second
  resync_ids_period = 20 seconds
  collection.seek = seek
  collection.seek_archive = seek_archive
  seek {
    max_per_page = 14
    max_per_user = 5
  }
}
timeline {
  collection {
    unsub = timeline_unsub
    entry = timeline_entry
  }
  user {
    display_max = 12
    actor.name = user-timeline
  }
}
game {
  cached.nb.ttl = 1 hour
  paginator.max_per_page = 9
  collection {
    game = game5
    crosstable = crosstable
  }
  js_path {
    raw = public/javascripts/big.js
    compiled = public/compiled/big.js
  }
  actor.name = game-actor
  captcher {
    name = captcher
    duration = 7 seconds
  }
  net.base_url = ${net.base_url}
  uci_memo.ttl = 2 minutes
  pdf.exec_path = "submodules/pdfexporter"
  png.exec_path = "submodules/boardcreator"
}
tv {
  featured {
    select = 3 seconds
  }
  streaming {
    search = 20 seconds
    google.api_key = ""
    keyword = "lichess.org"
  }
}
explorer {
  endpoint = "http://explorer.lichess.org"
}
gameSearch {
  index = game
  paginator.max_per_page = ${game.paginator.max_per_page}
  actor.name = game-search
}
round {
  active.ttl = 30 seconds
  uid.timeout = 10 seconds
  finisher.lock.timeout = 20 seconds
  animation.duration = ${chessground.animation.duration}
  moretime = 15 seconds
  casual_only = ${app.casual_only}
  player {
    disconnect.timeout = 90 seconds
    ragequit.timeout = 10 seconds
  }
  socket {
    name = round-socket
    timeout = 30 seconds
  }
  actor.map.name = round-map
  collection {
    note = game_note
    history = round_history
    forecast = forecast
  }
  net.domain = ${net.domain}
}
tournament {
  collection {
    tournament = tournament2
    player = tournament_player
    pairing = tournament_pairing
    leaderboard = tournament_leaderboard
  }
  history.message.ttl = 30 seconds
  uid.timeout = 7 seconds # small to avoid missed events
  socket {
    name = tournament-socket
    timeout = 2 minutes
  }
  organizer.name = tournament-organizer
  reminder.name = tournament-reminder
  sequencer {
    map_name = tournament-sequencers
    timeout = 10 minutes
  }
  pairing.delay = 3.1 seconds
  created.cache.ttl = 2 seconds
  leaderboard.cache.ttl = 1 hour
  ranking.cache.ttl = 1 hour
  net.domain = ${net.domain}
}
simul {
  collection {
    simul = simul
  }
  sequencer {
    map_name = simul-sequencers
    timeout = 10 minutes
  }
  socket {
    name = simul-socket
    timeout = 5 minutes
  }
  created.cache.ttl = 2 seconds
  history.message.ttl = 30 seconds
  uid.timeout = 7 seconds # small to avoid missed events
  actor.name = simul
}
forum {
  topic.max_per_page = 10
  post.max_per_page = 10
  recent {
    ttl = 1 hour
    nb = 20
  }
  collection {
    categ = f_categ
    topic = f_topic
    post = f_post
  }
  public_categ_ids = [
    general-chess-discussion
    game-analysis
    lichess-feedback
    off-topic-discussion
  ]
  actor.name = forum
}
forumSearch {
  index = forum
  paginator.max_per_page = 10
  actor.name = forum-search
}
message {
  thread.max_per_page = 30
  collection.thread = m_thread
  actor.name = message
  lichess_senders = [
    lichess
    ${blog.notify.sender}
    ${qa.notifier.sender}
    ${team.notifier.sender}
  ]
}
memo {
  collection {
    cache = cache
  }
}
setup {
  friend.memo.ttl = 1 day
  casual_only = ${app.casual_only}
  collection {
    user_config = config
    anon_config = config_anon
  }
}
challenge {
  collection.challenge = challenge
  max_per_user = 20
  socket {
    name = challenge-socket
    timeout = 1 minute
  }
  history.message.ttl = 40 seconds
  uid.timeout = 7 seconds
}
site {
  socket {
    name = site-socket
    uid.ttl = 10 seconds
  }
}
user {
  paginator.max_per_page = 40
  cached.nb.ttl = 10 minutes
  online.ttl = 7 seconds
  collection {
    user = user4
    note = note
    trophy = trophy
  }
}
history {
  collection.history = history3
  cached.rating_chart.ttl = 1 hour
}
ai {
  exec_path = "local/Stockfish/src/stockfish"
  hash_size = 64
  threads = 1
  instances = 2
  debug = false
  endpoint = ${net.base_url}/ai
  callback_url = ${net.protocol}en.${net.domain}/%/post-analysis
  server-only = false
  play {
    movetime = 500 ms
    timeout = 5 seconds
  }
  analyse {
    max_plies = 200
    movetime = 1500 ms
  }
  collection.ai_perf = "ai_perf"
  ai_perf.cache_ttl = 5 seconds
  actor.name = ai
}
application {
  global="lila.app.Global"
}
wiki {
  collection.page = wiki
  git.url = "git://github.com/ornicar/lichess.wiki.git"
  markdown_path = "/usr/bin/markdown"
}
importer {
  delay = 50 milliseconds
}
mobile.app.version = "1.3.0"
insight {
  mongodb {
    uri = "mongodb://127.0.0.1:27017/lichess-insight"
    mongo-async-driver = {}
  }
  collection {
    entry = insight
    user_cache = insight_user_cache
  }
}
simulation {
  enabled = false
  players = 300
  watchers = 200
}
slack {
  incoming {
    url = ""
    default_channel = deputy
  }
}
hub {
  actor {
    game {
      actor = ${game.actor.name}
      search = ${gameSearch.actor.name}
    }
    renderer = ${app.renderer.name}
    captcher = ${game.captcher.name}
    forum {
      actor = ${forum.actor.name}
      search = ${forumSearch.actor.name}
    }
    team {
      search = ${teamSearch.actor.name}
    }
    messenger = ${message.actor.name}
    router = ${app.router.name}
    ai = ${ai.actor.name}
    monitor = ${monitor.actor.name}
    tournament.organizer = ${tournament.organizer.name}
    timeline {
      user = ${timeline.user.actor.name}
    }
    bookmark = ${bookmark.actor.name}
    round {
      map = ${round.actor.map.name}
    }
    lobby = ${lobby.actor.name}
    relation = ${relation.actor.name}
    report = ${report.actor.name}
    shutup = ${shutup.actor.name}
    mod = ${mod.actor.name}
    chat = ${chat.actor.name}
    analyser = ${analyse.actor.name}
    move_broadcast = ${socket.move_broadcast.name}
    user_register = ${socket.user_register.name}
    simul = ${simul.actor.name}
  }
  socket {
    lobby = ${lobby.socket.name}
    monitor = ${monitor.socket.name}
    site = ${site.socket.name}
    round = ${round.socket.name}
    tournament = ${tournament.socket.name}
    simul = ${simul.socket.name}
    challenge = ${challenge.socket.name}
    hub = ${socket.hub.name}
  }
  channel {
    move_lat = ${monitor.channel.move_lat}
  }
}

socket {
  hub.name = socket.hub
  move_broadcast.name = socket.move-broadcast
  user_register.name = socket.user-register
  population.name = socket.population
}

dbplugin = disabled
ehcacheplugin = disabled

akka {
  loggers = ["akka.event.slf4j.Slf4jLogger"]
  loglevel = INFO
  stdout-loglevel = INFO
  log-config-on-start = off
  log-dead-letters-during-shutdown = off
}
forcedev = false<|MERGE_RESOLUTION|>--- conflicted
+++ resolved
@@ -9,11 +9,7 @@
   ip = "5.196.91.160"
   asset {
     domain = ${net.domain}
-<<<<<<< HEAD
-    version = 852
-=======
-    version = 835
->>>>>>> 9d9abcdf
+    version = 853
   }
 }
 play {
