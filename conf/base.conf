--- conflicted
+++ resolved
@@ -10,11 +10,7 @@
   ip = "5.196.91.160"
   asset {
     domain = ${net.domain}
-<<<<<<< HEAD
-    version = 1232
-=======
-    version = 1242
->>>>>>> 985ec208
+    version = 1243
   }
   email = "contact@lichess.org"
   crawlable = false
