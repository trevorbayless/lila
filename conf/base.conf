--- conflicted
+++ resolved
@@ -9,11 +9,7 @@
   ip = "5.196.91.160"
   asset {
     domain = ${net.domain}
-<<<<<<< HEAD
-    version = 845
-=======
-    version = 846
->>>>>>> 58948d35
+    version = 847
   }
 }
 play {
