--- conflicted
+++ resolved
@@ -91,14 +91,9 @@
 GET   /wiki/:slug                      controllers.Wiki.show(slug: String)
 
 # AI
-<<<<<<< HEAD
-GET   /ai/play/crafty                  controllers.Ai.playCrafty
-GET   /ai/play/stockfish               controllers.Ai.playStockfish
-=======
 GET   /ai/crafty/play                  controllers.Ai.playCrafty
 GET   /ai/stockfish/play               controllers.Ai.playStockfish
 GET   /ai/stockfish/analyse            controllers.Ai.analyseStockfish
->>>>>>> a71d2beb
 
 # Lobby
 GET   /                                controllers.Lobby.home
