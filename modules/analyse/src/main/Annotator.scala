package lila.analyse

import chess.format.pgn.{ Comment, Glyphs, Move, Pgn, PgnStr, Tag }
import chess.opening.*
import chess.{ Color, Ply, Status, Tree, Variation }

import lila.tree.{ Advice, Analysis }
import lila.core.game.{ Game, GameDrawOffers, StatusText }

<<<<<<< HEAD
final class Annotator(statusText: StatusText, netDomain: lila.core.config.NetDomain):
=======
final class Annotator(statusText: StatusText, netDomain: lila.core.config.NetDomain)
    extends lila.tree.Annotator:
>>>>>>> 2109a479

  def apply(p: Pgn, game: Game, analysis: Option[Analysis]): Pgn =
    annotateStatus(game.winnerColor, game.status) {
      annotateOpening(game.opening) {
        annotateTurns(
          annotateDrawOffers(p, game.drawOffers),
          analysis.so(_.advices)
        )
      }.copy(
        tags = p.tags + Tag(_.Annotator, netDomain)
      )
    }

  def addEvals(p: Pgn, analysis: Analysis): Pgn =
    analysis.infos.foldLeft(p) { (pgn, info) =>
      pgn
        .updatePly(
          info.ply,
          move => move.copy(comments = info.pgnComment.toList ::: move.comments)
        )
        .getOrElse(pgn)
    }

  // merge analysis & eval comments
  // 1. e4 { [%eval 0.17] } { [%clk 0:00:30] }
  // 1. e4 { [%eval 0.17] [%clk 0:00:30] }
  def toPgnString(pgn: Pgn): PgnStr = PgnStr:
    s"${pgn.render}\n\n\n".replaceIf("] } { [", "] [")

  private def annotateStatus(winner: Option[Color], status: Status)(p: Pgn) =
    statusText(status, winner, chess.variant.Standard) match
      case ""   => p
      case text => p.updateLastPly(_.copy(result = text.some))

  private def annotateOpening(opening: Option[Opening.AtPly])(p: Pgn) =
    opening.fold(p): o =>
      p.updatePly(o.ply, _.copy(opening = s"${o.opening.eco} ${o.opening.name}".some)).getOrElse(p)

  // add advices into mainline
  private def annotateTurns(p: Pgn, advices: List[Advice]): Pgn =
    advices
      .foldLeft(p): (pgn, advice) =>
        pgn
          .modifyInMainline(
            advice.ply,
            node =>
              node.copy(
                value = node.value.copy(
                  glyphs = Glyphs.fromList(advice.judgment.glyph :: Nil),
                  comments = advice.makeComment(withEval = true, withBestMove = true) :: node.value.comments
                ),
                variations = makeVariation(advice).toList ++ node.variations
              )
          )
          .getOrElse(pgn)

  private def annotateDrawOffers(pgn: Pgn, drawOffers: GameDrawOffers): Pgn =
    if drawOffers.isEmpty then pgn
    else
      drawOffers.normalizedPlies.foldLeft(pgn): (pgn, ply) =>
        pgn
          .updatePly(
            ply,
            move => move.copy(comments = Comment(s"${!ply.turn} offers draw") :: move.comments)
          )
          .getOrElse(pgn)

  private def makeVariation(advice: Advice): Option[Variation[Move]] =
    val sans = advice.info.variation.take(20)
    Tree
      .buildWithIndex(sans, (san, index) => Move(Ply(advice.ply.value + index), san))
      .map(_.toVariation)<|MERGE_RESOLUTION|>--- conflicted
+++ resolved
@@ -7,12 +7,8 @@
 import lila.tree.{ Advice, Analysis }
 import lila.core.game.{ Game, GameDrawOffers, StatusText }
 
-<<<<<<< HEAD
-final class Annotator(statusText: StatusText, netDomain: lila.core.config.NetDomain):
-=======
 final class Annotator(statusText: StatusText, netDomain: lila.core.config.NetDomain)
     extends lila.tree.Annotator:
->>>>>>> 2109a479
 
   def apply(p: Pgn, game: Game, analysis: Option[Analysis]): Pgn =
     annotateStatus(game.winnerColor, game.status) {
