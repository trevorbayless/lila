package lila.analyse

import chess.Color
import chess.format.Uci

import lila.tree.Eval

case class Info(
    ply: Int,
    eval: Eval,
    // variation is first in UCI, then converted to PGN before storage
    variation: List[String] = Nil
) {

  def cp = eval.cp
  def mate = eval.mate
  def best = eval.best

  def turn = 1 + (ply - 1) / 2

  def color = Color(ply % 2 == 1)

  def encode: String = List(
    best ?? (_.piotr),
    variation take Info.LineMaxPlies mkString " ",
    mate ?? (_.value.toString),
    cp ?? (_.value.toString)
  ).dropWhile(_.isEmpty).reverse mkString Info.separator

  def hasVariation = variation.nonEmpty
  def dropVariation = copy(variation = Nil, eval = eval.dropBest)

  def invert = copy(eval = eval.invert)

  def cpComment: Option[String] = cp map (_.showPawns)
  def mateComment: Option[String] = mate map { m => s"Mate in ${math.abs(m.value)}" }
  def evalComment: Option[String] = cpComment orElse mateComment

  def isEmpty = cp.isEmpty && mate.isEmpty

  def forceCentipawns: Option[Int] = mate match {
    case None => cp.map(_.centipawns)
    case Some(m) if m < 0 => Some(Int.MinValue - m.value)
    case Some(m) => Some(Int.MaxValue - m.value)
  }

  override def toString = s"Info $color [$ply] ${cp.fold("?")(_.showPawns)} ${mate.??(_.value)} ${variation.mkString(" ")}"
}

object Info {

  import Eval.{ Score, Cp, Mate }

  val LineMaxPlies = 14

  private val separator = ","
  private val listSeparator = ";"

  def start(ply: Int) = Info(ply, Eval.initial, Nil)

<<<<<<< HEAD
  // unsafe functions for speed
  def unsafeCp(str: String) = Cp(java.lang.Integer.parseInt(str))
  def unsafeMate(str: String) = Mate(java.lang.Integer.parseInt(str))
  def unsafeScore(cp: String, mate: String) =
    if (cp.isEmpty) Score mate unsafeMate(mate) else Score cp unsafeCp(cp)

  private def decode(ply: Int, str: String): Option[Info] = str.split(separator) match {
    case Array(cp)             => Info(ply, Eval(Score cp unsafeCp(cp), None)).some
    case Array(cp, ma)         => Info(ply, Eval(unsafeScore(cp, ma), None)).some
    case Array(cp, ma, va)     => Info(ply, Eval(unsafeScore(cp, ma), None), va.split(' ').toList).some
    case Array(cp, ma, va, be) => Info(ply, Eval(unsafeScore(cp, ma), Uci.Move piotr be), va.split(' ').toList).some
    case _                     => none
=======
  private def strCp(s: String) = parseIntOption(s) map Cp.apply
  private def strMate(s: String) = parseIntOption(s) map Mate.apply

  private def decode(ply: Int, str: String): Option[Info] = str.split(separator) match {
    case Array() => Info(ply, Eval.empty).some
    case Array(cp) => Info(ply, Eval(strCp(cp), None, None)).some
    case Array(cp, ma) => Info(ply, Eval(strCp(cp), strMate(ma), None)).some
    case Array(cp, ma, va) => Info(ply, Eval(strCp(cp), strMate(ma), None), va.split(' ').toList).some
    case Array(cp, ma, va, be) => Info(ply, Eval(strCp(cp), strMate(ma), Uci.Move piotr be), va.split(' ').toList).some
    case _ => none
>>>>>>> 19eded06
  }

  def decodeList(str: String, fromPly: Int): Option[List[Info]] = {
    str.split(listSeparator).toList.zipWithIndex map {
      case (infoStr, index) => decode(index + 1 + fromPly, infoStr)
    }
  }.sequence

  def encodeList(infos: List[Info]): String = infos map (_.encode) mkString listSeparator

  // def apply(cp: Option[Cp], mate: Option[Mate], variation: List[String]): Int => Info =
  //   ply => Info(ply, Eval(cp, mate, None), variation)
}<|MERGE_RESOLUTION|>--- conflicted
+++ resolved
@@ -58,7 +58,6 @@
 
   def start(ply: Int) = Info(ply, Eval.initial, Nil)
 
-<<<<<<< HEAD
   // unsafe functions for speed
   def unsafeCp(str: String) = Cp(java.lang.Integer.parseInt(str))
   def unsafeMate(str: String) = Mate(java.lang.Integer.parseInt(str))
@@ -70,19 +69,7 @@
     case Array(cp, ma)         => Info(ply, Eval(unsafeScore(cp, ma), None)).some
     case Array(cp, ma, va)     => Info(ply, Eval(unsafeScore(cp, ma), None), va.split(' ').toList).some
     case Array(cp, ma, va, be) => Info(ply, Eval(unsafeScore(cp, ma), Uci.Move piotr be), va.split(' ').toList).some
-    case _                     => none
-=======
-  private def strCp(s: String) = parseIntOption(s) map Cp.apply
-  private def strMate(s: String) = parseIntOption(s) map Mate.apply
-
-  private def decode(ply: Int, str: String): Option[Info] = str.split(separator) match {
-    case Array() => Info(ply, Eval.empty).some
-    case Array(cp) => Info(ply, Eval(strCp(cp), None, None)).some
-    case Array(cp, ma) => Info(ply, Eval(strCp(cp), strMate(ma), None)).some
-    case Array(cp, ma, va) => Info(ply, Eval(strCp(cp), strMate(ma), None), va.split(' ').toList).some
-    case Array(cp, ma, va, be) => Info(ply, Eval(strCp(cp), strMate(ma), Uci.Move piotr be), va.split(' ').toList).some
     case _ => none
->>>>>>> 19eded06
   }
 
   def decodeList(str: String, fromPly: Int): Option[List[Info]] = {
