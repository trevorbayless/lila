package lila.api

import play.api.libs.json.{ Json, JsObject, JsArray }

import lila.game.Pov
import lila.lobby.SeekApi
import lila.pool.JsonView.poolConfigJsonWriter
import lila.setup.FilterConfig
import lila.user.UserContext

final class LobbyApi(
    getFilter: UserContext => Fu[FilterConfig],
    lightUserApi: lila.user.LightUserApi,
    seekApi: SeekApi,
<<<<<<< HEAD
    remoteSocketDomain: Context => Option[String],
    pools: List[lila.pool.PoolConfig]
=======
    pools: List[lila.pool.PoolConfig],
    urgentGames: lila.user.User => Fu[List[Pov]]
>>>>>>> 0e735f82
) {

  val poolsJson = Json toJson pools

  def apply(implicit ctx: Context): Fu[(JsObject, List[Pov])] =
    ctx.me.fold(seekApi.forAnon)(seekApi.forUser) zip
      (ctx.me ?? urgentGames) zip
      getFilter(ctx) flatMap {
        case seeks ~ povs ~ filter =>
          val displayedPovs = povs take 9
          lightUserApi.preloadMany(displayedPovs.flatMap(_.opponent.userId)) inject {
            Json.obj(
              "me" -> ctx.me.map { u =>
                Json.obj("username" -> u.username).add("isBot" -> u.isBot)
              },
              "seeks" -> JsArray(seeks map (_.render)),
              "nowPlaying" -> JsArray(displayedPovs map nowPlaying),
              "nbNowPlaying" -> povs.size,
              "filter" -> filter.render
            ).add("remoteSocketDomain" -> remoteSocketDomain(ctx)) -> displayedPovs
          }
      }

  def nowPlaying(pov: Pov) = Json.obj(
    "fullId" -> pov.fullId,
    "gameId" -> pov.gameId,
    "fen" -> (chess.format.Forsyth exportBoard pov.game.board),
    "color" -> pov.color.name,
    "lastMove" -> ~pov.game.lastMoveKeys,
    "variant" -> Json.obj(
      "key" -> pov.game.variant.key,
      "name" -> pov.game.variant.name
    ),
    "speed" -> pov.game.speed.key,
    "perf" -> lila.game.PerfPicker.key(pov.game),
    "rated" -> pov.game.rated,
    "opponent" -> Json.obj(
      "id" -> pov.opponent.userId,
      "username" -> lila.game.Namer.playerText(pov.opponent, withRating = false)(lightUserApi.sync)
    ).add("rating" -> pov.opponent.rating)
      .add("ai" -> pov.opponent.aiLevel),
    "isMyTurn" -> pov.isMyTurn
  )
    .add("secondsLeft" -> pov.remainingSeconds)
}<|MERGE_RESOLUTION|>--- conflicted
+++ resolved
@@ -12,13 +12,9 @@
     getFilter: UserContext => Fu[FilterConfig],
     lightUserApi: lila.user.LightUserApi,
     seekApi: SeekApi,
-<<<<<<< HEAD
     remoteSocketDomain: Context => Option[String],
-    pools: List[lila.pool.PoolConfig]
-=======
     pools: List[lila.pool.PoolConfig],
     urgentGames: lila.user.User => Fu[List[Pov]]
->>>>>>> 0e735f82
 ) {
 
   val poolsJson = Json toJson pools
