--- conflicted
+++ resolved
@@ -4,14 +4,8 @@
 import reactivemongo.api.bson.Macros.Annotations.Key
 import java.time.format.{ DateTimeFormatter, FormatStyle }
 import lila.db.dsl.{ *, given }
-import lila.common.paginator.Paginator
-import lila.db.paginator.Adapter
 import lila.memo.CacheApi
-<<<<<<< HEAD
 import lila.common.config.{ Max, BaseUrl }
-=======
-import lila.common.config.{ Max, MaxPerPage }
->>>>>>> 7b85f77c
 import play.api.data.Form
 import lila.user.Me
 
@@ -32,9 +26,8 @@
     def published           = public && at.isBeforeNow
     def future              = at.isAfterNow
 
-  private val renderer              = lila.common.MarkdownRender(autoLink = false, strikeThrough = true)
-  private val dateFormatter         = DateTimeFormatter.ofLocalizedDate(FormatStyle.MEDIUM)
-  given BSONDocumentHandler[Update] = Macros.handler
+  private val renderer      = lila.common.MarkdownRender(autoLink = false, strikeThrough = true)
+  private val dateFormatter = DateTimeFormatter.ofLocalizedDate(FormatStyle.MEDIUM)
 
   type GetLastUpdates = () => List[Update]
 
@@ -47,14 +40,11 @@
 
   private val max = Max(50)
 
-<<<<<<< HEAD
   private given BSONDocumentHandler[Update] = Macros.handler
 
   private val atomRenderer =
     lila.common.MarkdownRender(autoLink = false, strikeThrough = true, baseUrl = baseUrl.some)
 
-=======
->>>>>>> 7b85f77c
   private object cache:
     private var mutableLastUpdates: List[Update] = Nil
     val store = cacheApi.unit[List[Update]]:
@@ -74,7 +64,9 @@
 
   export cache.lastUpdate
 
-  def recentPublished = cache.store.get({}).map(_.filter(_.published))
+  def recent: Fu[List[Update]] = cache.store.get({})
+
+  def recentPublished = recent.map(_.filter(_.published))
 
   def get(id: ID): Fu[Option[Update]] = coll.byId[Update](id)
 
@@ -100,9 +92,6 @@
       )(UpdateData.apply)(unapply)
     from.fold(form)(u => form.fill(UpdateData(u.content, u.public, u.at, u.flair)))
 
-<<<<<<< HEAD
-  def renderAtom(up: Update): Html = atomRenderer(s"dailyFeed:atom:${up.id}")(up.content)
-=======
 final class DailyFeedPaginatorBuilder(
     coll: Coll
 )(using Executor):
@@ -121,4 +110,4 @@
       page,
       MaxPerPage(25)
     )
->>>>>>> 7b85f77c
+  def renderAtom(up: Update): Html = atomRenderer(s"dailyFeed:atom:${up.id}")(up.content)