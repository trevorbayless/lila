package lila.common

import akka.actor._
import akka.event._

// can only ever be instanciated once per actor system
final class Bus private (system: ActorSystem) extends Extension with EventBus {

  type Event = Bus.Event
  type Classifier = Symbol
  type Subscriber = ActorRef

  def publish(payload: Any, channel: Classifier): Unit = {
    publish(Bus.Event(payload, channel))
  }

  /**
   * Attempts to register the subscriber to the specified Classifier
   * @return true if successful and false if not (because it was already subscribed to that Classifier, or otherwise)
   */
  def subscribe(subscriber: Subscriber, to: Classifier): Boolean = {
    // log(s"subscribe $to $subscriber")
    bus.subscribe(subscriber, to)
  }

  def subscribe(subscriber: Subscriber, to: Classifier*): Boolean = {
    to foreach { subscribe(subscriber, _) }
    true
  }

<<<<<<< HEAD
  def subscribeFun(to: Classifier*)(f: PartialFunction[Any, Unit]): Boolean =
    subscribe(system.actorOf(Props(new Actor {
      val receive = f
    })), to: _*)
=======
  def subscribeFun(to: Classifier*)(f: PartialFunction[Any, Unit]): ActorRef = {
    val actor = system.actorOf(Props(new Actor { val receive = f }))
    subscribe(actor, to: _*)
    actor
  }
>>>>>>> 3140d312

  /**
   * Attempts to deregister the subscriber from the specified Classifier
   * @return true if successful and false if not (because it wasn't subscribed to that Classifier, or otherwise)
   */
  def unsubscribe(subscriber: Subscriber, from: Classifier): Boolean = {
    // log(s"[UN]subscribe $from $subscriber")
    bus.unsubscribe(subscriber, from)
  }

  /**
   * Attempts to deregister the subscriber from all Classifiers it may be subscribed to
   */
  def unsubscribe(subscriber: Subscriber): Unit = {
    // log(s"[UN]subscribe ALL $subscriber")
    bus unsubscribe subscriber
  }

  /**
   * Publishes the specified Event to this bus
   */
  def publish(event: Event): Unit = {
    // log(event.toString)
    bus publish event
  }

  private val bus = new ActorEventBus with LookupClassification {

    type Event = Bus.Event
    type Classifier = Symbol

    override protected val mapSize = 2048

    def classify(event: Event): Symbol = event.channel

    def publish(event: Event, subscriber: ActorRef) =
      subscriber ! event.payload
  }
}

object Bus extends ExtensionId[Bus] with ExtensionIdProvider {

  case class Event(payload: Any, channel: Symbol)

  override def lookup = Bus

  override def createExtension(system: ExtendedActorSystem) = new Bus(system)
}<|MERGE_RESOLUTION|>--- conflicted
+++ resolved
@@ -28,18 +28,11 @@
     true
   }
 
-<<<<<<< HEAD
-  def subscribeFun(to: Classifier*)(f: PartialFunction[Any, Unit]): Boolean =
-    subscribe(system.actorOf(Props(new Actor {
-      val receive = f
-    })), to: _*)
-=======
   def subscribeFun(to: Classifier*)(f: PartialFunction[Any, Unit]): ActorRef = {
     val actor = system.actorOf(Props(new Actor { val receive = f }))
     subscribe(actor, to: _*)
     actor
   }
->>>>>>> 3140d312
 
   /**
    * Attempts to deregister the subscriber from the specified Classifier
