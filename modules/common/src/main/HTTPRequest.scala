--- conflicted
+++ resolved
@@ -112,11 +112,7 @@
   def clientName(req: RequestHeader) =
     // the mobile app sends XHR headers
     if (isXhr(req)) apiVersion(req).fold("xhr") { v =>
-<<<<<<< HEAD
-      s"api/$v"
-=======
       s"mobile/$v"
->>>>>>> 846a1f40
     }
     else if (isCrawler(req)) "crawler"
     else "browser"
