--- conflicted
+++ resolved
@@ -47,12 +47,8 @@
   }
 
   val isChrome96Plus   = UaMatcher("""Chrome/(?:\d{3,}|9[6-9])""")
-<<<<<<< HEAD
   val isChrome113Plus  = UaMatcher("""Chrome/(?:11[3-9]|1[2-9]\d)""")
-  val isFirefox112Plus = UaMatcher("""Firefox/(?:11[2-9]|1[2-9]\d)""")
-=======
   val isFirefox114Plus = UaMatcher("""Firefox/(?:11[4-9]|1[2-9]\d)""")
->>>>>>> 623df45c
   val isMobile         = UaMatcher("""(?i)iphone|ipad|ipod|android.+mobile""")
   val isLichessMobile  = UaMatcher("""Lichess Mobile/""")
 
