package lila.core

import io.mola.galimatias.IPv4Address.parseIPv4Address
import io.mola.galimatias.IPv6Address.parseIPv6Address
import java.net.InetAddress
import scala.util.Try
import scalalib.SecureRandom
import lila.core.userId.UserId
import lila.core.socket.Sri

object net:

  sealed trait IpAddress:
    def value: String
    def inet: Option[InetAddress]
    def str: IpAddressStr = IpAddressStr(value)
    override def toString = value

  case class IpV4Address(value: String) extends IpAddress:
    def inet = Try(InetAddress.getByAddress(value.split('.').map(_.toInt.toByte))).toOption
  case class IpV6Address(value: String) extends IpAddress:
    def inet = Try(parseIPv6Address(value).toInetAddress).toOption

  object IpAddress:
    private def parse(str: String): Try[IpAddress] = Try {
      if str.contains(".") then IpV4Address(parseIPv4Address(str).toString)
      else IpV6Address(parseIPv6Address(str).toString)
    }
    def from(str: String): Option[IpAddress] = parse(str).toOption
    def unchecked(str: String): IpAddress    = parse(str).get

  opaque type IpAddressStr = String
  object IpAddressStr extends OpaqueString[IpAddressStr]

  opaque type Domain = String
  object Domain extends OpaqueString[Domain]:
    extension (a: Domain) def lower = Domain.Lower(a.value.toLowerCase)

    // https://stackoverflow.com/a/26987741/1744715
    private val regex                     = """(?i)^_?[a-z0-9-]{1,63}+(?:\._?[a-z0-9-]{1,63}+)*$""".r
    def isValid(str: String)              = str.contains('.') && regex.matches(str)
    def from(str: String): Option[Domain] = isValid(str).option(Domain(str))
    def unsafe(str: String): Domain       = Domain(str)

    opaque type Lower = String
    object Lower extends OpaqueString[Lower]

  opaque type UserAgent = String
  object UserAgent extends OpaqueString[UserAgent]

  opaque type Crawler = Boolean
  object Crawler extends YesNo[Crawler]

<<<<<<< HEAD
=======
  case class LichessMobileUa(
      version: String,
      userId: Option[UserId],
      sri: Sri,
      osName: String,
      osVersion: String,
      device: String
  )

  opaque type ApiVersion = Int
  object ApiVersion extends OpaqueInt[ApiVersion]:
    def puzzleV2(v: ApiVersion) = v >= 6
    val lichobile: ApiVersion   = 6
    val mobile: ApiVersion      = 10 // i.e. github.com/lichess-org/mobile

>>>>>>> 7dae93da
  opaque type AssetVersion = String
  object AssetVersion extends OpaqueString[AssetVersion]:
    private var stored = random
    def current        = stored
    def change() =
      stored = random
      current

    private def random = AssetVersion(SecureRandom.nextString(6))
    case class Changed(version: AssetVersion)

  opaque type ApiVersion = Int
  object ApiVersion extends OpaqueInt[ApiVersion]:
    def puzzleV2(v: ApiVersion) = v >= 6
    val lichobile: ApiVersion   = 6
    val mobile: ApiVersion      = 10 // i.e. github.com/lichess-org/mobile

  opaque type Bearer = String
  object Bearer extends OpaqueString[Bearer]:
    def random()         = Bearer(s"lio_${SecureRandom.nextString(32)}")
    def randomPersonal() = Bearer(s"lip_${SecureRandom.nextString(20)}")<|MERGE_RESOLUTION|>--- conflicted
+++ resolved
@@ -51,8 +51,6 @@
   opaque type Crawler = Boolean
   object Crawler extends YesNo[Crawler]
 
-<<<<<<< HEAD
-=======
   case class LichessMobileUa(
       version: String,
       userId: Option[UserId],
@@ -68,7 +66,6 @@
     val lichobile: ApiVersion   = 6
     val mobile: ApiVersion      = 10 // i.e. github.com/lichess-org/mobile
 
->>>>>>> 7dae93da
   opaque type AssetVersion = String
   object AssetVersion extends OpaqueString[AssetVersion]:
     private var stored = random
@@ -80,12 +77,6 @@
     private def random = AssetVersion(SecureRandom.nextString(6))
     case class Changed(version: AssetVersion)
 
-  opaque type ApiVersion = Int
-  object ApiVersion extends OpaqueInt[ApiVersion]:
-    def puzzleV2(v: ApiVersion) = v >= 6
-    val lichobile: ApiVersion   = 6
-    val mobile: ApiVersion      = 10 // i.e. github.com/lichess-org/mobile
-
   opaque type Bearer = String
   object Bearer extends OpaqueString[Bearer]:
     def random()         = Bearer(s"lio_${SecureRandom.nextString(32)}")
