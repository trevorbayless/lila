package lila.core

import scalalib.newtypes.*

import lila.core.user.Me

object userId:

  // the id of a user, always lowercased
  opaque type UserId = String
  object UserId extends OpaqueString[UserId]:
    extension (id: UserId)
      def isGhost: Boolean = id == ghost || id.startsWith("!")
      def noGhost: Boolean = !isGhost
    given UserIdOf[UserId]               = _.value
    val lichess: UserId                  = "lichess"
    val lichessAsMe: MyId                = lichess.into(MyId)
    val ghost: UserId                    = "ghost"
    val explorer: UserId                 = "openingexplorer"
    val broadcaster: UserId              = "broadcaster"
    val irwin: UserId                    = "irwin"
    val kaladin: UserId                  = "kaladin"
    val lichess4545: UserId              = "lichess4545"
    val challengermode: UserId           = "challengermode"
    val watcherbot: UserId               = "watcherbot"
    def isOfficial[U: UserIdOf](user: U) = lichess.is(user) || broadcaster.is(user)

  trait UserIdOf[U]:
    def apply(u: U): UserId
    extension (u: U)
      inline def id: UserId                        = apply(u)
      inline def is[T: UserIdOf](other: T)         = u.id == other.id
      inline def isnt[T: UserIdOf](other: T)       = u.id != other.id
      inline def is[T: UserIdOf](other: Option[T]) = other.exists(_.id == u.id)
      inline def isMe: Boolean                     = u.id == UserId("me")

  // specialized UserIds like Coach.Id
  trait OpaqueUserId[A] extends OpaqueString[A]:
    given UserIdOf[A]                          = _.into(UserId)
    extension (a: A) inline def userId: UserId = a.into(UserId)

  opaque type MyId = String
  object MyId extends TotalWrapper[MyId, String]:
    given Conversion[MyId, UserId]               = UserId(_)
    given UserIdOf[MyId]                         = u => u
    given (using id: MyId): Option[MyId]         = Some(id)
    given (using me: Me): MyId                   = me.myId
    given [M[_]]: Conversion[M[MyId], M[UserId]] = u => UserId.from(MyId.raw(u))
    given Conversion[Me, MyId]                   = _.myId
    extension (me: MyId)
      inline def userId: UserId = me.into(UserId)
      inline def modId: ModId   = me.into(ModId)

  // Properly cased for display
  opaque type UserName = String
  object UserName extends OpaqueString[UserName]:
    extension (e: UserName) def str = UserStr(e)
    given UserIdOf[UserName]        = n => UserId(n.value.toLowerCase)
    // what existing usernames are like
<<<<<<< HEAD
    val historicalRegex     = "(?i)[a-z0-9_][a-z0-9_-]{0,28}[a-z0-9]".r
=======
    val historicalRegex     = "[a-zA-Z0-9_-]{2,30}".r
>>>>>>> 553c67cb
    val anonymous: UserName = "Anonymous"
    val lichess: UserName   = "lichess"
    val anonMod: String     = "A Lichess Moderator"

  // maybe an Id, maybe a Name... something that's probably cased wrong
  opaque type UserStr = String
  object UserStr extends OpaqueString[UserStr]:
    extension (e: UserStr)
      def couldBeUsername: Boolean   = UserId.noGhost(e.id) && UserName.historicalRegex.matches(e)
      def validateId: Option[UserId] = Option.when(couldBeUsername)(e.id)
    given UserIdOf[UserStr] = n => UserId(n.value.toLowerCase)
    // these conversions are using when generating routes containing UserStr
    // so we can give them usernames and userIds
    given Conversion[UserName, UserStr]                 = _.value
    given Conversion[Option[UserName], Option[UserStr]] = _.map(_.value)
    given Conversion[UserId, UserStr]                   = _.value
    def read(str: String): Option[UserStr] =
      val clean = str.trim.takeWhile(' ' !=)
      Option.when(UserName.historicalRegex.matches(clean))(UserStr(clean))

  // the prefix, or entirety, of a user name.
  // "chess-" is a valid username prefix, but not a valid username
  opaque type UserSearch = String
  object UserSearch extends OpaqueString[UserSearch]:
    private val regex = "(?i)[a-z0-9][a-z0-9_-]{2,28}".r
    def read(str: String): Option[UserSearch] =
      val clean = str.trim.takeWhile(' ' !=)
      if regex.matches(clean) then Some(clean.toLowerCase) else None

  opaque type ModId = String
  object ModId extends OpaqueUserId[ModId]<|MERGE_RESOLUTION|>--- conflicted
+++ resolved
@@ -57,11 +57,7 @@
     extension (e: UserName) def str = UserStr(e)
     given UserIdOf[UserName]        = n => UserId(n.value.toLowerCase)
     // what existing usernames are like
-<<<<<<< HEAD
-    val historicalRegex     = "(?i)[a-z0-9_][a-z0-9_-]{0,28}[a-z0-9]".r
-=======
     val historicalRegex     = "[a-zA-Z0-9_-]{2,30}".r
->>>>>>> 553c67cb
     val anonymous: UserName = "Anonymous"
     val lichess: UserName   = "lichess"
     val anonMod: String     = "A Lichess Moderator"
