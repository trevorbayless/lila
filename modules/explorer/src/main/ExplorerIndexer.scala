package lila.explorer

import akka.stream.scaladsl.*
import org.joda.time.format.DateTimeFormat
import play.api.libs.json.*
import play.api.libs.ws.JsonBodyWritables.*
import scala.util.{ Failure, Success, Try }
import java.util.concurrent.atomic.AtomicReference

import lila.common.LilaStream
import lila.db.dsl.{ *, given }
import lila.game.{ Game, GameRepo, Player }
import lila.user.{ User, UserRepo }

final private class ExplorerIndexer(
    gameRepo: GameRepo,
    userRepo: UserRepo,
    getBotUserIds: lila.user.GetBotIds,
    ws: play.api.libs.ws.StandaloneWSClient,
    internalEndpoint: InternalEndpoint
)(using
    ec: scala.concurrent.ExecutionContext,
    mat: akka.stream.Materializer
):

  private val pgnDateFormat       = DateTimeFormat forPattern "yyyy.MM.dd"
  private val internalEndPointUrl = s"$internalEndpoint/import/lichess"

  def apply(game: Game): Funit =
    getBotUserIds() flatMap { botUserIds =>
      makeJson(game, botUserIds) map {
        _ foreach flowBuffer.apply
      }
    }

<<<<<<< HEAD
  private object flowBuffer:
    private val max = 30
    private val buf = scala.collection.mutable.ArrayBuffer.empty[JsObject]
    def apply(game: JsObject): Unit =
      buf += game
      val startAt = nowMillis
      if (buf.sizeIs >= max)
        ws.url(internalEndPointUrl).put(JsArray(buf)) andThen {
          case Success(res) if res.status == 200 =>
            lila.mon.explorer.index.time.record((nowMillis - startAt) / max)
            lila.mon.explorer.index.count(true).increment(max)
          case Success(res) =>
            logger.warn(s"[${res.status}]")
            lila.mon.explorer.index.count(false).increment(max)
          case Failure(err) =>
            logger.warn(s"$err", err)
            lila.mon.explorer.index.count(false).increment(max)
        }
        buf.clear()
=======
  private object flowBuffer {
    private val max       = 30
    private val bufferRef = new AtomicReference[Vector[JsObject]](Vector.empty)

    def apply(game: JsObject): Unit = {
      if (bufferRef.updateAndGet(_ :+ game).size >= max) {
        val buffer = bufferRef.getAndSet(Vector.empty)
        if (buffer.nonEmpty) {
          val startAt = nowMillis
          ws.url(internalEndPointUrl).put(JsArray(buffer)) andThen {
            case Success(res) if res.status == 200 =>
              lila.mon.explorer.index.time.record((nowMillis - startAt) / buffer.size)
              lila.mon.explorer.index.count(true).increment(buffer.size)
            case Success(res) =>
              logger.warn(s"[${res.status}]")
              lila.mon.explorer.index.count(false).increment(buffer.size)
            case Failure(err) =>
              logger.warn(s"$err", err)
              lila.mon.explorer.index.count(false).increment(buffer.size)
          } unit
        }
      }
    }
  }
>>>>>>> b4f85eb9

  private def valid(game: Game) =
    game.finished &&
      game.rated &&
      game.variant != chess.variant.FromPosition &&
      !Game.isOldHorde(game)

  private def stableRating(player: Player) = player.rating ifFalse player.provisional

  // probability of the game being indexed, between 0 and 100
  private def probability(game: Game, rating: Int): Int =
    import lila.rating.PerfType.*
    game.perfType ?? {
      case Correspondence | Classical => 100

      case Rapid if rating >= 2200 => 100
      case Rapid if rating >= 2000 => 83
      case Rapid if rating >= 1800 => 46
      case Rapid if rating >= 1600 => 39
      case Rapid                   => 2

      case Blitz if rating >= 2500 => 100
      case Blitz if rating >= 2200 => 38
      case Blitz if rating >= 2000 => 18
      case Blitz if rating >= 1600 => 13
      case Blitz                   => 2

      case Bullet if rating >= 2500 => 100
      case Bullet if rating >= 2200 => 48
      case Bullet if rating >= 2000 => 27
      case Bullet if rating >= 1800 => 19
      case Bullet if rating >= 1600 => 18
      case Bullet                   => 2

      case UltraBullet => 100

      case _ if rating >= 1600 => 100 // variant games
      case _                   => 50  // noob variant games
    }

  private def makeJson(game: Game, botUserIds: Set[User.ID]): Fu[Option[JsObject]] =
    ~(for {
      whiteRating <- stableRating(game.whitePlayer)
      blackRating <- stableRating(game.blackPlayer)
      if whiteRating >= 1501
      if blackRating >= 1501
      averageRating = (whiteRating + blackRating) / 2
      if probability(game, averageRating) > (game.id.hashCode % 100)
      if !game.userIds.exists(botUserIds.contains)
      if valid(game)
    } yield gameRepo initialFen game flatMap { initialFen =>
      userRepo.usernamesByIds(game.userIds) map { usernames =>
        def username(color: chess.Color) =
          game.player(color).userId flatMap { id =>
            usernames.find(_.toLowerCase == id)
          } orElse game.player(color).userId getOrElse "?"
        Json
          .obj(
            "id"      -> game.id,
            "variant" -> game.variant.key,
            "speed"   -> game.speed.key,
            "white" -> Json.obj(
              "name"   -> username(chess.White),
              "rating" -> whiteRating
            ),
            "black" -> Json.obj(
              "name"   -> username(chess.Black),
              "rating" -> blackRating
            ),
            "winner" -> game.winnerColor.map(_.name),
            "date"   -> pgnDateFormat.print(game.createdAt),
            "fen"    -> initialFen.map(_.value),
            "moves"  -> game.pgnMoves.mkString(" ")
          )
          .some
      }
    })

  private val logger = lila.log("explorer")<|MERGE_RESOLUTION|>--- conflicted
+++ resolved
@@ -33,33 +33,12 @@
       }
     }
 
-<<<<<<< HEAD
   private object flowBuffer:
-    private val max = 30
-    private val buf = scala.collection.mutable.ArrayBuffer.empty[JsObject]
-    def apply(game: JsObject): Unit =
-      buf += game
-      val startAt = nowMillis
-      if (buf.sizeIs >= max)
-        ws.url(internalEndPointUrl).put(JsArray(buf)) andThen {
-          case Success(res) if res.status == 200 =>
-            lila.mon.explorer.index.time.record((nowMillis - startAt) / max)
-            lila.mon.explorer.index.count(true).increment(max)
-          case Success(res) =>
-            logger.warn(s"[${res.status}]")
-            lila.mon.explorer.index.count(false).increment(max)
-          case Failure(err) =>
-            logger.warn(s"$err", err)
-            lila.mon.explorer.index.count(false).increment(max)
-        }
-        buf.clear()
-=======
-  private object flowBuffer {
     private val max       = 30
     private val bufferRef = new AtomicReference[Vector[JsObject]](Vector.empty)
 
-    def apply(game: JsObject): Unit = {
-      if (bufferRef.updateAndGet(_ :+ game).size >= max) {
+    def apply(game: JsObject): Unit =
+      if (bufferRef.updateAndGet(_ :+ game).size >= max)
         val buffer = bufferRef.getAndSet(Vector.empty)
         if (buffer.nonEmpty) {
           val startAt = nowMillis
@@ -75,10 +54,6 @@
               lila.mon.explorer.index.count(false).increment(buffer.size)
           } unit
         }
-      }
-    }
-  }
->>>>>>> b4f85eb9
 
   private def valid(game: Game) =
     game.finished &&
