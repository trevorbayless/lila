--- conflicted
+++ resolved
@@ -65,11 +65,7 @@
         funit
       case Some(work) => data.move.uci match {
         case Some(uci) =>
-<<<<<<< HEAD
-          monitor.move(client, work)
-=======
           monitor.move(work, client)
->>>>>>> b622d733
           hub.actor.roundMap ! hubApi.map.Tell(work.game.id, hubApi.round.FishnetPlay(uci, work.currentFen))
           repo.deleteMove(work)
         case _ =>
@@ -86,11 +82,7 @@
         log.warn(s"Received unknown or unacquired analysis $workId by ${client.fullId}")
         fuccess(none)
       case Some(work) => AnalysisBuilder(client, work, data) flatMap { analysis =>
-<<<<<<< HEAD
-        monitor.analysis(client, work, data)
-=======
         monitor.analysis(work, client, data)
->>>>>>> b622d733
         repo.deleteAnalysis(work) inject analysis.some
       } recoverWith {
         case e: Exception =>
