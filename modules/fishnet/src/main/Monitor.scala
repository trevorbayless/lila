--- conflicted
+++ resolved
@@ -10,13 +10,8 @@
     repo: FishnetRepo,
     scheduler: lila.common.Scheduler) {
 
-<<<<<<< HEAD
-  private[fishnet] def analysis(client: Client, work: Work, result: JsonApi.Request.PostAnalysis) = {
-    success(client, work)
-=======
   private[fishnet] def analysis(work: Work, client: Client, result: JsonApi.Request.PostAnalysis) = {
     success(work, client)
->>>>>>> b622d733
     val monitor = lila.mon.fishnet.analysis by client.userId.value
     monitor move result.analysis.size
     sample(result.analysis.filterNot(_.checkmate), 20).foreach { move =>
@@ -28,19 +23,11 @@
     }
   }
 
-<<<<<<< HEAD
-  private[fishnet] def move(client: Client, work: Work) = success(client, work)
-
-  private def sample[A](elems: List[A], n: Int) = scala.util.Random shuffle elems take n
-
-  private def success(client: Client, work: Work) = {
-=======
   private[fishnet] def move(work: Work, client: Client) = success(work, client)
 
   private def sample[A](elems: List[A], n: Int) = scala.util.Random shuffle elems take n
 
   private def success(work: Work, client: Client) = {
->>>>>>> b622d733
 
     lila.mon.fishnet.client.result(client.userId.value, work.skill.key).success()
 
@@ -60,13 +47,6 @@
     }
   }
 
-<<<<<<< HEAD
-  private[fishnet] def failure(client: Client, work: Work) =
-    lila.mon.fishnet.client.result(client.userId.value, work.skill.key).failure()
-
-  private[fishnet] def timeout(client: Client, work: Work) =
-    lila.mon.fishnet.client.result(client.userId.value, work.skill.key).timeout()
-=======
   private[fishnet] def failure(work: Work, client: Client) =
     lila.mon.fishnet.client.result(client.userId.value, work.skill.key).failure()
 
@@ -75,7 +55,6 @@
 
   private[fishnet] def abort(work: Work, client: Client) =
     lila.mon.fishnet.client.result(client.userId.value, work.skill.key).abort()
->>>>>>> b622d733
 
   private def monitorClients: Unit = repo.allClients map { clients =>
 
