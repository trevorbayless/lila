--- conflicted
+++ resolved
@@ -86,14 +86,10 @@
 
 object ForumPost:
 
-<<<<<<< HEAD
-  type Reactions = Map[String, Set[User.ID]]
-=======
   opaque type Id = String
   object Id extends TotalWrapper[Id, String]
 
   type Reactions = Map[String, Set[UserId]]
->>>>>>> 4c562713
 
   val idSize = 8
 
@@ -127,11 +123,7 @@
       modIcon: Option[Boolean] = None
   ): ForumPost =
     ForumPost(
-<<<<<<< HEAD
-      _id = ForumPostId(lila.common.ThreadLocalRandom nextString idSize),
-=======
       _id = ThreadLocalRandom nextString idSize,
->>>>>>> 4c562713
       topicId = topicId,
       author = none,
       userId = userId,
