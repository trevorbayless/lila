--- conflicted
+++ resolved
@@ -21,13 +21,12 @@
 
   def notifyMentionedUsers(post: ForumPost, topic: ForumTopic): Funit =
     post.userId.ifFalse(post.troll) ?? { author =>
-<<<<<<< HEAD
       filterValidUsers(extractMentionedUsers(post), author) map { mentionedUsers =>
         mentionedUsers foreach { user =>
           notifyApi.notifyOne(
-            UserId(user),
+            user,
             lila.notify.MentionedInThread(
-              mentionedBy = UserId(author),
+              mentionedBy = author,
               topic = topic.name,
               topidId = topic.id,
               category = post.categId,
@@ -35,11 +34,6 @@
             )
           )
         }
-=======
-      filterValidUsers(extractMentionedUsers(post), author) flatMap { validUsers =>
-        val notifications = validUsers.map(createMentionNotification(post, topic, _, author))
-        notifyApi.addNotifications(notifications)
->>>>>>> 4c562713
       }
     }
 
@@ -47,15 +41,9 @@
     * or block the mentioner from the returned list.
     */
   private def filterValidUsers(
-<<<<<<< HEAD
-      candidates: Set[User.ID],
-      mentionedBy: User.ID
-  ): Fu[List[User.ID]] =
-=======
       candidates: Set[UserId],
       mentionedBy: UserId
-  ): Fu[List[Notification.Notifies]] =
->>>>>>> 4c562713
+  ): Fu[List[UserId]] =
     for {
       existingUsers <-
         userRepo
@@ -63,27 +51,7 @@
           .map(_.take(5).toSet)
       mentionableUsers <- prefApi.mentionableIds(existingUsers)
       users <- Future.filterNot(mentionableUsers.toList) { relationApi.fetchBlocks(_, mentionedBy) }
-<<<<<<< HEAD
     } yield users
-=======
-    } yield users.map(_ into Notification.Notifies)
-
-  private def createMentionNotification(
-      post: ForumPost,
-      topic: ForumTopic,
-      mentionedUser: Notification.Notifies,
-      mentionedBy: UserId
-  ): Notification =
-    val notificationContent = MentionedInThread(
-      mentionedBy,
-      MentionedInThread.Topic(topic.name),
-      MentionedInThread.TopicId(topic.id),
-      MentionedInThread.Category(post.categId),
-      post.id into MentionedInThread.PostId
-    )
-
-    Notification.make(mentionedUser into UserId, notificationContent)
->>>>>>> 4c562713
 
   private def extractMentionedUsers(post: ForumPost): Set[UserId] =
     post.text.contains('@') ?? {
