package lila.game

import org.joda.time.DateTime
import scala.concurrent.duration._
import reactivemongo.bson._

import chess.variant.{ Variant, Crazyhouse }
import chess.{ CheckCount, Color, Clock, White, Black, Status, Mode, UnmovedRooks }

import lila.db.{ BSON, ByteArray }
import lila.common.Centis

object BSONHandlers {

  import lila.db.ByteArray.ByteArrayBSONHandler

  private[game] implicit val checkCountWriter = new BSONWriter[CheckCount, BSONArray] {
    def write(cc: CheckCount) = BSONArray(cc.white, cc.black)
  }

  implicit val StatusBSONHandler = new BSONHandler[BSONInteger, Status] {
    def read(bsonInt: BSONInteger): Status = Status(bsonInt.value) err s"No such status: ${bsonInt.value}"
    def write(x: Status) = BSONInteger(x.id)
  }

  private[game] implicit val unmovedRooksHandler = new BSONHandler[BSONBinary, UnmovedRooks] {
    def read(bin: BSONBinary): UnmovedRooks = BinaryFormat.unmovedRooks.read {
      ByteArrayBSONHandler.read(bin)
    }
    def write(x: UnmovedRooks): BSONBinary = ByteArrayBSONHandler.write {
      BinaryFormat.unmovedRooks.write(x)
    }
  }

  private[game] implicit val crazyhouseDataBSONHandler = new BSON[Crazyhouse.Data] {

    import Crazyhouse._

    def reads(r: BSON.Reader) = Crazyhouse.Data(
      pockets = {
      val (white, black) = r.str("p").toList.flatMap(chess.Piece.fromChar).partition(_ is chess.White)
      Pockets(
        white = Pocket(white.map(_.role)),
        black = Pocket(black.map(_.role))
      )
    },
      promoted = r.str("t").toSet.flatMap(chess.Pos.piotr)
    )

    def writes(w: BSON.Writer, o: Crazyhouse.Data) = BSONDocument(
      "p" -> {
        o.pockets.white.roles.map(_.forsythUpper).mkString +
          o.pockets.black.roles.map(_.forsyth).mkString
      },
      "t" -> o.promoted.map(_.piotr).mkString
    )
  }

  implicit val gameBSONHandler = new BSON[Game] {

    import Game.BSONFields._
    import PgnImport.pgnImportBSONHandler
    import Player.playerBSONHandler

    private val emptyPlayerBuilder = playerBSONHandler.read(BSONDocument())

    def reads(r: BSON.Reader): Game = {
      val nbTurns = r int turns
      val winC = r boolO winnerColor map Color.apply
      val (whiteId, blackId) = r str playerIds splitAt 4
      val uids = ~r.getO[List[String]](playerUids)
      val (whiteUid, blackUid) = (uids.headOption.filter(_.nonEmpty), uids.lift(1).filter(_.nonEmpty))
      def player(field: String, color: Color, id: Player.Id, uid: Player.UserId): Player = {
        val builder = r.getO[Player.Builder](field)(playerBSONHandler) | emptyPlayerBuilder
        val win = winC map (_ == color)
        builder(color)(id)(uid)(win)
      }
      val wPlayer = player(whitePlayer, White, whiteId, whiteUid)
      val bPlayer = player(blackPlayer, Black, blackId, blackUid)
      val createdAtValue = r date createdAt
      val realVariant = Variant(r intD variant) | chess.variant.Standard
      val gameClock = r.getO[Color => Clock](clock)(clockBSONReader(createdAtValue, wPlayer.berserk, bPlayer.berserk)) map (_(Color(0 == nbTurns % 2)))
      Game(
        id = r str id,
        whitePlayer = wPlayer,
        blackPlayer = bPlayer,
        binaryPieces = r bytes binaryPieces,
        binaryPgn = r bytesD binaryPgn,
        status = r.get[Status](status),
        turns = nbTurns,
        startedAtTurn = r intD startedAtTurn,
        clock = gameClock,
        positionHashes = r.bytesD(positionHashes).value,
        checkCount = {
          val counts = r.intsD(checkCount)
          CheckCount(~counts.headOption, ~counts.lastOption)
        },
        castleLastMoveTime = r.get[CastleLastMoveTime](castleLastMoveTime)(CastleLastMoveTime.castleLastMoveTimeBSONHandler),
        unmovedRooks = r.getO[UnmovedRooks](unmovedRooks) | UnmovedRooks.default,
        daysPerTurn = r intO daysPerTurn,
        binaryMoveTimes = r bytesO moveTimes,
<<<<<<< HEAD
        clockHistory = for {
          clk <- gameClock
          start = Centis(clk.limit * 100)
          bw <- r bytesO whiteClockHistory
          bb <- r bytesO blackClockHistory
          history <- BinaryFormat.clockHistory.read(start, bw, bb)
        } yield history,
=======
>>>>>>> 590b396f
        mode = Mode(r boolD rated),
        variant = realVariant,
        crazyData = (realVariant == Crazyhouse) option r.get[Crazyhouse.Data](crazyData),
        next = r strO next,
        bookmarks = r intD bookmarks,
        createdAt = createdAtValue,
        updatedAt = r dateO updatedAt,
        metadata = Metadata(
          source = r intO source flatMap Source.apply,
          pgnImport = r.getO[PgnImport](pgnImport)(PgnImport.pgnImportBSONHandler),
          tournamentId = r strO tournamentId,
          simulId = r strO simulId,
          tvAt = r dateO tvAt,
          analysed = r boolD analysed
        )
      )
    }

    def writes(w: BSON.Writer, o: Game) = BSONDocument(
      id -> o.id,
      playerIds -> (o.whitePlayer.id + o.blackPlayer.id),
      playerUids -> w.strListO(List(~o.whitePlayer.userId, ~o.blackPlayer.userId)),
      whitePlayer -> w.docO(playerBSONHandler write ((_: Color) => (_: Player.Id) => (_: Player.UserId) => (_: Player.Win) => o.whitePlayer)),
      blackPlayer -> w.docO(playerBSONHandler write ((_: Color) => (_: Player.Id) => (_: Player.UserId) => (_: Player.Win) => o.blackPlayer)),
      binaryPieces -> o.binaryPieces,
      binaryPgn -> w.byteArrayO(o.binaryPgn),
      status -> o.status,
      turns -> o.turns,
      startedAtTurn -> w.intO(o.startedAtTurn),
      clock -> (o.clock map { c => clockBSONWrite(o.createdAt, c) }),
      positionHashes -> w.bytesO(o.positionHashes),
      checkCount -> o.checkCount.nonEmpty.option(o.checkCount),
      castleLastMoveTime -> CastleLastMoveTime.castleLastMoveTimeBSONHandler.write(o.castleLastMoveTime),
      unmovedRooks -> o.unmovedRooks,
      daysPerTurn -> o.daysPerTurn,
      moveTimes -> o.binaryMoveTimes,
<<<<<<< HEAD
      whiteClockHistory -> clockHistory(White, o.clockHistory, o.clock),
      blackClockHistory -> clockHistory(Black, o.clockHistory, o.clock),
=======
>>>>>>> 590b396f
      rated -> w.boolO(o.mode.rated),
      variant -> o.variant.exotic.option(o.variant.id).map(w.int),
      crazyData -> o.crazyData,
      next -> o.next,
      bookmarks -> w.intO(o.bookmarks),
      createdAt -> w.date(o.createdAt),
      updatedAt -> o.updatedAt.map(w.date),
      source -> o.metadata.source.map(_.id),
      pgnImport -> o.metadata.pgnImport,
      tournamentId -> o.metadata.tournamentId,
      simulId -> o.metadata.simulId,
      tvAt -> o.metadata.tvAt.map(w.date),
      analysed -> w.boolO(o.metadata.analysed)
    )
  }

  private def clockHistory(color: Color, clockHistory: Option[ClockHistory], clock: Option[Clock]): Option[ByteArray] =
    for {
      clk <- clock
      history <- clockHistory
    } yield BinaryFormat.clockHistory.writeSide(Centis(clk.limit * 100), history.get(color))

  private[game] def clockBSONReader(since: DateTime, whiteBerserk: Boolean, blackBerserk: Boolean) = new BSONReader[BSONBinary, Color => Clock] {
    def read(bin: BSONBinary) = BinaryFormat.clock(since).read(
      ByteArrayBSONHandler read bin, whiteBerserk, blackBerserk
    )
  }
  private[game] def clockBSONWrite(since: DateTime, clock: Clock) = ByteArrayBSONHandler write {
    BinaryFormat clock since write clock
  }
}<|MERGE_RESOLUTION|>--- conflicted
+++ resolved
@@ -1,7 +1,6 @@
 package lila.game
 
 import org.joda.time.DateTime
-import scala.concurrent.duration._
 import reactivemongo.bson._
 
 import chess.variant.{ Variant, Crazyhouse }
@@ -99,7 +98,6 @@
         unmovedRooks = r.getO[UnmovedRooks](unmovedRooks) | UnmovedRooks.default,
         daysPerTurn = r intO daysPerTurn,
         binaryMoveTimes = r bytesO moveTimes,
-<<<<<<< HEAD
         clockHistory = for {
           clk <- gameClock
           start = Centis(clk.limit * 100)
@@ -107,8 +105,6 @@
           bb <- r bytesO blackClockHistory
           history <- BinaryFormat.clockHistory.read(start, bw, bb)
         } yield history,
-=======
->>>>>>> 590b396f
         mode = Mode(r boolD rated),
         variant = realVariant,
         crazyData = (realVariant == Crazyhouse) option r.get[Crazyhouse.Data](crazyData),
@@ -145,11 +141,8 @@
       unmovedRooks -> o.unmovedRooks,
       daysPerTurn -> o.daysPerTurn,
       moveTimes -> o.binaryMoveTimes,
-<<<<<<< HEAD
       whiteClockHistory -> clockHistory(White, o.clockHistory, o.clock),
       blackClockHistory -> clockHistory(Black, o.clockHistory, o.clock),
-=======
->>>>>>> 590b396f
       rated -> w.boolO(o.mode.rated),
       variant -> o.variant.exotic.option(o.variant.id).map(w.int),
       crazyData -> o.crazyData,
