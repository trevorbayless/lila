--- conflicted
+++ resolved
@@ -7,15 +7,11 @@
 
 import chess._
 import chess.variant.Variant
-<<<<<<< HEAD
-
-import org.lichess.clockencoder.{ Encoder => ClockEncoder }
-=======
->>>>>>> b103274b
-
-import lila.common.Centis
+
 import lila.db.ByteArray
 import lila.common.Centis
+
+import org.lichess.clockencoder.{ Encoder => ClockEncoder }
 
 object BinaryFormat {
 
