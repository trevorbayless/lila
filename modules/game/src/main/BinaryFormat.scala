package lila.game

import org.joda.time.DateTime
import scala.collection.breakOut
import scala.collection.Searching._
<<<<<<< HEAD
import scala.concurrent.duration._
import scala.util.Try
=======
>>>>>>> 590b396f

import chess._
import chess.variant.Variant

import org.lichess.clockencoder.{ Encoder => ClockEncoder }

import lila.common.Centis
import lila.db.ByteArray
import lila.common.Centis

object BinaryFormat {

  object pgn {

    def write(moves: PgnMoves): ByteArray = ByteArray {
      format.pgn.Binary.writeMoves(moves).get.toArray
    }

    def read(ba: ByteArray): PgnMoves =
      format.pgn.Binary.readMoves(ba.value.toList).get

    def read(ba: ByteArray, nb: Int): PgnMoves =
      format.pgn.Binary.readMoves(ba.value.toList, nb).get
  }

  object clockHistory {
    private val logger = lila.log("clockHistory")

    def writeSide(start: Centis, times: Vector[Centis]): ByteArray =
      ByteArray(ClockEncoder.encode(times.map(_.value)(breakOut), start.value))

    def readSide(start: Centis, ba: ByteArray): Vector[Centis] =
      ClockEncoder.decode(ba.value, start.value).map(Centis.apply)(breakOut)

    def read(start: Centis, bw: ByteArray, bb: ByteArray): Option[ClockHistory] = Try {
      ClockHistory(readSide(start, bw), readSide(start, bb))
    }.fold(
      e => { logger.warn("Exception decoding history", e); none },
      some
    )
  }

  object moveTime {

    private type MT = Int // centiseconds
    private val size = 16
    private val buckets = List(10, 50, 100, 150, 200, 300, 400, 500, 600, 800, 1000, 1500, 2000, 3000, 4000, 6000)
<<<<<<< HEAD
    private val encodeCutoffsMS = buckets zip buckets.tail map {
      case (i1, i2) => (i1 + i2) * 50
=======
    private val encodeCutoffs = buckets zip buckets.tail map {
      case (i1, i2) => (i1 + i2) / 2
>>>>>>> 590b396f
    } toVector

    private val decodeList: List[(Int, MT)] = buckets.zipWithIndex.map(x => x._2 -> x._1)
    private val decodeMap: Map[Int, MT] = decodeList.toMap

    def write(mts: Vector[Centis]): ByteArray = ByteArray {
<<<<<<< HEAD
      def enc(mt: Centis) = encodeCutoffsMS.search(mt.value).insertionPoint
      (mts grouped 2 map {
=======
      def enc(mt: Centis) = encodeCutoffs.search(mt.value).insertionPoint
      (mts.grouped(2).map {
>>>>>>> 590b396f
        case Vector(a, b) => (enc(a) << 4) + enc(b)
        case Vector(a) => enc(a) << 4
      }).map(_.toByte).toArray
    }

<<<<<<< HEAD
    // warning! This will always return an even number of values,
    // appending the minimum value if necessary
    // so it's your responsibility to truncate to the desired number of values.
=======
>>>>>>> 590b396f
    def read(ba: ByteArray, turns: Int): Vector[Centis] = {
      def dec(x: Int) = decodeMap get x getOrElse decodeMap(size - 1)
      ba.value map toInt flatMap { k =>
        Array(dec(k >> 4), dec(k & 15))
      }
    }.take(turns).map(Centis.apply).toVector
  }

  case class clock(since: DateTime) {

    def write(clock: Clock): ByteArray = ByteArray {
      def time(t: Float) = writeSignedInt24((t * 100).toInt)
      def timer(seconds: Double) = writeTimer((seconds * 100).toLong)
      Array(writeClockLimit(clock.limit), writeInt8(clock.increment)) ++
        time(clock.whiteTime) ++
        time(clock.blackTime) ++
        timer(clock.timerOption getOrElse 0d) map (_.toByte)
    }

    def read(ba: ByteArray, whiteBerserk: Boolean, blackBerserk: Boolean): Color => Clock = color => ba.value map toInt match {
      case Array(b1, b2, b3, b4, b5, b6, b7, b8, b9, b10, b11, b12) =>
        readTimer(b9, b10, b11, b12) match {
          case 0 => PausedClock(
            config = Clock.Config(readClockLimit(b1), b2),
            color = color,
            whiteTime = readSignedInt24(b3, b4, b5).toFloat / 100,
            blackTime = readSignedInt24(b6, b7, b8).toFloat / 100,
            whiteBerserk = whiteBerserk,
            blackBerserk = blackBerserk
          )
          case timer => RunningClock(
            config = Clock.Config(readClockLimit(b1), b2),
            color = color,
            whiteTime = readSignedInt24(b3, b4, b5).toFloat / 100,
            blackTime = readSignedInt24(b6, b7, b8).toFloat / 100,
            whiteBerserk = whiteBerserk,
            blackBerserk = blackBerserk,
            timer = timer.toDouble / 100
          )
        }
      // compatibility with 5 bytes timers
      // #TODO remove me! But fix the DB first!
      case Array(b1, b2, b3, b4, b5, b6, b7, b8, b9, b10, b11, b12, _) =>
        PausedClock(
          config = Clock.Config(readClockLimit(b1), b2),
          color = color,
          whiteTime = readSignedInt24(b3, b4, b5).toFloat / 100,
          blackTime = readSignedInt24(b6, b7, b8).toFloat / 100,
          whiteBerserk = whiteBerserk,
          blackBerserk = blackBerserk
        )
      case x => sys error s"BinaryFormat.clock.read invalid bytes: ${ba.showBytes}"
    }

    private def decay = (since.getMillis / 10) - 10

    private def writeTimer(long: Long) = {
      val i = math.max(0, long - decay).toInt
      Array(i >> 24, (i >> 16) & 255, (i >> 8) & 255, i & 255)
    }
    private def readTimer(b1: Int, b2: Int, b3: Int, b4: Int) = {
      val l = (b1 << 24) + (b2 << 16) + (b3 << 8) + b4
      if (l == 0) 0 else l + decay
    }

    private def writeClockLimit(limit: Int) = {
      // The database expects a byte for a limit, and this is limit / 60.
      // For 0.5+0, this does not give a round number, so there needs to be
      // an alternative way to describe 0.5.
      // The max limit where limit % 60 == 0, returns 180 for limit / 60
      // So, for the limits where limit % 30 == 0, we can use the space
      // from 181-255, where 181 represents 0.5, 182 represents 0.75 and
      // 185 represents 1.5.
      if (limit % 60 == 0) limit / 60 else (limit - 15) / 15 + 181
    }

    private def readClockLimit(b: Int) = {
      if (b < 181) b * 60 else (b - 181) * 15 + 15
    }
  }

  object castleLastMoveTime {

    def write(clmt: CastleLastMoveTime): ByteArray = {

      val castleInt = clmt.castles.toList.zipWithIndex.foldLeft(0) {
        case (acc, (false, _)) => acc
        case (acc, (true, p)) => acc + (1 << (3 - p))
      }

      def posInt(pos: Pos): Int = ((pos.x - 1) << 3) + pos.y - 1
      val lastMoveInt = clmt.lastMove.fold(0) {
        case (f, t) => (posInt(f) << 6) + posInt(t)
      }
      val time = clmt.lastMoveTime getOrElse 0

      val ints = Array(
        (castleInt << 4) + (lastMoveInt >> 8),
        (lastMoveInt & 255)
      ) ++ writeInt24(time) ++ clmt.check.map(posInt)

      ByteArray(ints.map(_.toByte))
    }

    def read(ba: ByteArray): CastleLastMoveTime = {
      ba.value map toInt match {
        case Array(b1, b2, b3, b4, b5) => doRead(b1, b2, b3, b4, b5, None)
        case Array(b1, b2, b3, b4, b5, b6) => doRead(b1, b2, b3, b4, b5, b6.some)
        case x => sys error s"BinaryFormat.clmt.read invalid bytes: ${ba.showBytes}"
      }
    }

    private def posAt(x: Int, y: Int) = Pos.posAt(x + 1, y + 1)

    private def doRead(b1: Int, b2: Int, b3: Int, b4: Int, b5: Int, b6: Option[Int]) =
      CastleLastMoveTime(
        castles = Castles(b1 > 127, (b1 & 64) != 0, (b1 & 32) != 0, (b1 & 16) != 0),
        lastMove = for {
          from ← posAt((b1 & 15) >> 1, ((b1 & 1) << 2) + (b2 >> 6))
          to ← posAt((b2 & 63) >> 3, b2 & 7)
          if from != Pos.A1 || to != Pos.A1
        } yield from -> to,
        lastMoveTime = readInt24(b3, b4, b5).some filter (0 !=),
        check = b6 flatMap { x => posAt(x >> 3, x & 7) }
      )
  }

  object piece {

    private val groupedPos = Pos.all grouped 2 collect {
      case List(p1, p2) => (p1, p2)
    } toArray

    def write(pieces: PieceMap): ByteArray = {
      def posInt(pos: Pos): Int = (pieces get pos).fold(0) { piece =>
        piece.color.fold(0, 8) + roleToInt(piece.role)
      }
      ByteArray(groupedPos map {
        case (p1, p2) => ((posInt(p1) << 4) + posInt(p2)).toByte
      })
    }

    def read(ba: ByteArray, variant: Variant): PieceMap = {
      def splitInts(b: Byte) = {
        val int = b.toInt
        Array(int >> 4, int & 0x0F)
      }
      def intPiece(int: Int): Option[Piece] =
        intToRole(int & 7, variant) map { role => Piece(Color((int & 8) == 0), role) }
      val pieceInts = ba.value flatMap splitInts
      (Pos.all zip pieceInts flatMap {
        case (pos, int) => intPiece(int) map (pos -> _)
      }).toMap
    }

    // cache standard start position
    val standard = write(Board.init(chess.variant.Standard).pieces)

    private def intToRole(int: Int, variant: Variant): Option[Role] = int match {
      case 6 => Some(Pawn)
      case 1 => Some(King)
      case 2 => Some(Queen)
      case 3 => Some(Rook)
      case 4 => Some(Knight)
      case 5 => Some(Bishop)
      // Legacy from when we used to have an 'Antiking' piece
      case 7 if variant.antichess => Some(King)
      case _ => None
    }
    private def roleToInt(role: Role): Int = role match {
      case Pawn => 6
      case King => 1
      case Queen => 2
      case Rook => 3
      case Knight => 4
      case Bishop => 5
    }
  }

  object unmovedRooks {

    val emptyByteArray = ByteArray(Array(0, 0))

    def write(o: UnmovedRooks): ByteArray = {
      if (o.pos.isEmpty) emptyByteArray
      else {
        var white = 0
        var black = 0
        o.pos.foreach { pos =>
          if (pos.y == 1) white = white | (1 << (8 - pos.x))
          else black = black | (1 << (8 - pos.x))
        }
        ByteArray(Array(white.toByte, black.toByte))
      }
    }

    private def bitAt(n: Int, k: Int) = (n >> k) & 1

    private val arrIndexes = 0 to 1
    private val bitIndexes = 0 to 7
    private val whiteStd = Set(Pos.A1, Pos.H1)
    private val blackStd = Set(Pos.A8, Pos.H8)

    def read(ba: ByteArray) = UnmovedRooks {
      var set = Set.empty[Pos]
      arrIndexes.foreach { i =>
        val int = ba.value(i).toInt
        if (int != 0) {
          if (int == -127) set = if (i == 0) whiteStd else set ++ blackStd
          else bitIndexes.foreach { j =>
            if (bitAt(int, j) == 1) set = set + Pos.posAt(8 - j, 1 + 7 * i).get
          }
        }
      }
      set
    }
  }

  @inline private def toInt(b: Byte): Int = b & 0xff

  def writeInt8(int: Int) = math.min(255, int)

  private val int24Max = math.pow(2, 24).toInt
  def writeInt24(int: Int) = {
    val i = math.min(int24Max, int)
    Array(i >> 16, (i >> 8) & 255, i & 255)
  }
  def readInt24(b1: Int, b2: Int, b3: Int) = (b1 << 16) + (b2 << 8) + b3

  private val int23Max = math.pow(2, 23).toInt
  def writeSignedInt24(int: Int) = {
    val i = math.abs(math.min(int23Max, int))
    val j = if (int < 0) i + int23Max else i
    Array(j >> 16, (j >> 8) & 255, j & 255)
  }
  def readSignedInt24(b1: Int, b2: Int, b3: Int) = {
    val i = (b1 << 16) + (b2 << 8) + b3
    if (i > int23Max) int23Max - i else i
  }
}<|MERGE_RESOLUTION|>--- conflicted
+++ resolved
@@ -3,11 +3,7 @@
 import org.joda.time.DateTime
 import scala.collection.breakOut
 import scala.collection.Searching._
-<<<<<<< HEAD
-import scala.concurrent.duration._
 import scala.util.Try
-=======
->>>>>>> 590b396f
 
 import chess._
 import chess.variant.Variant
@@ -55,37 +51,21 @@
     private type MT = Int // centiseconds
     private val size = 16
     private val buckets = List(10, 50, 100, 150, 200, 300, 400, 500, 600, 800, 1000, 1500, 2000, 3000, 4000, 6000)
-<<<<<<< HEAD
-    private val encodeCutoffsMS = buckets zip buckets.tail map {
-      case (i1, i2) => (i1 + i2) * 50
-=======
     private val encodeCutoffs = buckets zip buckets.tail map {
       case (i1, i2) => (i1 + i2) / 2
->>>>>>> 590b396f
     } toVector
 
     private val decodeList: List[(Int, MT)] = buckets.zipWithIndex.map(x => x._2 -> x._1)
     private val decodeMap: Map[Int, MT] = decodeList.toMap
 
     def write(mts: Vector[Centis]): ByteArray = ByteArray {
-<<<<<<< HEAD
-      def enc(mt: Centis) = encodeCutoffsMS.search(mt.value).insertionPoint
-      (mts grouped 2 map {
-=======
       def enc(mt: Centis) = encodeCutoffs.search(mt.value).insertionPoint
       (mts.grouped(2).map {
->>>>>>> 590b396f
         case Vector(a, b) => (enc(a) << 4) + enc(b)
         case Vector(a) => enc(a) << 4
       }).map(_.toByte).toArray
     }
 
-<<<<<<< HEAD
-    // warning! This will always return an even number of values,
-    // appending the minimum value if necessary
-    // so it's your responsibility to truncate to the desired number of values.
-=======
->>>>>>> 590b396f
     def read(ba: ByteArray, turns: Int): Vector[Centis] = {
       def dec(x: Int) = decodeMap get x getOrElse decodeMap(size - 1)
       ba.value map toInt flatMap { k =>
