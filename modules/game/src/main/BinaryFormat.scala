package lila.game

import org.joda.time.DateTime
import scala.collection.breakOut
import scala.collection.Searching._
import scala.collection.breakOut
import scala.util.Try

import chess._
import chess.variant.Variant

import lila.db.ByteArray

import org.lichess.clockencoder.{ Encoder => ClockEncoder }

object BinaryFormat {

  object pgn {

    def write(moves: PgnMoves): ByteArray = ByteArray {
      format.pgn.Binary.writeMoves(moves).get.toArray
    }

    def read(ba: ByteArray): PgnMoves =
      format.pgn.Binary.readMoves(ba.value.toList).get

    def read(ba: ByteArray, nb: Int): PgnMoves =
      format.pgn.Binary.readMoves(ba.value.toList, nb).get
  }

  object clockHistory {
    private val logger = lila.log("clockHistory")

    def writeSide(start: Centis, times: Vector[Centis], flagged: Boolean) = {
      val timesToWrite = if (flagged) times.dropRight(1) else times
      ByteArray(ClockEncoder.encode(timesToWrite.map(_.centis)(breakOut), start.centis))
    }

    def readSide(start: Centis, ba: ByteArray, flagged: Boolean) = {
      val decoded: Vector[Centis] = ClockEncoder.decode(ba.value, start.centis).map(Centis.apply)(breakOut)
      if (flagged) decoded :+ Centis(0) else decoded
    }

    def read(start: Centis, bw: ByteArray, bb: ByteArray, flagged: Option[Color], gameId: String) = Try {
      ClockHistory(
        readSide(start, bw, flagged has White),
        readSide(start, bb, flagged has Black)
      )
    }.fold(
      e => { logger.warn(s"Exception decoding history on game $gameId", e); none },
      some
    )
  }

  object moveTime {

    private type MT = Int // centiseconds
    private val size = 16
    private val buckets = List(10, 50, 100, 150, 200, 300, 400, 500, 600, 800, 1000, 1500, 2000, 3000, 4000, 6000)
    private val encodeCutoffs = buckets zip buckets.tail map {
      case (i1, i2) => (i1 + i2) / 2
    } toVector

    private val decodeMap: Map[Int, MT] = buckets.zipWithIndex.map(x => x._2 -> x._1)(breakOut)

    def write(mts: Vector[Centis]): ByteArray = {
      def enc(mt: Centis) = encodeCutoffs.search(mt.centis).insertionPoint
      (mts.grouped(2).map {
        case Vector(a, b) => (enc(a) << 4) + enc(b)
        case Vector(a) => enc(a) << 4
      }).map(_.toByte).toArray
    }

    def read(ba: ByteArray, turns: Int): Vector[Centis] = {
      def dec(x: Int) = decodeMap get x getOrElse decodeMap(size - 1)
      ba.value map toInt flatMap { k =>
        Array(dec(k >> 4), dec(k & 15))
      }
    }.take(turns).map(Centis.apply)(breakOut)
  }

  case class clock(start: Timestamp) {

    def legacyElapsed(clock: Clock, color: Color) =
      clock.limit - clock.players(color).remaining

    def computeRemaining(config: Clock.Config, legacyElapsed: Centis) =
      config.limit - legacyElapsed

    // TODO: new binary clock format
    // - clock history
    // - berserk bits
    // - "real" elapsed
    // - lag stats

    def write(clock: Clock): ByteArray = {
      Array(writeClockLimit(clock.limitSeconds), clock.incrementSeconds.toByte) ++
<<<<<<< HEAD
        writeSignedInt24(legacyElapsed(clock, White).centis) ++
        writeSignedInt24(legacyElapsed(clock, Black).centis) ++
        (clock.timer map writeTimer getOrElse Array())
=======
        writeSignedInt24(clock.whiteTime.centis) ++
        writeSignedInt24(clock.blackTime.centis) ++
        clock.timerOption.fold(Array.empty[Byte])(writeTimer)
>>>>>>> cc06a19d
    }

    def read(ba: ByteArray, whiteBerserk: Boolean, blackBerserk: Boolean): Color => Clock = color => {
      val ia = ba.value map toInt

      // ba.size might be greater than 12 with 5 bytes timers
      // ba.size might be 8 if there was no timer.
      // #TODO remove 5 byte timer case! But fix the DB first!
      val timer = {
        if (ia.size == 12) readTimer(readInt(ia(8), ia(9), ia(10), ia(11)))
        else None
      }

      ia match {
        case Array(b1, b2, b3, b4, b5, b6, b7, b8, _*) => {
          val config = Clock.Config(readClockLimit(b1), b2)
          val legacyWhite = Centis(readSignedInt24(b3, b4, b5))
          val legacyBlack = Centis(readSignedInt24(b6, b7, b8))
          Clock(
            config = config,
            color = color,
            players = Color.Map(
              ClockPlayer(
                config = config,
                berserk = whiteBerserk
              ).setRemaining(computeRemaining(config, legacyWhite)),
              ClockPlayer(
                config = config,
                berserk = blackBerserk
              ).setRemaining(computeRemaining(config, legacyBlack))
            ),
            timer = timer
          )
        }
        case _ => sys error s"BinaryFormat.clock.read invalid bytes: ${ba.showBytes}"
      }
    }

    private def writeTimer(timer: Timestamp) = writeInt((timer - start).centis)

    private def readTimer(l: Int) =
      if (l != 0) Some(start + Centis(l)) else None

    private def writeClockLimit(limit: Int): Byte = {
      // The database expects a byte for a limit, and this is limit / 60.
      // For 0.5+0, this does not give a round number, so there needs to be
      // an alternative way to describe 0.5.
      // The max limit where limit % 60 == 0, returns 180 for limit / 60
      // So, for the limits where limit % 30 == 0, we can use the space
      // from 181-255, where 181 represents 0.25 and 182 represents 0.50...
      (if (limit % 60 == 0) limit / 60 else limit / 15 + 180).toByte
    }

    private def readClockLimit(i: Int) = {
      if (i < 181) i * 60 else (i - 180) * 15
    }
  }

  object clock {
    def apply(start: DateTime) = new clock(Timestamp(start.getMillis))
  }

  object castleLastMoveTime {

    def write(clmt: CastleLastMoveTime): ByteArray = {

      val castleInt = clmt.castles.toList.zipWithIndex.foldLeft(0) {
        case (acc, (false, _)) => acc
        case (acc, (true, p)) => acc + (1 << (3 - p))
      }

      def posInt(pos: Pos): Int = ((pos.x - 1) << 3) + pos.y - 1
      val lastMoveInt = clmt.lastMove.fold(0) {
        case (f, t) => (posInt(f) << 6) + posInt(t)
      }
      Array((castleInt << 4) + (lastMoveInt >> 8) toByte, lastMoveInt.toByte) ++
        clmt.check.map(x => posInt(x).toByte)
    }

    def read(ba: ByteArray): CastleLastMoveTime = {
      val ints = ba.value map toInt
      val size = ints.size

      if (size < 2 || size > 6) sys error s"BinaryFormat.clmt.read invalid: ${ba.showBytes}"
      val checkByte = if (size == 6 || size == 3) ints.lastOption else None

      doRead(ints(0), ints(1), checkByte)
    }

    private def posAt(x: Int, y: Int) = Pos.posAt(x + 1, y + 1)

    private def doRead(b1: Int, b2: Int, checkByte: Option[Int]) =
      CastleLastMoveTime(
        castles = Castles(b1 > 127, (b1 & 64) != 0, (b1 & 32) != 0, (b1 & 16) != 0),
        lastMove = for {
          from ← posAt((b1 & 15) >> 1, ((b1 & 1) << 2) + (b2 >> 6))
          to ← posAt((b2 & 63) >> 3, b2 & 7)
          if from != Pos.A1 || to != Pos.A1
        } yield from -> to,
        check = checkByte flatMap { x => posAt(x >> 3, x & 7) }
      )
  }

  object piece {

    private val groupedPos = Pos.all grouped 2 collect {
      case List(p1, p2) => (p1, p2)
    } toArray

    def write(pieces: PieceMap): ByteArray = {
      def posInt(pos: Pos): Int = (pieces get pos).fold(0) { piece =>
        piece.color.fold(0, 8) + roleToInt(piece.role)
      }
      ByteArray(groupedPos map {
        case (p1, p2) => ((posInt(p1) << 4) + posInt(p2)).toByte
      })
    }

    def read(ba: ByteArray, variant: Variant): PieceMap = {
      def splitInts(b: Byte) = {
        val int = b.toInt
        Array(int >> 4, int & 0x0F)
      }
      def intPiece(int: Int): Option[Piece] =
        intToRole(int & 7, variant) map { role => Piece(Color((int & 8) == 0), role) }
      val pieceInts = ba.value flatMap splitInts
      (Pos.all zip pieceInts).flatMap {
        case (pos, int) => intPiece(int) map (pos -> _)
      }(breakOut)
    }

    // cache standard start position
    val standard = write(Board.init(chess.variant.Standard).pieces)

    private def intToRole(int: Int, variant: Variant): Option[Role] = int match {
      case 6 => Some(Pawn)
      case 1 => Some(King)
      case 2 => Some(Queen)
      case 3 => Some(Rook)
      case 4 => Some(Knight)
      case 5 => Some(Bishop)
      // Legacy from when we used to have an 'Antiking' piece
      case 7 if variant.antichess => Some(King)
      case _ => None
    }
    private def roleToInt(role: Role): Int = role match {
      case Pawn => 6
      case King => 1
      case Queen => 2
      case Rook => 3
      case Knight => 4
      case Bishop => 5
    }
  }

  object unmovedRooks {

    val emptyByteArray = ByteArray(Array(0, 0))

    def write(o: UnmovedRooks): ByteArray = {
      if (o.pos.isEmpty) emptyByteArray
      else {
        var white = 0
        var black = 0
        o.pos.foreach { pos =>
          if (pos.y == 1) white = white | (1 << (8 - pos.x))
          else black = black | (1 << (8 - pos.x))
        }
        Array(white.toByte, black.toByte)
      }
    }

    private def bitAt(n: Int, k: Int) = (n >> k) & 1

    private val arrIndexes = 0 to 1
    private val bitIndexes = 0 to 7
    private val whiteStd = Set(Pos.A1, Pos.H1)
    private val blackStd = Set(Pos.A8, Pos.H8)

    def read(ba: ByteArray) = UnmovedRooks {
      var set = Set.empty[Pos]
      arrIndexes.foreach { i =>
        val int = ba.value(i).toInt
        if (int != 0) {
          if (int == -127) set = if (i == 0) whiteStd else set ++ blackStd
          else bitIndexes.foreach { j =>
            if (bitAt(int, j) == 1) set = set + Pos.posAt(8 - j, 1 + 7 * i).get
          }
        }
      }
      set
    }
  }

  @inline private def toInt(b: Byte): Int = b & 0xff

  def writeInt24(int: Int) = {
    val i = if (int < (1 << 24)) int else 0
    Array((i >>> 16).toByte, (i >>> 8).toByte, i.toByte)
  }

  private val int23Max = 1 << 23
  def writeSignedInt24(int: Int) = {
    val i = if (int < 0) int23Max - int else math.min(int, int23Max)
    writeInt24(i)
  }

  def readInt24(b1: Int, b2: Int, b3: Int) = (b1 << 16) | (b2 << 8) | b3

  def readSignedInt24(b1: Int, b2: Int, b3: Int) = {
    val i = readInt24(b1, b2, b3)
    if (i > int23Max) int23Max - i else i
  }

  def writeInt(i: Int) = Array(
    (i >>> 24).toByte, (i >>> 16).toByte, (i >>> 8).toByte, i.toByte
  )

  def readInt(b1: Int, b2: Int, b3: Int, b4: Int) = {
    (b1 << 24) | (b2 << 16) | (b3 << 8) | b4
  }
}<|MERGE_RESOLUTION|>--- conflicted
+++ resolved
@@ -95,15 +95,9 @@
 
     def write(clock: Clock): ByteArray = {
       Array(writeClockLimit(clock.limitSeconds), clock.incrementSeconds.toByte) ++
-<<<<<<< HEAD
         writeSignedInt24(legacyElapsed(clock, White).centis) ++
         writeSignedInt24(legacyElapsed(clock, Black).centis) ++
-        (clock.timer map writeTimer getOrElse Array())
-=======
-        writeSignedInt24(clock.whiteTime.centis) ++
-        writeSignedInt24(clock.blackTime.centis) ++
-        clock.timerOption.fold(Array.empty[Byte])(writeTimer)
->>>>>>> cc06a19d
+        clock.timer.fold(Array.empty[Byte])(writeTimer)
     }
 
     def read(ba: ByteArray, whiteBerserk: Boolean, blackBerserk: Boolean): Color => Clock = color => {
