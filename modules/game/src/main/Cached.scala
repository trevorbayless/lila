package lila.game

import scala.concurrent.duration._

import org.joda.time.DateTime
import play.api.libs.json.JsObject

import lila.db.api.$count
import lila.db.BSON._
import lila.memo.{ AsyncCache, MongoCache, ExpireSetMemo, Builder }
import lila.user.{ User, UidNb }
import tube.gameTube
import UidNb.UidNbBSONHandler

final class Cached(
    mongoCache: MongoCache.Builder,
    defaultTtl: FiniteDuration) {

  def nbImportedBy(userId: String): Fu[Int] = count(Query imported userId)
<<<<<<< HEAD
  def nbRelayed: Fu[Int] = count(Query.relayed)
=======
  def clearNbImportedByCache(userId: String) = count.remove(Query imported userId)
>>>>>>> 8f8d1cf7

  def nbPlaying(userId: String): Fu[Int] = countShortTtl(Query nowPlaying userId)

  private implicit val userHandler = User.userBSONHandler

  val rematch960 = new ExpireSetMemo(3.hours)

  val isRematch = new ExpireSetMemo(3.hours)

  val activePlayerUidsDay = mongoCache[Int, List[UidNb]](
    prefix = "player:active:day",
    (nb: Int) => GameRepo.activePlayersSince(DateTime.now minusDays 1, nb),
    timeToLive = 1 hour)

  val activePlayerUidsWeek = mongoCache[Int, List[UidNb]](
    prefix = "player:active:week",
    (nb: Int) => GameRepo.activePlayersSince(DateTime.now minusWeeks 1, nb),
    timeToLive = 6 hours)

  private val countShortTtl = AsyncCache[JsObject, Int](
    f = (o: JsObject) => $count(o),
    timeToLive = 5.seconds)

  private val count = mongoCache(
      prefix = "game:count",
      f = (o: JsObject) => $count(o),
      timeToLive = defaultTtl)

  object Divider {

    private val cache = Builder.size[String, chess.Division](5000)
    val empty = chess.Division(none[Int], none[Int])

    def apply(game: Game, initialFen: Option[String]): chess.Division = {
      Option(cache getIfPresent game.id) | {
        val div = chess.Replay.boards(
          moveStrs = game.pgnMoves,
          initialFen = initialFen,
          variant = game.variant
        ).toOption.fold(empty)(chess.Divider.apply)
        cache.put(game.id, div)
        div
      }
    }
  }
}<|MERGE_RESOLUTION|>--- conflicted
+++ resolved
@@ -17,11 +17,9 @@
     defaultTtl: FiniteDuration) {
 
   def nbImportedBy(userId: String): Fu[Int] = count(Query imported userId)
-<<<<<<< HEAD
+  def clearNbImportedByCache(userId: String) = count.remove(Query imported userId)
+
   def nbRelayed: Fu[Int] = count(Query.relayed)
-=======
-  def clearNbImportedByCache(userId: String) = count.remove(Query imported userId)
->>>>>>> 8f8d1cf7
 
   def nbPlaying(userId: String): Fu[Int] = countShortTtl(Query nowPlaying userId)
 
