--- conflicted
+++ resolved
@@ -67,27 +67,6 @@
     f = (create _).tupled,
     timeToLive = 5 seconds)
 
-<<<<<<< HEAD
-  private def create(x1: String, x2: String): Fu[Option[Crosstable]] =
-    UserRepo.orderByGameCount(x1, x2) map (_ -> List(x1, x2).sorted) flatMap {
-      case (Some((u1, u2)), List(su1, su2)) =>
-        val selector = $doc(
-          Game.BSONFields.playerUids.$all(u1, u2),
-          Game.BSONFields.status $gte chess.Status.Mate.id)
-
-        import reactivemongo.api.collections.bson.BSONBatchCommands.AggregationFramework.{ Match, SumValue, GroupField }
-        import reactivemongo.api.ReadPreference
-
-        for {
-          localResults <- gameColl.find(selector,
-            $doc(Game.BSONFields.winnerId -> true)
-          ).sort($doc(Game.BSONFields.createdAt -> -1))
-            .cursor[Bdoc](readPreference = ReadPreference.secondaryPreferred)
-            .gather[List](maxGames).map {
-              _.flatMap { doc =>
-                doc.getAs[String](Game.BSONFields.id).map { id =>
-                  Result(id, doc.getAs[String](Game.BSONFields.winnerId))
-=======
   private var computing = 0
   private val maxComputing = 2
 
@@ -125,7 +104,6 @@
               _.documents.foldLeft(ctDraft) {
                 case (ct, obj) => obj.getAs[Int]("nb").fold(ct) { nb =>
                   ct.addWins(obj.getAs[String]("_id"), nb)
->>>>>>> 56dc202d
                 }
               }
             )
