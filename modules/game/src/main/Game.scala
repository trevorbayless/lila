package lila.game

import scala.annotation.tailrec

import chess.Color.{ White, Black }
import chess.format.{ Uci, FEN }
import chess.opening.{ FullOpening, FullOpeningDB }
import chess.variant.{ Variant, Crazyhouse }
import chess.{ History => ChessHistory, CheckCount, Castles, Board, MoveOrDrop, Pos, Game => ChessGame, Clock, Status, Color, Mode, PositionHash, UnmovedRooks }
import org.joda.time.DateTime
import scala.concurrent.duration._

import lila.common.Centis
import lila.db.ByteArray
import lila.rating.PerfType
import lila.user.User

case class Game(
    id: String,
    whitePlayer: Player,
    blackPlayer: Player,
    binaryPieces: ByteArray,
    binaryPgn: ByteArray,
    status: Status,
    turns: Int, // = ply
    startedAtTurn: Int,
    clock: Option[Clock],
    castleLastMoveTime: CastleLastMoveTime,
    unmovedRooks: UnmovedRooks,
    daysPerTurn: Option[Int],
    positionHashes: PositionHash = Array(),
    checkCount: CheckCount = CheckCount(0, 0),
    binaryMoveTimes: Option[ByteArray] = None,
    clockHistory: Option[ClockHistory] = Option(ClockHistory()),
    mode: Mode = Mode.default,
    variant: Variant = Variant.default,
    crazyData: Option[Crazyhouse.Data] = None,
    next: Option[String] = None,
    bookmarks: Int = 0,
    createdAt: DateTime = DateTime.now,
    updatedAt: Option[DateTime] = None,
    metadata: Metadata
) {

  val players = List(whitePlayer, blackPlayer)

  def player(color: Color): Player = color match {
    case White => whitePlayer
    case Black => blackPlayer
  }

  def player(playerId: String): Option[Player] =
    players find (_.id == playerId)

  def player(user: User): Option[Player] =
    players find (_ isUser user)

  def player(c: Color.type => Color): Player = player(c(Color))

  def isPlayerFullId(player: Player, fullId: String): Boolean =
    (fullId.size == Game.fullIdSize) && player.id == (fullId drop 8)

  def player: Player = player(turnColor)

  def playerByUserId(userId: String): Option[Player] = players.find(_.userId contains userId)

  def opponent(p: Player): Player = opponent(p.color)

  def opponent(c: Color): Player = player(!c)

  lazy val firstColor = Color(whitePlayer before blackPlayer)
  def firstPlayer = player(firstColor)
  def secondPlayer = player(!firstColor)

  def turnColor = Color(0 == turns % 2)

  def turnOf(p: Player): Boolean = p == player
  def turnOf(c: Color): Boolean = c == turnColor
  def turnOf(u: User): Boolean = player(u) ?? turnOf

  def playedTurns = turns - startedAtTurn

  def fullIdOf(player: Player): Option[String] =
    (players contains player) option s"$id${player.id}"

  def fullIdOf(color: Color): String = s"$id${player(color).id}"

  def tournamentId = metadata.tournamentId
  def simulId = metadata.simulId

  def isTournament = tournamentId.isDefined
  def isSimul = simulId.isDefined
  def isMandatory = isTournament || isSimul
  def nonMandatory = !isMandatory

  def hasChat = !isTournament && !isSimul && nonAi

  def lastMoveDateTime: Option[DateTime] = castleLastMoveTime.lastMoveTime map { lmt =>
    createdAt plus (lmt * 100l)
  } orElse updatedAt

  def updatedAtOrCreatedAt = updatedAt | createdAt

  def durationSeconds =
    (updatedAtOrCreatedAt.getSeconds - createdAt.getSeconds).toInt atMost {
      clock.fold(Int.MaxValue) { c =>
        ((c.elapsedTime(White) + c.elapsedTime(Black) + c.increment * turns) * 1.1).toInt
      }
    }

<<<<<<< HEAD
  def moveTimes(color: Color): Option[List[Centis]] = {
    for {
      clk <- clock
      inc = Centis(clk.increment * 100)
      history <- clockHistory
      clockTimes = history.get(color)
    } yield Centis(0) :: {
      (clockTimes.iterator zip clockTimes.iterator.drop(1)).map {
        case (first, second) => (first - second + inc) atLeast 0
      }.toList
    }
  } orElse binaryMoveTimes.map { binary =>
=======
  def moveTimes: Option[Vector[Centis]] =
    binaryMoveTimes.map { BinaryFormat.moveTime.read(_, playedTurns) }

  def moveTimes(color: Color): Option[List[Centis]] = moveTimes map { mts =>
>>>>>>> bb6d4fa4
    val pivot = if (color == startColor) 0 else 1
    mts.toList.zipWithIndex.collect {
      case (e, i) if (i % 2) == pivot => e
    }
  }

  lazy val pgnMoves: PgnMoves = BinaryFormat.pgn read binaryPgn

  def openingPgnMoves(nb: Int): PgnMoves = BinaryFormat.pgn.read(binaryPgn, nb)

  def pgnMoves(color: Color): PgnMoves = {
    val pivot = if (color == startColor) 0 else 1
    pgnMoves.zipWithIndex.collect {
      case (e, i) if (i % 2) == pivot => e
    }
  }

  lazy val toChess: ChessGame = {

    val pieces = BinaryFormat.piece.read(binaryPieces, variant)

    ChessGame(
      board = Board(pieces, toChessHistory, variant, crazyData),
      player = Color(0 == turns % 2),
      clock = clock,
      turns = turns,
      startedAtTurn = startedAtTurn,
      pgnMoves = pgnMoves
    )
  }

  lazy val toChessHistory = ChessHistory(
    lastMove = castleLastMoveTime.lastMove map {
    case (orig, dest) => Uci.Move(orig, dest)
  },
    castles = castleLastMoveTime.castles,
    positionHashes = positionHashes,
    checkCount = checkCount,
    unmovedRooks = unmovedRooks
  )

  def update(
    game: ChessGame,
    moveOrDrop: MoveOrDrop,
    blur: Boolean = false,
    lag: Option[FiniteDuration] = None
  ): Progress = {
    val (history, situation) = (game.board.history, game.situation)

    def copyPlayer(player: Player) =
      if (blur) player.copy(
        blurs = math.min(
          playerMoves(player.color),
          player.blurs + (moveOrDrop.fold(_.color, _.color) == player.color).fold(1, 0)
        )
      )
      else player

    val updated = copy(
      whitePlayer = copyPlayer(whitePlayer),
      blackPlayer = copyPlayer(blackPlayer),
      binaryPieces = BinaryFormat.piece write game.board.pieces,
      binaryPgn = BinaryFormat.pgn write game.pgnMoves,
      turns = game.turns,
      positionHashes = history.positionHashes,
      checkCount = history.checkCount,
      crazyData = situation.board.crazyData,
      castleLastMoveTime = CastleLastMoveTime(
        castles = history.castles,
        lastMove = history.lastMove.map(_.origDest),
        lastMoveTime = Some(((nowMillis - createdAt.getMillis) / 100).toInt),
        check = situation.checkSquare
      ),
      unmovedRooks = game.board.unmovedRooks,
      binaryMoveTimes = (!isPgnImport).option {
        BinaryFormat.moveTime.write {
          binaryMoveTimes.?? { t =>
            BinaryFormat.moveTime.read(t, playedTurns)
          } :+ lastMoveDateTime.?? { lmdt =>
            Centis(nowCentis - lmdt.getCentis - lag.??(_.toCentis.value)) atLeast 0
          }
        }
      },
      clockHistory = for {
        clk <- game.clock
        history <- clockHistory
      } yield history.record(turnColor, clk),
      status = situation.status | status,
      clock = game.clock
    )

    val state = Event.State(
      color = situation.color,
      turns = game.turns,
      status = (status != updated.status) option updated.status,
      winner = situation.winner,
      whiteOffersDraw = whitePlayer.isOfferingDraw,
      blackOffersDraw = blackPlayer.isOfferingDraw
    )

    val clockEvent = updated.clock map Event.Clock.apply orElse {
      updated.playableCorrespondenceClock map Event.CorrespondenceClock.apply
    }

    val events = moveOrDrop.fold(
      Event.Move(_, situation, state, clockEvent, updated.crazyData),
      Event.Drop(_, situation, state, clockEvent, updated.crazyData)
    ) ::
      {
        // abstraction leak, I know.
        (updated.variant.threeCheck && situation.check) ?? List(Event.CheckCount(
          white = updated.checkCount.white,
          black = updated.checkCount.black
        ))
      }.toList

    Progress(this, updated, events)
  }

  def check = castleLastMoveTime.check

  def updatePlayer(color: Color, f: Player => Player) = color.fold(
    copy(whitePlayer = f(whitePlayer)),
    copy(blackPlayer = f(blackPlayer))
  )

  def updatePlayers(f: Player => Player) = copy(
    whitePlayer = f(whitePlayer),
    blackPlayer = f(blackPlayer)
  )

  def start = started.fold(this, copy(
    status = Status.Started,
    mode = Mode(mode.rated && userIds.distinct.size == 2),
    updatedAt = DateTime.now.some
  ))

  def correspondenceClock: Option[CorrespondenceClock] = daysPerTurn map { days =>
    val increment = days * 24 * 60 * 60
    val secondsLeft = lastMoveDateTime.fold(increment) { lmd =>
      (lmd.getSeconds + increment - nowSeconds).toInt max 0
    }
    CorrespondenceClock(
      increment = increment,
      whiteTime = turnColor.fold(secondsLeft, increment),
      blackTime = turnColor.fold(increment, secondsLeft)
    )
  }

  def playableCorrespondenceClock: Option[CorrespondenceClock] =
    playable ?? correspondenceClock

  def speed = chess.Speed(clock.map(_.config))

  def perfKey = PerfPicker.key(this)
  def perfType = PerfType(perfKey)

  def started = status >= Status.Started

  def notStarted = !started

  def aborted = status == Status.Aborted

  def playedThenAborted = aborted && bothPlayersHaveMoved

  def playable = status < Status.Aborted && !imported

  def playableEvenImported = status < Status.Aborted

  def playableBy(p: Player): Boolean = playable && turnOf(p)

  def playableBy(c: Color): Boolean = playableBy(player(c))

  def playableByAi: Boolean = playable && player.isAi

  def mobilePushable = isCorrespondence && playable && nonAi

  def alarmable = hasCorrespondenceClock && playable && nonAi

  def continuable = status != Status.Mate && status != Status.Stalemate

  def aiLevel: Option[Int] = players find (_.isAi) flatMap (_.aiLevel)

  def hasAi: Boolean = players.exists(_.isAi)
  def nonAi = !hasAi

  def aiPov: Option[Pov] = players.find(_.isAi).map(_.color) map pov

  def mapPlayers(f: Player => Player) = copy(
    whitePlayer = f(whitePlayer),
    blackPlayer = f(blackPlayer)
  )

  def playerCanOfferDraw(color: Color) =
    started && playable &&
      turns >= 2 &&
      !player(color).isOfferingDraw &&
      !(opponent(color).isAi) &&
      !(playerHasOfferedDraw(color))

  def playerHasOfferedDraw(color: Color) =
    player(color).lastDrawOffer ?? (_ >= turns - 20)

  def playerCanRematch(color: Color) =
    !player(color).isOfferingRematch &&
      finishedOrAborted &&
      nonMandatory &&
      !boosted

  def playerCanProposeTakeback(color: Color) =
    started && playable && !isTournament && !isSimul &&
      bothPlayersHaveMoved &&
      !player(color).isProposingTakeback &&
      !opponent(color).isProposingTakeback

  def boosted = rated && finished && bothPlayersHaveMoved && playedTurns < 10

  def moretimeable(color: Color) =
    playable && nonMandatory && clock.??(_ moretimeable color)

  def abortable = status == Status.Started && playedTurns < 2 && nonMandatory

  def berserkable = clock.??(_.config.berserkable) && status == Status.Started && playedTurns < 2

  def goBerserk(color: Color) =
    clock.ifTrue(berserkable && !player(color).berserk).map { c =>
      val newClock = c berserk color
      withClock(newClock).map(_.withPlayer(color, _.goBerserk)) +
        Event.Clock(newClock) +
        Event.Berserk(color)
    }

  def withPlayer(color: Color, f: Player => Player) = copy(
    whitePlayer = if (color.white) f(whitePlayer) else whitePlayer,
    blackPlayer = if (color.black) f(blackPlayer) else blackPlayer
  )

  def resignable = playable && !abortable
  def drawable = playable && !abortable

  def finish(status: Status, winner: Option[Color]) = Progress(
    this,
    copy(
      status = status,
      whitePlayer = whitePlayer.finish(winner contains White),
      blackPlayer = blackPlayer.finish(winner contains Black),
      clock = clock map (_.stop),
      clockHistory = for {
        clk <- clock
        history <- clockHistory
      } yield {
        // If not already finished, we're ending due to an event
        // in the middle of a turn, such as resignation or draw
        // acceptance. In these cases, record a final clock time
        // for the active color. This ensures the end time in
        // clockHistory always matches the final clock time on
        // the board.
        if (!finished) history.record(turnColor, clk)
        else history
      }
    ),
    List(Event.End(winner)) ::: clock.??(c => List(Event.Clock(c)))
  )

  def rated = mode.rated
  def casual = !rated

  def finished = status >= Status.Mate

  def finishedOrAborted = finished || aborted

  def accountable = playedTurns >= 2 || isTournament

  def replayable = isPgnImport || finished || (aborted && bothPlayersHaveMoved)

  def analysable =
    replayable && playedTurns > 4 &&
      Game.analysableVariants(variant) &&
      !Game.isOldHorde(this)

  def ratingVariant =
    if (isTournament && variant == chess.variant.FromPosition) chess.variant.Standard
    else variant

  def fromPosition = variant == chess.variant.FromPosition || source.??(Source.Position==)

  def imported = source contains Source.Import

  def fromPool = source contains Source.Pool
  def fromLobby = source contains Source.Lobby

  def winner = players find (_.wins)

  def loser = winner map opponent

  def winnerColor: Option[Color] = winner map (_.color)

  def winnerUserId: Option[String] = winner flatMap (_.userId)

  def loserUserId: Option[String] = loser flatMap (_.userId)

  def wonBy(c: Color): Option[Boolean] = winnerColor map (_ == c)

  def lostBy(c: Color): Option[Boolean] = winnerColor map (_ != c)

  def drawn = finished && winner.isEmpty

  def outoftime(playerLag: Color => Int): Boolean =
    outoftimeClock(playerLag) || outoftimeCorrespondence

  private def outoftimeClock(playerLag: Color => Int): Boolean = clock ?? { c =>
    started && playable && (bothPlayersHaveMoved || isSimul) && {
      (!c.isRunning && !c.isInit) || c.outoftimeWithGrace(player.color, playerLag(player.color))
    }
  }

  private def outoftimeCorrespondence: Boolean =
    playableCorrespondenceClock ?? { _ outoftime player.color }

  def isCorrespondence = speed == chess.Speed.Correspondence

  def isSwitchable = nonAi && (isCorrespondence || isSimul)

  def hasClock = clock.isDefined

  def hasCorrespondenceClock = daysPerTurn.isDefined

  def isUnlimited = !hasClock && !hasCorrespondenceClock

  def isClockRunning = clock ?? (_.isRunning)

  def withClock(c: Clock) = Progress(this, copy(clock = Some(c)))

  def estimateClockTotalTime = clock.map(_.estimateTotalTime)

  def estimateTotalTime = estimateClockTotalTime orElse
    correspondenceClock.map(_.estimateTotalTime) getOrElse 1200

  def playerWhoDidNotMove: Option[Player] = playedTurns match {
    case 0 => player(White).some
    case 1 => player(Black).some
    case _ => none
  }

  def onePlayerHasMoved = playedTurns > 0
  def bothPlayersHaveMoved = playedTurns > 1

  def startColor = Color(startedAtTurn % 2 == 0)

  def playerMoves(color: Color): Int =
    if (color == startColor) (playedTurns + 1) / 2
    else playedTurns / 2

  def playerHasMoved(color: Color) = playerMoves(color) > 0

  def playerBlurPercent(color: Color): Int = (playedTurns > 5).fold(
    (player(color).blurs * 100) / playerMoves(color),
    0
  )

  def isBeingPlayed = !isPgnImport && !finishedOrAborted

  def olderThan(seconds: Int) = (updatedAt | createdAt) isBefore DateTime.now.minusSeconds(seconds)

  def unplayed = !bothPlayersHaveMoved && (createdAt isBefore Game.unplayedDate)

  def abandoned = (status <= Status.Started) && ((updatedAt | createdAt) isBefore hasAi.fold(Game.aiAbandonedDate, Game.abandonedDate))

  def forecastable = started && playable && isCorrespondence && !hasAi

  def hasBookmarks = bookmarks > 0

  def showBookmarks = hasBookmarks ?? bookmarks.toString

  def userIds = playerMaps(_.userId)

  def userRatings = playerMaps(_.rating)

  def averageUsersRating = userRatings match {
    case a :: b :: Nil => Some((a + b) / 2)
    case a :: Nil => Some((a + 1500) / 2)
    case _ => None
  }

  def withTournamentId(id: String) = this.copy(
    metadata = metadata.copy(tournamentId = id.some)
  )

  def withSimulId(id: String) = this.copy(
    metadata = metadata.copy(simulId = id.some)
  )

  def withId(newId: String) = this.copy(id = newId)

  def source = metadata.source

  def pgnImport = metadata.pgnImport
  def isPgnImport = pgnImport.isDefined

  def resetTurns = copy(turns = 0, startedAtTurn = 0)

  lazy val opening: Option[FullOpening.AtPly] =
    if (fromPosition || !Variant.openingSensibleVariants(variant)) none
    else FullOpeningDB search pgnMoves

  def synthetic = id == Game.syntheticId

  def isRecentTv = metadata.tvAt.??(DateTime.now.minusMinutes(30).isBefore)

  private def playerMaps[A](f: Player => Option[A]): List[A] = players flatMap { f(_) }

  def pov(c: Color) = Pov(this, c)
  def whitePov = pov(White)
  def blackPov = pov(Black)
}

object Game {

  type ID = String

  case class WithInitialFen(game: Game, fen: Option[FEN])

  val syntheticId = "synthetic"

  val maxPlayingRealtime = 125 // plus 200 correspondence games

  val analysableVariants: Set[Variant] = Set(
    chess.variant.Standard,
    chess.variant.Crazyhouse,
    chess.variant.Chess960,
    chess.variant.KingOfTheHill,
    chess.variant.ThreeCheck,
    chess.variant.Antichess,
    chess.variant.FromPosition,
    chess.variant.Horde,
    chess.variant.Atomic,
    chess.variant.RacingKings
  )

  val unanalysableVariants: Set[Variant] = Variant.all.toSet -- analysableVariants

  val variantsWhereWhiteIsBetter: Set[Variant] = Set(
    chess.variant.ThreeCheck,
    chess.variant.Atomic,
    chess.variant.Horde,
    chess.variant.RacingKings,
    chess.variant.Antichess
  )

  val visualisableVariants: Set[Variant] = Set(
    chess.variant.Standard,
    chess.variant.Chess960
  )

  val hordeWhitePawnsSince = new DateTime(2015, 4, 11, 10, 0)

  def isOldHorde(game: Game) =
    game.variant == chess.variant.Horde &&
      game.createdAt.isBefore(Game.hordeWhitePawnsSince)

  val gameIdSize = 8
  val playerIdSize = 4
  val fullIdSize = 12
  val tokenSize = 4

  val unplayedHours = 24
  def unplayedDate = DateTime.now minusHours unplayedHours

  val abandonedDays = 21
  def abandonedDate = DateTime.now minusDays abandonedDays

  val aiAbandonedDays = 3
  def aiAbandonedDate = DateTime.now minusDays aiAbandonedDays

  def takeGameId(fullId: String) = fullId take gameIdSize
  def takePlayerId(fullId: String) = fullId drop gameIdSize

  def make(
    game: ChessGame,
    whitePlayer: Player,
    blackPlayer: Player,
    mode: Mode,
    variant: Variant,
    source: Source,
    pgnImport: Option[PgnImport],
    daysPerTurn: Option[Int] = None
  ): Game = Game(
    id = IdGenerator.game,
    whitePlayer = whitePlayer,
    blackPlayer = blackPlayer,
    binaryPieces =
    if (game.isStandardInit) BinaryFormat.piece.standard
    else BinaryFormat.piece write game.board.pieces,
    binaryPgn = ByteArray.empty,
    status = Status.Created,
    turns = game.turns,
    startedAtTurn = game.startedAtTurn,
    clock = game.clock,
    castleLastMoveTime = CastleLastMoveTime.init.copy(castles = game.board.history.castles),
    unmovedRooks = game.board.unmovedRooks,
    daysPerTurn = daysPerTurn,
    mode = mode,
    variant = variant,
    crazyData = (variant == Crazyhouse) option Crazyhouse.Data.init,
    metadata = Metadata(
      source = source.some,
      pgnImport = pgnImport,
      tournamentId = none,
      simulId = none,
      tvAt = none,
      analysed = false
    ),
    createdAt = DateTime.now
  )

  object BSONFields {

    val id = "_id"
    val whitePlayer = "p0"
    val blackPlayer = "p1"
    val playerIds = "is"
    val playerUids = "us"
    val playingUids = "pl"
    val binaryPieces = "ps"
    val binaryPgn = "pg"
    val status = "s"
    val turns = "t"
    val startedAtTurn = "st"
    val clock = "c"
    val positionHashes = "ph"
    val checkCount = "cc"
    val castleLastMoveTime = "cl"
    val unmovedRooks = "ur"
    val daysPerTurn = "cd"
    val moveTimes = "mt"
    val whiteClockHistory = "cw"
    val blackClockHistory = "cb"
    val rated = "ra"
    val analysed = "an"
    val variant = "v"
    val crazyData = "chd"
    val next = "ne"
    val bookmarks = "bm"
    val createdAt = "ca"
    val updatedAt = "ua"
    val source = "so"
    val pgnImport = "pgni"
    val tournamentId = "tid"
    val simulId = "sid"
    val tvAt = "tv"
    val winnerColor = "w"
    val winnerId = "wid"
    val initialFen = "if"
    val checkAt = "ck"
  }
}

case class CastleLastMoveTime(
    castles: Castles,
    lastMove: Option[(Pos, Pos)],
    lastMoveTime: Option[Int], // tenths of seconds since game creation
    check: Option[Pos]
) {

  def lastMoveString = lastMove map { case (a, b) => s"$a$b" }
}

object CastleLastMoveTime {

  def init = CastleLastMoveTime(Castles.all, None, None, None)

  import reactivemongo.bson._
  import lila.db.ByteArray.ByteArrayBSONHandler

  private[game] implicit val castleLastMoveTimeBSONHandler = new BSONHandler[BSONBinary, CastleLastMoveTime] {
    def read(bin: BSONBinary) = BinaryFormat.castleLastMoveTime read {
      ByteArrayBSONHandler read bin
    }
    def write(clmt: CastleLastMoveTime) = ByteArrayBSONHandler write {
      BinaryFormat.castleLastMoveTime write clmt
    }
  }
}

case class ClockHistory(
    white: Vector[Centis] = Vector.empty,
    black: Vector[Centis] = Vector.empty
) {

  def record(color: Color, clock: Clock): ClockHistory = {
    val centis = Centis(clock.remainingCentis(color))
    if (color.white) ClockHistory(white :+ centis, black)
    else ClockHistory(white, black :+ centis)
  }

  def get(color: Color): Vector[Centis] =
    if (color.white) white else black
}<|MERGE_RESOLUTION|>--- conflicted
+++ resolved
@@ -108,7 +108,6 @@
       }
     }
 
-<<<<<<< HEAD
   def moveTimes(color: Color): Option[List[Centis]] = {
     for {
       clk <- clock
@@ -121,16 +120,23 @@
       }.toList
     }
   } orElse binaryMoveTimes.map { binary =>
-=======
-  def moveTimes: Option[Vector[Centis]] =
-    binaryMoveTimes.map { BinaryFormat.moveTime.read(_, playedTurns) }
-
-  def moveTimes(color: Color): Option[List[Centis]] = moveTimes map { mts =>
->>>>>>> bb6d4fa4
     val pivot = if (color == startColor) 0 else 1
-    mts.toList.zipWithIndex.collect {
+    BinaryFormat.moveTime.read(binary, playedTurns).toList.zipWithIndex.collect {
       case (e, i) if (i % 2) == pivot => e
     }
+  }
+
+  @tailrec
+  final private def interleave[A](base: Vector[A], a: List[A], b: List[A]): Vector[A] = a match {
+    case elt :: aTail => interleave(base :+ elt, b, aTail)
+    case _ => base ++ b
+  }
+
+  def moveTimes: Option[Vector[Centis]] = {
+    for {
+      a <- moveTimes(startColor)
+      b <- moveTimes(!startColor)
+    } yield interleave(Vector.empty, a, b)
   }
 
   lazy val pgnMoves: PgnMoves = BinaryFormat.pgn read binaryPgn
