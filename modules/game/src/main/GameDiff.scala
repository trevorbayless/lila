package lila.game

import scala.concurrent.duration._

import chess.{ Color, White, Black, Clock, CheckCount, UnmovedRooks }
import chess.variant.Crazyhouse
import Game.BSONFields._
import org.joda.time.DateTime
import reactivemongo.bson._

import lila.db.BSON.BSONJodaDateTimeHandler
import lila.db.ByteArray
import lila.db.ByteArray.ByteArrayBSONHandler
import lila.common.Centis

private[game] object GameDiff {

  type Set = BSONElement // [String, BSONValue]
  type Unset = BSONElement // [String, BSONBoolean]

<<<<<<< HEAD
  type ClockHistorySide = (FiniteDuration, Vector[FiniteDuration])
=======
  type ClockHistorySide = (Centis, Vector[Centis])
>>>>>>> 678f810c

  def apply(a: Game, b: Game): (List[Set], List[Unset]) = {

    val setBuilder = scala.collection.mutable.ListBuffer[Set]()
    val unsetBuilder = scala.collection.mutable.ListBuffer[Unset]()

    def d[A, B <: BSONValue](name: String, getter: Game => A, toBson: A => B) {
      val (va, vb) = (getter(a), getter(b))
      if (va != vb) {
        if (vb == None || vb == null || vb == "") unsetBuilder += (name -> bTrue)
        else setBuilder += name -> toBson(vb)
      }
    }

    def dOpt[A, B <: BSONValue](name: String, getter: Game => A, toBson: A => Option[B]) {
      val (va, vb) = (getter(a), getter(b))
      if (va != vb) {
        if (vb == None || vb == null || vb == "") unsetBuilder += (name -> bTrue)
        else toBson(vb) match {
          case None => unsetBuilder += (name -> bTrue)
          case Some(x) => setBuilder += name -> x
        }
      }
    }

    def getClockHistory(color: Color)(g: Game): Option[ClockHistorySide] =
      for {
        clk <- g.clock
        history <- g.clockHistory
<<<<<<< HEAD
      } yield (clk.limit.seconds, history.get(color))
=======
      } yield (Centis(clk.limit * 100), history.get(color))
>>>>>>> 678f810c

    def clockHistoryToBytes(o: Option[ClockHistorySide]) = o.map {
      case (x, y) => ByteArrayBSONHandler.write(BinaryFormat.clockHistory.writeSide(x, y))
    }

    val w = lila.db.BSON.writer

    d(binaryPieces, _.binaryPieces, ByteArrayBSONHandler.write)
    d(binaryPgn, _.binaryPgn, ByteArrayBSONHandler.write)
    d(status, _.status.id, w.int)
    d(turns, _.turns, w.int)
    d(castleLastMoveTime, _.castleLastMoveTime, CastleLastMoveTime.castleLastMoveTimeBSONHandler.write)
    d(unmovedRooks, _.unmovedRooks, (x: UnmovedRooks) => ByteArrayBSONHandler.write(BinaryFormat.unmovedRooks write x))
    dOpt(moveTimes, _.binaryMoveTimes, (o: Option[ByteArray]) => o map ByteArrayBSONHandler.write)
    dOpt(whiteClockHistory, getClockHistory(White), clockHistoryToBytes)
    dOpt(blackClockHistory, getClockHistory(Black), clockHistoryToBytes)
    dOpt(positionHashes, _.positionHashes, w.bytesO)
    dOpt(clock, _.clock, (o: Option[Clock]) => o map { c =>
      BSONHandlers.clockBSONWrite(a.createdAt, c)
    })
    dOpt(checkCount, _.checkCount, (o: CheckCount) => o.nonEmpty option { BSONHandlers.checkCountWriter write o })
    if (a.variant == Crazyhouse)
      dOpt(crazyData, _.crazyData, (o: Option[Crazyhouse.Data]) => o map BSONHandlers.crazyhouseDataBSONHandler.write)
    for (i ← 0 to 1) {
      import Player.BSONFields._
      val name = s"p$i."
      val player: Game => Player = if (i == 0) (_.whitePlayer) else (_.blackPlayer)
      dOpt(s"$name$lastDrawOffer", player(_).lastDrawOffer, w.map[Option, Int, BSONInteger])
      dOpt(s"$name$isOfferingDraw", player(_).isOfferingDraw, w.boolO)
      dOpt(s"$name$isOfferingRematch", player(_).isOfferingRematch, w.boolO)
      dOpt(s"$name$proposeTakebackAt", player(_).proposeTakebackAt, w.intO)
      dOpt(s"$name$blurs", player(_).blurs, w.intO)
    }

    (addUa(setBuilder.toList), unsetBuilder.toList)
  }

  private val bTrue = BSONBoolean(true)

  private def addUa(sets: List[Set]): List[Set] = sets match {
    case Nil => Nil
    case sets => (Game.BSONFields.updatedAt -> BSONJodaDateTimeHandler.write(DateTime.now)) :: sets
  }
}<|MERGE_RESOLUTION|>--- conflicted
+++ resolved
@@ -18,11 +18,7 @@
   type Set = BSONElement // [String, BSONValue]
   type Unset = BSONElement // [String, BSONBoolean]
 
-<<<<<<< HEAD
-  type ClockHistorySide = (FiniteDuration, Vector[FiniteDuration])
-=======
   type ClockHistorySide = (Centis, Vector[Centis])
->>>>>>> 678f810c
 
   def apply(a: Game, b: Game): (List[Set], List[Unset]) = {
 
@@ -52,11 +48,7 @@
       for {
         clk <- g.clock
         history <- g.clockHistory
-<<<<<<< HEAD
-      } yield (clk.limit.seconds, history.get(color))
-=======
       } yield (Centis(clk.limit * 100), history.get(color))
->>>>>>> 678f810c
 
     def clockHistoryToBytes(o: Option[ClockHistorySide]) = o.map {
       case (x, y) => ByteArrayBSONHandler.write(BinaryFormat.clockHistory.writeSide(x, y))
