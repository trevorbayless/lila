--- conflicted
+++ resolved
@@ -242,15 +242,12 @@
 
   def findRandomStandardCheckmate(distribution: Int): Fu[Option[Game]] = coll.find(
     Query.mate ++ Query.variantStandard
-<<<<<<< HEAD
-=======
   ).sort(Query.sortCreated)
     .skip(Random nextInt distribution)
     .uno[Game]
 
   def findRandomFinished(distribution: Int): Fu[Option[Game]] = coll.find(
     Query.finished ++ Query.variantStandard ++ Query.turnsMoreThan(10) ++ Query.rated
->>>>>>> 1a4e685a
   ).sort(Query.sortCreated)
     .skip(Random nextInt distribution)
     .uno[Game]
