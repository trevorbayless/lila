package lila.game

import scala.concurrent.duration._

import chess.{ Color, White, Black }
import chess.format.{ pgn => chessPgn }

object Rewind {

  private def createTags(fen: Option[String], game: Game) = {
    val variantTag = Some(chessPgn.Tag(_.Variant, game.variant.name))
    val fenTag = fen map (fenString => chessPgn.Tag(_.FEN, fenString))

    List(variantTag, fenTag).flatten
  }

  def apply(game: Game, initialFen: Option[String]): Valid[Progress] = chessPgn.Reader.movesWithSans(
    moveStrs = game.pgnMoves,
    op = sans => sans.isEmpty.fold(sans, sans.init),
    tags = createTags(initialFen, game)
  ) map { replay =>
      val rewindedGame = replay.state
      val rewindedHistory = rewindedGame.board.history
      val rewindedSituation = rewindedGame.situation
      val rewindedPlayedTurns = rewindedGame.turns - game.startedAtTurn
      def rewindPlayer(player: Player) = player.copy(proposeTakebackAt = 0)
      def rewindedPlayerMoves(color: Color) = {
        if (color == game.startColor) (rewindedPlayedTurns + 1) / 2
        else rewindedPlayedTurns / 2
      }
      val newGame = game.copy(
        whitePlayer = rewindPlayer(game.whitePlayer),
        blackPlayer = rewindPlayer(game.blackPlayer),
        binaryPieces = BinaryFormat.piece write rewindedGame.board.pieces,
        binaryPgn = BinaryFormat.pgn write rewindedGame.pgnMoves,
        turns = rewindedGame.turns,
        positionHashes = rewindedHistory.positionHashes,
        checkCount = rewindedHistory.checkCount,
        castleLastMoveTime = CastleLastMoveTime(
          castles = rewindedHistory.castles,
          lastMove = rewindedHistory.lastMove.map(_.origDest),
          lastMoveTime = Some(((nowMillis - game.createdAt.getMillis) / 100).toInt),
          check = if (rewindedSituation.check) rewindedSituation.kingPos else None
        ),
        unmovedRooks = rewindedGame.board.unmovedRooks,
        binaryMoveTimes = game.binaryMoveTimes.map { binary =>
          val moveTimes = BinaryFormat.moveTime.read(binary, game.playedTurns)
          BinaryFormat.moveTime.write(moveTimes.take(rewindedPlayedTurns))
        },
<<<<<<< HEAD
        clockHistory = game.clockHistory.map(history => ClockHistory(
          history.white.take(rewindedPlayerMoves(White)),
          history.black.take(rewindedPlayerMoves(Black))
        )),
=======
>>>>>>> 590b396f
        crazyData = rewindedSituation.board.crazyData,
        status = game.status,
        clock = game.clock map (_.takeback)
      )
      Progress(game, newGame, List(
        newGame.clock.map(Event.Clock.apply),
        newGame.playableCorrespondenceClock.map(Event.CorrespondenceClock.apply)
      ).flatten)
    }
}<|MERGE_RESOLUTION|>--- conflicted
+++ resolved
@@ -47,14 +47,10 @@
           val moveTimes = BinaryFormat.moveTime.read(binary, game.playedTurns)
           BinaryFormat.moveTime.write(moveTimes.take(rewindedPlayedTurns))
         },
-<<<<<<< HEAD
         clockHistory = game.clockHistory.map(history => ClockHistory(
           history.white.take(rewindedPlayerMoves(White)),
           history.black.take(rewindedPlayerMoves(Black))
         )),
-=======
->>>>>>> 590b396f
-        crazyData = rewindedSituation.board.crazyData,
         status = game.status,
         clock = game.clock map (_.takeback)
       )
