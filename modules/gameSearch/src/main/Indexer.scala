package lila.gameSearch

import akka.actor._
import akka.pattern.pipe
import com.sksamuel.elastic4s.ElasticClient
import com.sksamuel.elastic4s.ElasticDsl._
import com.sksamuel.elastic4s.mappings.FieldType._

import lila.game.actorApi.{ InsertGame, FinishGame }
import lila.game.GameRepo
import lila.search.actorApi._
import lila.search.ElasticSearch

private[gameSearch] final class Indexer(
    client: ElasticClient,
    indexName: String,
    typeName: String) extends Actor {

  context.system.lilaBus.subscribe(self, 'finishGame)

  private val indexType = s"$indexName/$typeName"

  def receive = {

    case Search(definition)     => client execute definition pipeTo sender
    case Count(definition)      => client execute definition pipeTo sender

    case FinishGame(game, _, _) => self ! InsertGame(game)

    case InsertGame(game) => if (storable(game)) {
      GameRepo isAnalysed game.id foreach { analysed =>
        client execute store(game, analysed)
      }
    }

    case Reset =>
      ElasticSearch.createType(client, indexName, typeName)
      try {
        import Fields._
        client execute {
          put mapping indexName / typeName as Seq(
            status typed ShortType,
            turns typed ShortType,
            rated typed BooleanType,
            variant typed ShortType,
            uids typed StringType,
            winner typed StringType,
            averageRating typed ShortType,
            ai typed ShortType,
            opening typed StringType,
            date typed DateType format ElasticSearch.Date.format,
            duration typed ShortType,
            analysed typed BooleanType
          )
        }
        import scala.concurrent.Await
        import scala.concurrent.duration._
        import play.api.libs.json.Json
        import lila.db.api._
        import lila.game.tube.gameTube
        loginfo("[game search] counting games...")
        val size = SprayPimpedFuture($count($select.all)).await
        val batchSize = 1000
        var nb = 0
        var nbSkipped = 0
        var started = nowMillis
        Await.result(
          $enumerate.bulk[Option[lila.game.Game]]($query.all, batchSize) { gameOptions =>
            val games = gameOptions.flatten filter storable
            val nbGames = games.size
            (GameRepo filterAnalysed games.map(_.id).toSeq flatMap { analysedIds =>
              client execute {
                bulk {
                  games.map { g => store(g, analysedIds(g.id)) }: _*
                }
              }
            }).void >>- {
              nb = nb + nbGames
              nbSkipped = nbSkipped + gameOptions.size - nbGames
              val perS = (batchSize * 1000) / math.max(1, (nowMillis - started))
              started = nowMillis
              loginfo("[game search] Indexed %d of %d, skipped %d, at %d/s".format(nb, size, nbSkipped, perS))
            }
          },
          10 hours)
        sender ! (())
      }
      catch {
        case e: Exception =>
          println(e)
          sender ! Status.Failure(e)
      }
  }

  private def storable(game: lila.game.Game) =
<<<<<<< HEAD
    (game.finished || game.isPgnImport) && game.playedTurns > 4 && game.players.forall {
      _.rating.fold(true)(_ >= 1000)
    }
=======
    (game.finished || game.imported) && game.playedTurns > 4
>>>>>>> 8f8d1cf7

  private def store(game: lila.game.Game, hasAnalyse: Boolean) = {
    import Fields._
    index into indexType fields {
      List(
        status -> game.status.is(_.Timeout).fold(chess.Status.Resign, game.status).id.some,
        turns -> math.ceil(game.turns.toFloat / 2).some,
        rated -> game.rated.some,
        variant -> game.variant.id.some,
        uids -> game.userIds.toArray.some.filterNot(_.isEmpty),
        winner -> (game.winner flatMap (_.userId)),
        averageRating -> game.averageUsersRating,
        ai -> game.aiLevel,
        date -> (ElasticSearch.Date.formatter print game.createdAt).some,
        duration -> game.estimateTotalTime.some,
        opening -> (game.opening map (_.code.toLowerCase)),
        analysed -> hasAnalyse.some
      ).collect {
          case (key, Some(value)) => key -> value
        }: _*
    } id game.id
  }
}<|MERGE_RESOLUTION|>--- conflicted
+++ resolved
@@ -93,13 +93,7 @@
   }
 
   private def storable(game: lila.game.Game) =
-<<<<<<< HEAD
-    (game.finished || game.isPgnImport) && game.playedTurns > 4 && game.players.forall {
-      _.rating.fold(true)(_ >= 1000)
-    }
-=======
     (game.finished || game.imported) && game.playedTurns > 4
->>>>>>> 8f8d1cf7
 
   private def store(game: lila.game.Game, hasAnalyse: Boolean) = {
     import Fields._
