package lila.hub

import java.util.concurrent.ConcurrentHashMap
import java.util.function.Function
import alleycats.Zero
import scala.jdk.CollectionConverters.*

final class AsyncActorConcMap[Id, D <: AsyncActor](
    mkAsyncActor: Id => D,
    initialCapacity: Int
) extends TellMap[Id]:

  def tell(id: Id, msg: Matchable): Unit = getOrMake(id) ! msg

  def getOrMake(id: Id): D = asyncActors.computeIfAbsent(id, loadFunction)

  def getIfPresent(id: Id): Option[D] = Option(asyncActors.get(id))

  def tellIfPresent(id: Id, msg: => Matchable): Unit = getIfPresent(id).foreach(_ ! msg)

  def tellAll(msg: Matchable) = asyncActors.forEachValue(16, _ ! msg)

  def tellIds(ids: Seq[Id], msg: Matchable): Unit = ids.foreach { tell(_, msg) }

  def ask[A](id: Id)(makeMsg: Promise[A] => Matchable): Fu[A] = getOrMake(id).ask(makeMsg)

  def askIfPresent[A](id: Id)(makeMsg: Promise[A] => Matchable): Fu[Option[A]] =
    getIfPresent(id).soFu:
      _.ask(makeMsg)

  def askIfPresentOrZero[A: Zero](id: Id)(makeMsg: Promise[A] => Matchable): Fu[A] =
    askIfPresent(id)(makeMsg).dmap(_.orZero)

  def exists(id: Id): Boolean = asyncActors.get(id) != null

  def foreachKey(f: Id => Unit): Unit =
    asyncActors.forEachKey(16, f(_))

  def tellAllWithAck(makeMsg: Promise[Unit] => Matchable)(using Executor): Fu[Int] =
    asyncActors.values.asScala
      .map(_.ask(makeMsg))
      .parallel
      .map(_.size)

  def size: Int = asyncActors.size()

  def loadOrTell(id: Id, load: () => D, tell: D => Unit): Unit =
    asyncActors.compute(
      id,
      (_, a) =>
        Option(a).fold(load()) { present =>
          tell(present)
          present
        }
    )

  def terminate(id: Id, lastWill: AsyncActor => Unit): Unit =
    asyncActors.computeIfPresent(
      id,
      (_, d) =>
        lastWill(d)
        nullD
    )

<<<<<<< HEAD
  private val asyncActors = new ConcurrentHashMap[Id, D](initialCapacity)
=======
  private[this] val asyncActors = ConcurrentHashMap[Id, D](initialCapacity)
>>>>>>> 6211159d

  private val loadFunction = new Function[Id, D]:
    def apply(k: Id) = mkAsyncActor(k)

  // used to remove entries
  private var nullD: D = scala.compiletime.uninitialized<|MERGE_RESOLUTION|>--- conflicted
+++ resolved
@@ -62,11 +62,7 @@
         nullD
     )
 
-<<<<<<< HEAD
-  private val asyncActors = new ConcurrentHashMap[Id, D](initialCapacity)
-=======
-  private[this] val asyncActors = ConcurrentHashMap[Id, D](initialCapacity)
->>>>>>> 6211159d
+  private val asyncActors = ConcurrentHashMap[Id, D](initialCapacity)
 
   private val loadFunction = new Function[Id, D]:
     def apply(k: Id) = mkAsyncActor(k)
