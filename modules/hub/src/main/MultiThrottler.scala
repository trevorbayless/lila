package lila.hub

import akka.actor._
import scala.concurrent.duration._

final class MultiThrottler(
    executionTimeout: Option[FiniteDuration] = None,
    logger: lila.log.Logger) extends Actor {

  var executions = Set.empty[String]

  def receive: Receive = {

    case MultiThrottler.Work(id, run, delayOption, timeoutOption) if !executions.contains(id) =>
      implicit val system = context.system
      lila.common.Future.delay(delayOption | 0.seconds) {
        timeoutOption.orElse(executionTimeout).fold(run()) { timeout =>
          run().withTimeout(
            duration = timeout,
            error = lila.common.LilaException(s"Throttler timed out after $timeout")
          )
        } andThenAnyway {
          self ! MultiThrottler.Done(id)
        }
      }
<<<<<<< HEAD
      executions = executions + (id -> {}/*fut*/)
=======
      executions = executions + id
>>>>>>> e47dc3fe

    case _: MultiThrottler.Work => // already executing similar work

    case MultiThrottler.Done(id) =>
      executions = executions - id

    case x => logger.branch("MultiThrottler").warn(s"Unsupported message $x")
  }
}

object MultiThrottler {

  case class Work(
    id: String,
    run: () => Funit,
    delay: Option[FiniteDuration],
    timeout: Option[FiniteDuration])

  case class Done(id: String)

  def work(
    id: String,
    run: => Funit,
    delay: Option[FiniteDuration] = None,
    timeout: Option[FiniteDuration] = None) =
    Work(id, () => run, delay, timeout)
}<|MERGE_RESOLUTION|>--- conflicted
+++ resolved
@@ -23,11 +23,7 @@
           self ! MultiThrottler.Done(id)
         }
       }
-<<<<<<< HEAD
-      executions = executions + (id -> {}/*fut*/)
-=======
       executions = executions + id
->>>>>>> e47dc3fe
 
     case _: MultiThrottler.Work => // already executing similar work
 
