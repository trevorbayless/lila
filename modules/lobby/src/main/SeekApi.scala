package lila.lobby

import org.joda.time.DateTime
import reactivemongo.bson.{ BSONDocument, BSONInteger, BSONRegex, BSONArray, BSONBoolean }
import reactivemongo.core.commands._
import scala.concurrent.duration._

import actorApi.LobbyUser
import lila.db.Types.Coll
import lila.memo.AsyncCache
import lila.user.{ User, UserRepo }

final class SeekApi(
    coll: Coll,
    blocking: String => Fu[Set[String]],
    maxPerPage: Int,
    maxPerUser: Int) {

<<<<<<< HEAD
=======
  private sealed trait CacheKey
  private object ForAnon extends CacheKey
  private object ForUser extends CacheKey

>>>>>>> f39afc13
  private def allCursor =
    coll.find(BSONDocument())
      .sort(BSONDocument("createdAt" -> -1))
      .cursor[Seek]

<<<<<<< HEAD
  def forAnon: Fu[List[Seek]] = allCursor.collect[List](maxPerPage)
=======
  private val cache = AsyncCache[CacheKey, List[Seek]](
    f = {
      case ForAnon => allCursor.collect[List](maxPerPage)
      case ForUser => allCursor.collect[List]()
    },
    timeToLive = 5.seconds)

  def forAnon = cache(ForAnon)
>>>>>>> f39afc13

  def forUser(user: User): Fu[List[Seek]] =
    blocking(user.id) flatMap { blocking =>
      forUser(LobbyUser.make(user, blocking))
    }

<<<<<<< HEAD
  def forUser(user: LobbyUser): Fu[List[Seek]] = allCursor.collect[List]() map {
    _ filter { Biter.canJoin(_, user) } take maxPerPage
=======
  def forUser(user: LobbyUser): Fu[List[Seek]] = cache(ForUser) map {
    _ filter { seek =>
      seek.user.id == user.id || Biter.canJoin(seek, user)
    } take maxPerPage
>>>>>>> f39afc13
  }

  def find(id: String): Fu[Option[Seek]] =
    coll.find(BSONDocument("_id" -> id)).one[Seek]

  def insert(seek: Seek) = coll.insert(seek) >> findByUser(seek.user.id).flatMap {
    case seeks if seeks.size <= maxPerUser => funit
    case seeks =>
      seeks.drop(maxPerUser).map(remove).sequenceFu
  } >> cache.clear

  def findByUser(userId: String): Fu[List[Seek]] =
    coll.find(BSONDocument("user.id" -> userId))
      .sort(BSONDocument("createdAt" -> -1))
      .cursor[Seek].collect[List]()

  def remove(seek: Seek) =
    coll.remove(BSONDocument("_id" -> seek.id)).void >> cache.clear

  def removeBy(seekId: String, userId: String) =
    coll.remove(BSONDocument(
      "_id" -> seekId,
      "user.id" -> userId
    )).void >> cache.clear
}<|MERGE_RESOLUTION|>--- conflicted
+++ resolved
@@ -16,21 +16,15 @@
     maxPerPage: Int,
     maxPerUser: Int) {
 
-<<<<<<< HEAD
-=======
   private sealed trait CacheKey
   private object ForAnon extends CacheKey
   private object ForUser extends CacheKey
 
->>>>>>> f39afc13
   private def allCursor =
     coll.find(BSONDocument())
       .sort(BSONDocument("createdAt" -> -1))
       .cursor[Seek]
 
-<<<<<<< HEAD
-  def forAnon: Fu[List[Seek]] = allCursor.collect[List](maxPerPage)
-=======
   private val cache = AsyncCache[CacheKey, List[Seek]](
     f = {
       case ForAnon => allCursor.collect[List](maxPerPage)
@@ -39,22 +33,16 @@
     timeToLive = 5.seconds)
 
   def forAnon = cache(ForAnon)
->>>>>>> f39afc13
 
   def forUser(user: User): Fu[List[Seek]] =
     blocking(user.id) flatMap { blocking =>
       forUser(LobbyUser.make(user, blocking))
     }
 
-<<<<<<< HEAD
-  def forUser(user: LobbyUser): Fu[List[Seek]] = allCursor.collect[List]() map {
-    _ filter { Biter.canJoin(_, user) } take maxPerPage
-=======
   def forUser(user: LobbyUser): Fu[List[Seek]] = cache(ForUser) map {
     _ filter { seek =>
       seek.user.id == user.id || Biter.canJoin(seek, user)
     } take maxPerPage
->>>>>>> f39afc13
   }
 
   def find(id: String): Fu[Option[Seek]] =
