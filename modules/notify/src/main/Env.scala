--- conflicted
+++ resolved
@@ -36,25 +36,13 @@
   // api actor
   Bus.subscribeFun("notify") {
     case lila.hub.actorApi.notify.NotifiedBatch(userIds) =>
-<<<<<<< HEAD
-      api.markAllRead(userIds map(UserId apply _)) unit
+      api.markAllRead(userIds) unit
     case lila.game.actorApi.CorresAlarmEvent(pov) =>
       pov.player.userId ?? { userId =>
         lila.game.Namer.playerText(pov.opponent)(using getLightUser) foreach { opponent =>
           api notifyOne (
-            UserId(userId),
-=======
-      api.markAllRead(Notification.Notifies.from(UserId)(userIds)).unit
-    case lila.game.actorApi.CorresAlarmEvent(pov) =>
-      pov.player.userId ?? { userId =>
-        lila.game.Namer.playerText(pov.opponent)(using getLightUser) foreach { opponent =>
-          api addNotification Notification.make(
             userId,
->>>>>>> 4c562713
-            CorresAlarm(
-              gameId = pov.gameId,
-              opponent = opponent
-            )
+            CorresAlarm(gameId = pov.gameId, opponent = opponent)
           )
         }
       }
