package lila.notify

import lila.common.paginator.Paginator
import lila.db.dsl._
import lila.db.paginator.Adapter
import lila.hub.actorApi.SendTo
import lila.memo.AsyncCache
import lila.user.UserRepo
import scala.concurrent.Future

final class NotifyApi(
    bus: lila.common.Bus,
    jsonHandlers: JSONHandlers,
    repo: NotificationRepo) {

  import BSONHandlers.NotificationBSONHandler
  import jsonHandlers._

  val perPage = 7

  def getNotifications(userId: Notification.Notifies, page: Int): Fu[Paginator[Notification]] = Paginator(
    adapter = new Adapter(
      collection = repo.coll,
      selector = repo.userNotificationsQuery(userId),
      projection = $empty,
      sort = repo.recentSort),
    currentPage = page,
    maxPerPage = perPage)

  def getNotificationsAndCount(userId: Notification.Notifies, page: Int): Fu[Notification.AndUnread] =
    getNotifications(userId, page) zip unreadCount(userId) map (Notification.AndUnread.apply _).tupled

  def markAllRead(userId: Notification.Notifies) =
    repo.markAllRead(userId) >> unreadCountCache.remove(userId)

  private val unreadCountCache =
    AsyncCache(repo.unreadNotificationsCount, maxCapacity = 20000)

  def unreadCount(userId: Notification.Notifies): Fu[Notification.UnreadCount] =
    unreadCountCache(userId) map Notification.UnreadCount.apply

  def addNotification(notification: Notification): Funit =
    // Add to database and then notify any connected clients of the new notification
    insertOrDiscardNotification(notification) map {
      _ foreach { notif =>
        notifyUser(notif.notifies)
      }
    }

  def addNotificationWithoutSkipOrEvent(notification: Notification): Funit =
    repo.insert(notification) >> unreadCountCache.remove(notification.notifies)

  def addNotifications(notifications: List[Notification]): Funit =
    notifications.map(addNotification).sequenceFu.void

  def remove(notifies: Notification.Notifies, selector: Bdoc): Funit =
    repo.remove(notifies, selector) >> unreadCountCache.remove(notifies)

<<<<<<< HEAD
=======
  def exists = repo.exists _

>>>>>>> d9266d0a
  private def shouldSkip(notification: Notification) =
    UserRepo.isKid(notification.notifies.value) flatMap {
      case true => fuccess(true)
      case false => notification.content match {
        case MentionedInThread(_, _, topicId, _, _) => repo.hasRecentNotificationsInThread(notification.notifies, topicId)
        case InvitedToStudy(invitedBy, _, studyId)  => repo.hasRecentStudyInvitation(notification.notifies, studyId)
        case PrivateMessage(_, thread, _)           => repo.hasRecentPrivateMessageFrom(notification.notifies, thread)
        case QaAnswer(_, question, _)               => repo.hasRecentQaAnswer(notification.notifies, question)
        case _                                      => fuccess(false)
      }
    }

  /**
   * Inserts notification into the repository.
   *
   * If the user already has an unread notification on the topic, discard it.
   *
   * If the user does not already have an unread notification on the topic, returns it unmodified.
   */
  private def insertOrDiscardNotification(notification: Notification): Fu[Option[Notification]] =
    shouldSkip(notification) flatMap {
      case true  => fuccess(none)
      case false => addNotificationWithoutSkipOrEvent(notification) inject notification.some
    }

  private def notifyUser(notifies: Notification.Notifies): Funit =
    getNotificationsAndCount(notifies, 1) map { msg =>
      import play.api.libs.json.Json
      bus.publish(SendTo(notifies.value, "notifications", Json toJson msg), 'users)
    }
}<|MERGE_RESOLUTION|>--- conflicted
+++ resolved
@@ -56,11 +56,8 @@
   def remove(notifies: Notification.Notifies, selector: Bdoc): Funit =
     repo.remove(notifies, selector) >> unreadCountCache.remove(notifies)
 
-<<<<<<< HEAD
-=======
   def exists = repo.exists _
 
->>>>>>> d9266d0a
   private def shouldSkip(notification: Notification) =
     UserRepo.isKid(notification.notifies.value) flatMap {
       case true => fuccess(true)
