package lila.opening

import chess.opening.{ FullOpening, FullOpeningDB }
import java.text.Normalizer

import lila.common.base.StringUtils.levenshtein
import lila.common.Heapsort.implicits._
import lila.memo.CacheApi

case class OpeningSearchResult(opening: FullOpening)

final class OpeningSearch(cacheApi: CacheApi, explorer: OpeningExplorer) {

  val max = 32

  def apply(q: String): Fu[List[OpeningSearchResult]] = fuccess {
    OpeningSearch(q, max).map(OpeningSearchResult)
<<<<<<< HEAD
  }
}

object OpeningSearch {

  private val openings: Vector[FullOpening] = Opening.shortestLines.values.toVector

  private type Token    = String
  private type Position = Int
  private type Freq     = Int
  private type NameSize = Int

  private val tokenR              = """[^\w-]""".r
  private val tokenMultiDashRegex = """-{2,}""".r
  private val excludeTokens       = Set("opening", "variation")

  private def tokenize(str: String): List[Token] = {
    val singleDashes = tokenMultiDashRegex.replaceAllIn(str.trim.replace(' ', '-'), "-")
    val normalized   = Normalizer.normalize(singleDashes, Normalizer.Form.NFD)
    tokenR
      .replaceAllIn(normalized, "")
      .toLowerCase
      .split('-')
      .view
      .filterNot(excludeTokens.contains)
      .toList
  }
  private def tokenize(opening: FullOpening): List[Token] =
    opening.key.toLowerCase.split('_').view.filterNot(excludeTokens.contains).toList

  private val index: Map[Token, Set[Position]] =
    openings.zipWithIndex.foldLeft(Map.empty[Token, Set[Position]]) { case (index, (opening, position)) =>
      tokenize(opening).foldLeft(index) { case (index, token) =>
        index.updatedWith(token) {
          case None            => Set(position).some
          case Some(positions) => (positions + position).some
        }
      }
    }
  private val searchOrdering = Ordering.by[(FullOpening, Freq, NameSize), (Freq, NameSize)] {
    case (_, freq, size) => (freq, -size)
  }

=======
  }
}

object OpeningSearch {

  private val openings: Vector[FullOpening] = Opening.shortestLines.values.toVector

  private type Token    = String
  private type Position = Int

  private[opening] object tokenize {
    private val nonLetterRegex = """[^a-zA-Z]+""".r
    private val exclude        = Set("opening", "variation")
    def apply(str: String): List[Token] = {
      str
        .take(200)
        .split(' ')
        .view
        .map(_.trim)
        .filter(_.nonEmpty)
        .take(6)
        .toList
        .map { token =>
          Normalizer
            .normalize(token, Normalizer.Form.NFD)
            .toLowerCase
            .replaceAllIn(nonLetterRegex, "")
        }
        .filterNot(exclude.contains)
    }
    def apply(opening: FullOpening): List[Token] =
      opening.key.toLowerCase.split('_').view.filterNot(exclude.contains).toList
  }

  private val index: Map[Token, Set[Position]] =
    openings.zipWithIndex.foldLeft(Map.empty[Token, Set[Position]]) { case (index, (opening, position)) =>
      tokenize(opening).foldLeft(index) { case (index, token) =>
        index.updatedWith(token) {
          case None            => Set(position).some
          case Some(positions) => (positions + position).some
        }
      }
    }

  private case class Match[R](result: R, exact: Boolean, freq: Int, nameSize: Int)

  private def matchOrdering[R] =
    Ordering.by[Match[R], (Boolean, Int, Int)] { case Match(_, exactMatch, freq, size) =>
      (exactMatch, freq, -size)
    }

>>>>>>> d579ca65
  def apply(q: String, max: Int): List[FullOpening] = {
    val tokens            = tokenize(q)
    val positions         = tokens.flatMap(index.get)
    val merged            = positions.flatMap(_.toList)
    val positionsWithFreq = merged.groupBy(identity).view.mapValues(_.size).toList
<<<<<<< HEAD
    val openingsWithFreqAndLen: List[(FullOpening, Freq, NameSize)] = positionsWithFreq.flatMap {
      case (position, freq) => openings.lift(position).map(op => (op, freq, op.name.size))
    }
    val sorted = openingsWithFreqAndLen.topN(max)(searchOrdering)
    sorted.map(_._1)
=======
    val matches: List[Match[FullOpening]] = positionsWithFreq.flatMap { case (position, freq) =>
      openings.lift(position).map(op => Match(op, true, freq, op.name.size))
    }
    val sorted = matches.topN(max)(matchOrdering)
    sorted.map(_.result)
>>>>>>> d579ca65
  }
}<|MERGE_RESOLUTION|>--- conflicted
+++ resolved
@@ -15,51 +15,6 @@
 
   def apply(q: String): Fu[List[OpeningSearchResult]] = fuccess {
     OpeningSearch(q, max).map(OpeningSearchResult)
-<<<<<<< HEAD
-  }
-}
-
-object OpeningSearch {
-
-  private val openings: Vector[FullOpening] = Opening.shortestLines.values.toVector
-
-  private type Token    = String
-  private type Position = Int
-  private type Freq     = Int
-  private type NameSize = Int
-
-  private val tokenR              = """[^\w-]""".r
-  private val tokenMultiDashRegex = """-{2,}""".r
-  private val excludeTokens       = Set("opening", "variation")
-
-  private def tokenize(str: String): List[Token] = {
-    val singleDashes = tokenMultiDashRegex.replaceAllIn(str.trim.replace(' ', '-'), "-")
-    val normalized   = Normalizer.normalize(singleDashes, Normalizer.Form.NFD)
-    tokenR
-      .replaceAllIn(normalized, "")
-      .toLowerCase
-      .split('-')
-      .view
-      .filterNot(excludeTokens.contains)
-      .toList
-  }
-  private def tokenize(opening: FullOpening): List[Token] =
-    opening.key.toLowerCase.split('_').view.filterNot(excludeTokens.contains).toList
-
-  private val index: Map[Token, Set[Position]] =
-    openings.zipWithIndex.foldLeft(Map.empty[Token, Set[Position]]) { case (index, (opening, position)) =>
-      tokenize(opening).foldLeft(index) { case (index, token) =>
-        index.updatedWith(token) {
-          case None            => Set(position).some
-          case Some(positions) => (positions + position).some
-        }
-      }
-    }
-  private val searchOrdering = Ordering.by[(FullOpening, Freq, NameSize), (Freq, NameSize)] {
-    case (_, freq, size) => (freq, -size)
-  }
-
-=======
   }
 }
 
@@ -111,24 +66,15 @@
       (exactMatch, freq, -size)
     }
 
->>>>>>> d579ca65
   def apply(q: String, max: Int): List[FullOpening] = {
     val tokens            = tokenize(q)
     val positions         = tokens.flatMap(index.get)
     val merged            = positions.flatMap(_.toList)
     val positionsWithFreq = merged.groupBy(identity).view.mapValues(_.size).toList
-<<<<<<< HEAD
-    val openingsWithFreqAndLen: List[(FullOpening, Freq, NameSize)] = positionsWithFreq.flatMap {
-      case (position, freq) => openings.lift(position).map(op => (op, freq, op.name.size))
-    }
-    val sorted = openingsWithFreqAndLen.topN(max)(searchOrdering)
-    sorted.map(_._1)
-=======
     val matches: List[Match[FullOpening]] = positionsWithFreq.flatMap { case (position, freq) =>
       openings.lift(position).map(op => Match(op, true, freq, op.name.size))
     }
     val sorted = matches.topN(max)(matchOrdering)
     sorted.map(_.result)
->>>>>>> d579ca65
   }
 }