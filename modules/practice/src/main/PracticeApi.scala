package lila.practice

import lila.common.Bus
import lila.db.dsl.{ *, given }
import lila.memo.CacheApi.*
import lila.study.{ Chapter, Study }
import lila.user.User

final class PracticeApi(
    coll: Coll,
    configStore: lila.memo.ConfigStore[PracticeConfig],
    cacheApi: lila.memo.CacheApi,
    studyApi: lila.study.StudyApi
)(using Executor):

  import BSONHandlers.given

  def get(user: Option[User]): Fu[UserPractice] = for
    struct <- structure.get
    prog   <- user.fold(fuccess(PracticeProgress.anon))(progress.get)
  yield UserPractice(struct, prog)

  def getStudyWithFirstOngoingChapter(user: Option[User], studyId: StudyId): Fu[Option[UserStudy]] = for
    up       <- get(user)
    chapters <- studyApi.chapterMetadatas(studyId)
    chapter = up.progress.firstOngoingIn(chapters)
    studyOption <- chapter.fold(studyApi.byIdWithFirstChapter(studyId)) { chapter =>
      studyApi.byIdWithChapterOrFallback(studyId, chapter.id)
    }
  yield makeUserStudy(studyOption, up, chapters)

  def getStudyWithChapter(
      user: Option[User],
      studyId: StudyId,
      chapterId: StudyChapterId
  ): Fu[Option[UserStudy]] = for
    up          <- get(user)
    chapters    <- studyApi.chapterMetadatas(studyId)
    studyOption <- studyApi.byIdWithChapterOrFallback(studyId, chapterId)
  yield makeUserStudy(studyOption, up, chapters)

  private def makeUserStudy(
      studyOption: Option[Study.WithChapter],
      up: UserPractice,
      chapters: List[Chapter.MetadataMin]
  ) = for
    rawSc <- studyOption
    sc = rawSc.copy(
      study = rawSc.study.rewindTo(rawSc.chapter).withoutMembers,
      chapter = rawSc.chapter.withoutChildrenIfPractice
    )
<<<<<<< HEAD
    practiceStudy <- up.structure study sc.study.id
    section       <- up.structure findSection sc.study.id
    publishedChapters = chapters.filterNot: c =>
      PracticeStructure isChapterNameCommented c.name
=======
    practiceStudy <- up.structure.study(sc.study.id)
    section       <- up.structure.findSection(sc.study.id)
    publishedChapters = chapters.filterNot { c =>
      PracticeStructure.isChapterNameCommented(c.name)
    }
>>>>>>> c9e0ab42
    if publishedChapters.exists(_.id == sc.chapter.id)
  yield UserStudy(up, practiceStudy, publishedChapters, sc, section)

  object config:
    def get  = configStore.get.dmap(_ | PracticeConfig.empty)
    def set  = configStore.set
    def form = configStore.makeForm

  object structure:
    private val cache = cacheApi.unit[PracticeStructure] {
      _.expireAfterAccess(3.hours)
        .buildAsyncFuture { _ =>
          for
            conf     <- config.get
            chapters <- studyApi.chapterIdNames(conf.studyIds)
          yield PracticeStructure.make(conf, chapters)
        }
    }

    def get     = cache.getUnit
    def clear() = cache.invalidateUnit()
    def onSave(study: Study) =
      get.foreach { structure =>
        if structure.hasStudy(study.id) then clear()
      }

  object progress:

    import PracticeProgress.NbMoves

    def get(user: User): Fu[PracticeProgress] =
      coll.one[PracticeProgress]($id(user.id)).dmap {
        _ | PracticeProgress.empty(user.id)
      }

    private def save(p: PracticeProgress): Funit =
      coll.update.one($id(p.id), p, upsert = true).void

    def setNbMoves(user: User, chapterId: StudyChapterId, score: NbMoves): Funit =
      get(user)
        .flatMap { prog =>
          save(prog.withNbMoves(chapterId, score))
        }
        .andDo(
          studyApi
            .studyIdOf(chapterId)
            .foreach:
              _.so: studyId =>
                Bus.publish(PracticeProgress.OnComplete(user.id, studyId, chapterId), "finishPractice")
        )

    def reset(user: User) =
      coll.delete.one($id(user.id)).void

    def completionPercent(userIds: List[UserId]): Fu[Map[UserId, Int]] =
      coll
        .aggregateList(Int.MaxValue, _.sec): framework =>
          import framework.*
          Match($doc("_id".$in(userIds))) -> List(
            Project(
              $doc(
                "nb" -> $doc(
                  "$size" -> $doc(
                    "$objectToArray" -> "$chapters"
                  )
                )
              )
            )
          )
        .map:
          _.view
            .flatMap: obj =>
              (obj.getAsOpt[UserId]("_id"), obj.int("nb")).mapN: (k, v) =>
                k -> (v * 100f / PracticeStructure.totalChapters).toInt
            .toMap<|MERGE_RESOLUTION|>--- conflicted
+++ resolved
@@ -49,18 +49,11 @@
       study = rawSc.study.rewindTo(rawSc.chapter).withoutMembers,
       chapter = rawSc.chapter.withoutChildrenIfPractice
     )
-<<<<<<< HEAD
-    practiceStudy <- up.structure study sc.study.id
-    section       <- up.structure findSection sc.study.id
-    publishedChapters = chapters.filterNot: c =>
-      PracticeStructure isChapterNameCommented c.name
-=======
     practiceStudy <- up.structure.study(sc.study.id)
     section       <- up.structure.findSection(sc.study.id)
     publishedChapters = chapters.filterNot { c =>
       PracticeStructure.isChapterNameCommented(c.name)
     }
->>>>>>> c9e0ab42
     if publishedChapters.exists(_.id == sc.chapter.id)
   yield UserStudy(up, practiceStudy, publishedChapters, sc, section)
 
