--- conflicted
+++ resolved
@@ -31,12 +31,8 @@
     "kosal", "leipzig", "fantasy",
     "spatial", "california", "pixel",
     "maestro", "fresca", "cardinal",
-<<<<<<< HEAD
-    "gioco", "tatiana", "icpieces",
-=======
     "gioco", "tatiana", "staunty",
->>>>>>> cde7f8fd
-    "shapes", "letter"
+    "icpieces", "shapes", "letter"
   ) map { name => new PieceSet(name) }
 }
 
