package lila.pref

sealed class PieceSet private[pref] (val name: String) {

  override def toString = name

  def cssClass = name
}

sealed trait PieceSetObject {

  val all: List[PieceSet]

  val default: PieceSet

  lazy val allByName = all map { c => c.name -> c } toMap

  def apply(name: String) = allByName.getOrElse(name, default)

  def contains(name: String) = allByName contains name
}

object PieceSet extends PieceSetObject {

  val default = new PieceSet("cburnett")

  val all = List(
    default.name, "merida", "alpha",
    "pirouetti", "chessnut", "chess7",
    "reillycraig", "companion", "riohacha",
    "kosal", "leipzig", "fantasy",
    "spatial", "california", "pixel",
    "maestro", "fresca", "cardinal",
    "gioco", "tatiana", "staunty",
<<<<<<< HEAD
    "dubrovny", "shapes", "letter"
=======
    "icpieces", "shapes", "letter"
>>>>>>> 1e539157
  ) map { name => new PieceSet(name) }
}

object PieceSet3d extends PieceSetObject {

  val default = new PieceSet("Basic")

  val all = List(
    default.name, "Wood", "Metal", "RedVBlue",
    "ModernJade", "ModernWood", "Glass", "Trimmed",
    "Experimental", "Staunton", "CubesAndPi"
  ) map { name => new PieceSet(name) }
}<|MERGE_RESOLUTION|>--- conflicted
+++ resolved
@@ -32,11 +32,8 @@
     "spatial", "california", "pixel",
     "maestro", "fresca", "cardinal",
     "gioco", "tatiana", "staunty",
-<<<<<<< HEAD
-    "dubrovny", "shapes", "letter"
-=======
-    "icpieces", "shapes", "letter"
->>>>>>> 1e539157
+    "icpieces", "dubrovny", "shapes",
+    "letter"
   ) map { name => new PieceSet(name) }
 }
 
