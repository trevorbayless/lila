package lila.pref

import monocle.syntax.all.*
import play.api.mvc.RequestHeader

object RequestPref:

  import Pref.default

  def queryParamOverride(req: RequestHeader)(pref: Pref): Pref =
    val queryPref = queryParam(req.queryString, "bg")
      .flatMap(Pref.Bg.fromString.get)
      .fold(pref): bg =>
        pref.copy(bg = bg)
<<<<<<< HEAD
    if queryPref.bg == Pref.Bg.DARKBOARD then queryPref.copy(bg = Pref.Bg.DARK, boardBrightness = 0.6f)
=======
    if queryPref.bg == Pref.Bg.DARKBOARD then
      queryPref.copy(bg = Pref.Bg.DARK).focus(_.board.brightness).replace(60)
>>>>>>> c44de863
    else queryPref // we can remove this darkboard hack with a db migration script

  def fromRequest(req: RequestHeader): Pref =
    val qs = req.queryString
    if qs.isEmpty && req.session.isEmpty then default
    else
      def paramOrSession(name: String): Option[String] = queryParam(qs, name).orElse(req.session.get(name))
      default.copy(
        bg = paramOrSession("bg").flatMap(Pref.Bg.fromString.get) | default.bg,
        theme = paramOrSession("theme") | default.theme,
        theme3d = paramOrSession("theme3d") | default.theme3d,
        pieceSet = paramOrSession("pieceSet") | default.pieceSet,
        pieceSet3d = paramOrSession("pieceSet3d") | default.pieceSet3d,
        soundSet = paramOrSession("soundSet") | default.soundSet,
        bgImg = paramOrSession("bgImg"),
        is3d = paramOrSession("is3d").has("true"),
<<<<<<< HEAD
        boardOpacity = paramOrSession("boardOpacity").flatMap(_.toFloatOption) | default.boardOpacity,
        boardBrightness =
          paramOrSession("boardBrightness").flatMap(_.toFloatOption) | default.boardBrightness,
        boardHue = paramOrSession("boardHue").flatMap(_.toFloatOption) | default.boardHue
=======
        board = default.board.copy(
          opacity = paramOrSession("boardOpacity").flatMap(_.toIntOption) | default.board.opacity,
          brightness = paramOrSession("boardBrightness").flatMap(_.toIntOption) | default.board.brightness
        )
>>>>>>> c44de863
      )

  private def queryParam(queryString: Map[String, Seq[String]], name: String): Option[String] =
    queryString
      .get(name)
      .flatMap(_.headOption)
      .filter: v =>
        v.nonEmpty && v != "auto"<|MERGE_RESOLUTION|>--- conflicted
+++ resolved
@@ -12,12 +12,8 @@
       .flatMap(Pref.Bg.fromString.get)
       .fold(pref): bg =>
         pref.copy(bg = bg)
-<<<<<<< HEAD
-    if queryPref.bg == Pref.Bg.DARKBOARD then queryPref.copy(bg = Pref.Bg.DARK, boardBrightness = 0.6f)
-=======
     if queryPref.bg == Pref.Bg.DARKBOARD then
       queryPref.copy(bg = Pref.Bg.DARK).focus(_.board.brightness).replace(60)
->>>>>>> c44de863
     else queryPref // we can remove this darkboard hack with a db migration script
 
   def fromRequest(req: RequestHeader): Pref =
@@ -34,17 +30,10 @@
         soundSet = paramOrSession("soundSet") | default.soundSet,
         bgImg = paramOrSession("bgImg"),
         is3d = paramOrSession("is3d").has("true"),
-<<<<<<< HEAD
-        boardOpacity = paramOrSession("boardOpacity").flatMap(_.toFloatOption) | default.boardOpacity,
-        boardBrightness =
-          paramOrSession("boardBrightness").flatMap(_.toFloatOption) | default.boardBrightness,
-        boardHue = paramOrSession("boardHue").flatMap(_.toFloatOption) | default.boardHue
-=======
         board = default.board.copy(
           opacity = paramOrSession("boardOpacity").flatMap(_.toIntOption) | default.board.opacity,
           brightness = paramOrSession("boardBrightness").flatMap(_.toIntOption) | default.board.brightness
         )
->>>>>>> c44de863
       )
 
   private def queryParam(queryString: Map[String, Seq[String]], name: String): Option[String] =
