package lila.push

import reactivemongo.api.bson.*

import lila.db.dsl.{ *, given }
import lila.user.User
import reactivemongo.api.ReadPreference

final class WebSubscriptionApi(coll: Coll)(using Executor):

  import WebSubscription.given

  def subscribe(user: User, subscription: WebSubscription, sessionId: String): Funit =
    coll.update
      .one(
        $id(sessionId),
        $doc(
<<<<<<< HEAD
          "userId"   -> user.id,
          "endpoint" -> subscription.endpoint,
          "auth"     -> subscription.auth,
          "p256dh"   -> subscription.p256dh,
          "seenAt"   -> nowInstant
=======
          "userId"    -> user.id,
          "endpoint"  -> subscription.endpoint,
          "auth"      -> subscription.auth,
          "p256dh"    -> subscription.p256dh,
          "aes128gcm" -> subscription.aes128gcm,
          "aesgcm"    -> subscription.aesgcm,
          "seenAt"    -> nowDate
>>>>>>> 3ebd0e2f
        ),
        upsert = true
      )
      .void

  def unsubscribeBySession(sessionId: String): Funit =
    coll.delete.one($id(sessionId)).void

  def unsubscribeByUser(user: User): Funit =
    coll.delete.one($doc("userId" -> user.id)).void

  private[push] def getSubscriptions(max: Int)(userId: UserId): Fu[List[WebSubscription]] =
    coll
      .find($doc("userId" -> userId))
      .sort($doc("seenAt" -> -1))
      .cursor[WebSubscription](ReadPreference.secondaryPreferred)
      .list(max)

  private[push] def getSubscriptions(userIds: Iterable[UserId], maxPerUser: Int): Fu[List[WebSubscription]] =
    coll
      .aggregateList(100_000, ReadPreference.secondaryPreferred) { framework =>
        import framework._
        Match($doc("userId" $in userIds)) -> List(
          Sort(Descending("seenAt")),
          GroupField("userId")("subs" -> Push(BSONString("$$ROOT"))),
          Project($doc("subs" -> Slice(BSONString("$subs"), BSONInteger(maxPerUser)), "_id" -> false)),
          Unwind("subs"),
          ReplaceRootField("subs")
        )
      }
      .map(_ flatMap webSubscriptionReader.readOpt)<|MERGE_RESOLUTION|>--- conflicted
+++ resolved
@@ -15,21 +15,13 @@
       .one(
         $id(sessionId),
         $doc(
-<<<<<<< HEAD
-          "userId"   -> user.id,
-          "endpoint" -> subscription.endpoint,
-          "auth"     -> subscription.auth,
-          "p256dh"   -> subscription.p256dh,
-          "seenAt"   -> nowInstant
-=======
           "userId"    -> user.id,
           "endpoint"  -> subscription.endpoint,
           "auth"      -> subscription.auth,
           "p256dh"    -> subscription.p256dh,
           "aes128gcm" -> subscription.aes128gcm,
           "aesgcm"    -> subscription.aesgcm,
-          "seenAt"    -> nowDate
->>>>>>> 3ebd0e2f
+          "seenAt"    -> nowInstant
         ),
         upsert = true
       )
