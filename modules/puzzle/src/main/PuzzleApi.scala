--- conflicted
+++ resolved
@@ -130,7 +130,6 @@
     }
   }
 
-<<<<<<< HEAD
   object head {
 
     def find(user: User): Fu[Option[PuzzleHead]] = headColl.byId[PuzzleHead](user.id)
@@ -156,33 +155,5 @@
         $unset(PuzzleHead.BSONFields.current))
       case _ => fuccess(none)
     }
-=======
-    def add(a: Attempt) = attemptColl insert a void
-
-    def hasPlayed(user: User, puzzle: Puzzle): Fu[Boolean] =
-      attemptColl.exists($doc(
-        Attempt.BSONFields.id -> Attempt.makeId(puzzle.id, user.id)
-      ))
-
-    def playedIds(user: User): Fu[BSONArray] =
-      attemptColl.distinct[BSONValue, List](Attempt.BSONFields.puzzleId,
-        $doc(Attempt.BSONFields.userId -> user.id).some
-      ) map BSONArray.apply
-
-    def hasVoted(user: User): Fu[Boolean] = attemptColl.find(
-      $doc(Attempt.BSONFields.userId -> user.id),
-      $doc(
-        Attempt.BSONFields.vote -> true,
-        Attempt.BSONFields.id -> false
-      )).sort($doc(Attempt.BSONFields.date -> -1))
-      .cursor[Bdoc]()
-      .gather[List](5) map {
-        case attempts if attempts.size < 5 => true
-        case attempts => attempts.foldLeft(false) {
-          case (true, _)    => true
-          case (false, doc) => doc.getAs[Boolean](Attempt.BSONFields.vote).isDefined
-        }
-      }
->>>>>>> af8994ed
   }
 }