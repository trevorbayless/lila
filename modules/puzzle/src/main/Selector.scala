package lila.puzzle

import scala.concurrent.duration._
import scala.util.Random

import lila.db.dsl._
import lila.user.User

private[puzzle] final class Selector(
    puzzleColl: Coll,
    api: PuzzleApi,
    anonMinRating: Int,
    puzzleIdMin: Int) {

  private def popularSelector = $doc(Puzzle.BSONFields.voteSum $gt 0)

  private def difficultyDecay(difficulty: Int) = difficulty match {
    case 1 => -200
    case 3 => +200
    case _ => 0
  }

  private val toleranceMax = 1000

  val anonSkipMax = 5000

  def apply(me: Option[User], difficulty: Int): Fu[Puzzle] = {
    lila.mon.puzzle.selector.count()
    me match {
      case None =>
        puzzleColl.find(popularSelector)
          .skip(Random nextInt anonSkipMax)
          .uno[Puzzle]
      case Some(user) =>
        api.head.find(user) flatMap {
          case Some(PuzzleHead(_, Some(c), _)) => api.puzzle.find(c)
          case _ =>
            val isLearn = scala.util.Random.nextInt(5) == 0
            val next = if (isLearn) api.learning.nextPuzzle(user) flatMap {
              case None => newPuzzleForUser(user, difficulty)
              case p    => fuccess(p)
            }
            else newPuzzleForUser(user, difficulty)
            (next flatMap {
              case Some(p) if isLearn => api.head.addLearning(user, p.id)
              case Some(p)            => api.head.addNew(user, p.id)
              case _                  => fuccess(none)
            }) >> next
        }
    }
<<<<<<< HEAD
  }.mon(_.puzzle.selector.time) addEffect {
    _ foreach { puzzle =>
      lila.mon.puzzle.selector.vote(puzzle.vote.sum)
    }
=======
  }.mon(_.puzzle.selector.time) flatten "No puzzles available" addEffect { puzzle =>
    lila.mon.puzzle.selector.vote(puzzle.vote.sum)
>>>>>>> a3dab1f1
  }

  private def toleranceStepFor(rating: Int) =
    math.abs(1500 - rating) match {
      case d if d >= 500 => 300
      case d if d >= 300 => 250
      case d             => 200
    }

  private def newPuzzleForUser(user: User, difficulty: Int): Fu[Option[Puzzle]] = {
    val rating = user.perfs.puzzle.intRating min 2300 max 900
    val step = toleranceStepFor(rating)
    (api.head.find(user) zip api.puzzle.lastId) flatMap {
      case (opHead, maxId) => tryRange(
        rating = rating,
        tolerance = step,
        step = step,
        decay = difficultyDecay(difficulty),
        last = opHead match {
          case Some(PuzzleHead(_, _, l)) if l < maxId - 500 => l
          case _ => puzzleIdMin
        },
        idRange = 200,
        idStep = 100)
    }
  }

  private def tryRange(
    rating: Int,
    tolerance: Int,
    step: Int,
    decay: Int,
    last: PuzzleId,
    idRange: Int,
    idStep: Int): Fu[Option[Puzzle]] =
    puzzleColl.find($doc(
      Puzzle.BSONFields.id $gt
        last $lt
        (last + idRange),
      Puzzle.BSONFields.rating $gt
        (rating - tolerance + decay) $lt
        (rating + tolerance + decay),
      Puzzle.BSONFields.voteSum $gt -10
    )).uno[Puzzle] flatMap {
      case None if (tolerance + step) <= toleranceMax =>
        tryRange(rating, tolerance + step, step, decay, last, idRange + idStep, idStep)
      case res => fuccess(res)
    }
}<|MERGE_RESOLUTION|>--- conflicted
+++ resolved
@@ -48,15 +48,8 @@
             }) >> next
         }
     }
-<<<<<<< HEAD
-  }.mon(_.puzzle.selector.time) addEffect {
-    _ foreach { puzzle =>
-      lila.mon.puzzle.selector.vote(puzzle.vote.sum)
-    }
-=======
   }.mon(_.puzzle.selector.time) flatten "No puzzles available" addEffect { puzzle =>
     lila.mon.puzzle.selector.vote(puzzle.vote.sum)
->>>>>>> a3dab1f1
   }
 
   private def toleranceStepFor(rating: Int) =
