--- conflicted
+++ resolved
@@ -48,16 +48,9 @@
             }) >> next
         }
     }
-<<<<<<< HEAD
   }.mon(_.puzzle.selector.time) flatten "No puzzles available" addEffect { puzzle =>
-    lila.mon.puzzle.selector.vote(puzzle.vote.sum)
-=======
-  }.mon(_.puzzle.selector.time) addEffect {
-    _ foreach { puzzle =>
       lila.mon.puzzle.selector.vote(puzzle.vote.sum)
     }
->>>>>>> af8994ed
-  }
 
   private def toleranceStepFor(rating: Int) =
     math.abs(1500 - rating) match {
@@ -66,7 +59,6 @@
       case d             => 200
     }
 
-<<<<<<< HEAD
   private def newPuzzleForUser(user: User, difficulty: Int): Fu[Option[Puzzle]] = {
     val rating = user.perfs.puzzle.intRating min 2300 max 900
     val step = toleranceStepFor(rating)
@@ -97,12 +89,6 @@
       Puzzle.BSONFields.id $gt
         last $lt
         (last + idRange),
-=======
-  private def tryRange(rating: Int, tolerance: Int, step: Int, decay: Int, ids: Barr, isMate: Boolean): Fu[Option[Puzzle]] =
-    puzzleColl.find(mateSelector(isMate) ++ $doc(
-      Puzzle.BSONFields.id -> $doc("$nin" -> ids),
-      Puzzle.BSONFields.id $gt 60120,
->>>>>>> af8994ed
       Puzzle.BSONFields.rating $gt
         (rating - tolerance + decay) $lt
         (rating + tolerance + decay),
