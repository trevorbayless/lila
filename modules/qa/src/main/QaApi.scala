--- conflicted
+++ resolved
@@ -8,13 +8,8 @@
 import spray.caching.{ LruCache, Cache }
 
 import lila.common.paginator._
-<<<<<<< HEAD
-import lila.db.paginator._
-import lila.db.dsl._
-=======
 import lila.db.dsl._
 import lila.db.paginator._
->>>>>>> ff2e27e1
 import lila.user.{ User, UserRepo }
 
 final class QaApi(
@@ -90,18 +85,11 @@
 
     private def popularCache = mongoCache[Int, List[Question]](
       prefix = "qa:popular",
-<<<<<<< HEAD
-      f = (nb: Int) => questionColl.find($empty)
-        .sort($doc("vote.score" -> -1))
-        .cursor[Question]().gather[List](nb),
-      timeToLive = 3 hour)
-=======
       f = nb => questionColl.find($empty)
         .sort($doc("vote.score" -> -1))
         .cursor[Question]().gather[List](nb),
       timeToLive = 3 hour,
       keyToString = _.toString)
->>>>>>> ff2e27e1
 
     def popular(max: Int): Fu[List[Question]] = popularCache(max)
 
