package lila.relay

import reactivemongo.api.bson.Macros.Annotations.Key
import io.mola.galimatias.URL

import lila.core.i18n.Language
import lila.core.id.ImageId
import lila.core.misc.PicfitUrl
import lila.core.fide.FideTC

case class RelayTour(
    @Key("_id") id: RelayTourId,
    name: RelayTour.Name,
    info: RelayTour.Info,
    markup: Option[Markdown] = None,
    ownerId: UserId,
    createdAt: Instant,
    tier: Option[RelayTour.Tier], // if present, it's an official broadcast
    active: Boolean,              // a round is scheduled or ongoing
    live: Option[Boolean],        // a round is live, i.e. started and not finished
    syncedAt: Option[Instant],    // last time a round was synced
    spotlight: Option[RelayTour.Spotlight] = None,
    showScores: Boolean = true,
    showRatingDiffs: Boolean = true,
    teamTable: Boolean = false,
    players: Option[RelayPlayersTextarea] = None,
    teams: Option[RelayTeamsTextarea] = None,
    image: Option[ImageId] = None,
    dates: Option[RelayTour.Dates] = None, // denormalized from round dates
    pinnedStream: Option[RelayPinnedStream] = None,
    note: Option[String] = None
):
  lazy val slug =
    val s = scalalib.StringOps.slug(name.value)
    if s.isEmpty then "-" else s

  def withRounds(rounds: List[RelayRound]) = RelayTour.WithRounds(this, rounds)

  def official = tier.isDefined

  def giveOfficialToBroadcasterIf(cond: Boolean) =
    if cond && official then copy(ownerId = UserId.broadcaster) else this

  def path: String = s"/broadcast/$slug/$id"

  def tierIs(selector: RelayTour.Tier.Selector) =
    tier.fold(false)(_ == selector(RelayTour.Tier))

object RelayTour:

  val maxRelays = 64

  opaque type Name = String
  object Name extends OpaqueString[Name]

  type Tier = Int
  object Tier:
    val PRIVATE = -1
    val NORMAL  = 3
    val HIGH    = 4
    val BEST    = 5

    val options = List(
      ""               -> "Non official",
      NORMAL.toString  -> "Official: normal tier",
      HIGH.toString    -> "Official: high tier",
      BEST.toString    -> "Official: best tier",
      PRIVATE.toString -> "Private"
    )
    def name(tier: Tier) = options.collectFirst {
      case (t, n) if t == tier.toString => n
    } | "???"
    val keys: Map[Tier, String] = Map(
      NORMAL  -> "normal",
      HIGH    -> "high",
      BEST    -> "best",
      PRIVATE -> "private"
    )
    type Selector = RelayTour.Tier.type => RelayTour.Tier

  case class Info(
      format: Option[String],
      tc: Option[String],
      fideTc: Option[FideTC],
      location: Option[String],
      players: Option[String],
      website: Option[URL],
      standings: Option[URL]
  ):
    def nonEmpty          = List(format, tc, fideTc, location, players, website, standings).flatten.nonEmpty
<<<<<<< HEAD
    override def toString = List(format, tc, fideTc, location, players).flatten.mkString(" | ")
    lazy val fideTcOrGuess: FideTC = fideTc |
      tc
        .map(_.trim.toLowerCase.replace("classical", "standard"))
        .flatMap: tcStr =>
          FideTC.values.find(tc => tcStr.contains(tc.toString))
        .|(FideTC.standard)
=======
    override def toString = List(format, tc, fideTc, location, players).mkString(" | ")
    lazy val fideTcOrGuess: FideTC = fideTc | FideTC.standard
>>>>>>> 202a4821

  case class Dates(start: Instant, end: Option[Instant])

  case class Spotlight(enabled: Boolean, language: Language, title: Option[String]):
    def isEmpty                           = !enabled && specialLanguage.isEmpty && title.isEmpty
    def specialLanguage: Option[Language] = (language != lila.core.i18n.defaultLanguage).option(language)

  case class WithRounds(tour: RelayTour, rounds: List[RelayRound])

  case class ActiveWithSomeRounds(
      tour: RelayTour,
      display: RelayRound, // which round to show on the tour link
      link: RelayRound,    // which round to actually link to
      group: Option[RelayGroup.Name]
  ) extends RelayRound.AndTourAndGroup:
    def errors: List[String] =
      val round = display
      ~round.sync.log.lastErrors.some
        .filter(_.nonEmpty)
        .orElse:
          (round.hasStarted && round.sync.upstream.isDefined && !round.sync.ongoing)
            .option(List("Not syncing!"))

  case class WithLastRound(tour: RelayTour, round: RelayRound, group: Option[RelayGroup.Name])
      extends RelayRound.AndTourAndGroup:
    def link    = round
    def display = round

  case class IdName(@Key("_id") id: RelayTourId, name: Name)

  case class WithGroup(tour: RelayTour, group: Option[RelayGroup])
  case class WithGroupTours(tour: RelayTour, group: Option[RelayGroup.WithTours])

  object thumbnail:
    enum Size(val width: Int, aspectRatio: Float = 2.0f):
      def height: Int = (width / aspectRatio).toInt
      case Large     extends Size(800)
      case Small     extends Size(400)
      case Small16x9 extends Size(400, 16.0f / 9)
    type SizeSelector = thumbnail.type => Size

    def apply(picfitUrl: PicfitUrl, image: ImageId, size: SizeSelector) =
      picfitUrl.thumbnail(image, size(thumbnail).width, size(thumbnail).height)

  import scalalib.ThreadLocalRandom
  def makeId = RelayTourId(ThreadLocalRandom.nextString(8))<|MERGE_RESOLUTION|>--- conflicted
+++ resolved
@@ -88,18 +88,8 @@
       standings: Option[URL]
   ):
     def nonEmpty          = List(format, tc, fideTc, location, players, website, standings).flatten.nonEmpty
-<<<<<<< HEAD
     override def toString = List(format, tc, fideTc, location, players).flatten.mkString(" | ")
-    lazy val fideTcOrGuess: FideTC = fideTc |
-      tc
-        .map(_.trim.toLowerCase.replace("classical", "standard"))
-        .flatMap: tcStr =>
-          FideTC.values.find(tc => tcStr.contains(tc.toString))
-        .|(FideTC.standard)
-=======
-    override def toString = List(format, tc, fideTc, location, players).mkString(" | ")
     lazy val fideTcOrGuess: FideTC = fideTc | FideTC.standard
->>>>>>> 202a4821
 
   case class Dates(start: Instant, end: Option[Instant])
 
