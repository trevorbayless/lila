package lila.round

import akka.actor._
import akka.pattern.ask
import com.typesafe.config.Config
import scala.concurrent.duration._

import actorApi.{ GetSocketStatus, SocketStatus }

import lila.game.{ Game, GameRepo, Pov, PlayerRef }
import lila.hub.actorApi.map.Tell
import lila.hub.actorApi.round.{ Abort, Resign, FishnetPlay }
import lila.hub.actorApi.socket.HasUserId
import lila.hub.actorApi.{ Announce, DeployPost }
import lila.user.User

final class Env(
    config: Config,
    system: ActorSystem,
    db: lila.db.Env,
    hub: lila.hub.Env,
    fishnetPlayer: lila.fishnet.Player,
    aiPerfApi: lila.fishnet.AiPerfApi,
    crosstableApi: lila.game.CrosstableApi,
    playban: lila.playban.PlaybanApi,
    lightUser: lila.common.LightUser.Getter,
    userJsonView: lila.user.JsonView,
    rankingApi: lila.user.RankingApi,
    notifyApi: lila.notify.NotifyApi,
    uciMemo: lila.game.UciMemo,
    rematch960Cache: lila.memo.ExpireSetMemo,
    divider: lila.game.Divider,
    prefApi: lila.pref.PrefApi,
    historyApi: lila.history.HistoryApi,
    evalCache: lila.evalCache.EvalCacheApi,
    evalCacheHandler: lila.evalCache.EvalCacheSocketHandler,
    isBotSync: lila.common.LightUser.IsBotSync,
    slackApi: lila.slack.SlackApi,
    ratingFactors: () => lila.rating.RatingFactors,
    playbanApi: lila.playban.PlaybanApi
) {

  private val settings = new {
    val PlayerDisconnectTimeout = config duration "player.disconnect.timeout"
    val PlayerRagequitTimeout = config duration "player.ragequit.timeout"
    val AnimationDuration = config duration "animation.duration"
    val MoretimeDuration = config duration "moretime"
    val SocketTimeout = config duration "socket.timeout"
    val SocketSriTimeout = config duration "socket.sri.timeout"
    val NetDomain = config getString "net.domain"
    val ActiveTtl = config duration "active.ttl"
    val CollectionNote = config getString "collection.note"
    val CollectionHistory = config getString "collection.history"
    val CollectionForecast = config getString "collection.forecast"
    val CollectionAlarm = config getString "collection.alarm"
  }
  import settings._

  private val bus = system.lilaBus

  private val moveTimeChannel = new lila.socket.Channel(system)
  bus.subscribe(moveTimeChannel, 'roundMoveTimeChannel)

  private val deployPersistence = new DeployPersistence(system)

  private lazy val roundDependencies = RoundDuct.Dependencies(
    messenger = messenger,
    takebacker = takebacker,
    moretimer = moretimer,
    finisher = finisher,
    rematcher = rematcher,
    player = player,
    drawer = drawer,
    forecastApi = forecastApi,
    socketMap = socketMap
  )
  val roundMap = new lila.hub.DuctMap[RoundDuct](
    mkDuct = id => {
      val duct = new RoundDuct(
        dependencies = roundDependencies,
        gameId = id
      )(new GameProxy(id, deployPersistence.isEnabled, system.scheduler))
      duct.getGame foreach { _ foreach scheduleExpiration }
      duct
    },
    accessTimeout = ActiveTtl
  )

  bus.subscribeFuns(
    'roundMapTell -> {
      case Tell(id, msg) => roundMap.tell(id, msg)
    },
    'deploy -> {
      case DeployPost => roundMap tellAll DeployPost
    },
    'accountClose -> {
      case lila.hub.actorApi.security.CloseAccount(userId) => GameRepo.allPlaying(userId) map {
        _ foreach { pov =>
          roundMap.tell(pov.gameId, Resign(pov.playerId))
        }
      }
    },
    'gameStartId -> {
      case gameId: String => onStart(gameId)
    }
  )

  private var nbRounds = 0
  def count = nbRounds

  system.scheduler.schedule(5 seconds, 2 seconds) {
    nbRounds = roundMap.size
    bus.publish(lila.hub.actorApi.round.NbRounds(nbRounds), 'nbRounds)
  }

  object proxy {

    def game(gameId: Game.ID): Fu[Option[Game]] = Game.validId(gameId) ??
      roundMap.getOrMake(gameId).getGame addEffect { g =>
        if (!g.isDefined) roundMap kill gameId
      }

    def pov(gameId: Game.ID, user: lila.user.User): Fu[Option[Pov]] =
      game(gameId) map { _ flatMap { Pov(_, user) } }

    def pov(gameId: Game.ID, color: chess.Color): Fu[Option[Pov]] =
      game(gameId) map2 { (g: Game) => Pov(g, color) }

    def pov(fullId: Game.ID): Fu[Option[Pov]] = pov(PlayerRef(fullId))

    def pov(playerRef: PlayerRef): Fu[Option[Pov]] =
      game(playerRef.gameId) map { _ flatMap { _ playerIdPov playerRef.playerId } }

    def updateIfPresent(game: Game): Fu[Game] =
      if (game.finishedOrAborted) fuccess(game)
      else roundMap.getIfPresent(game.id).fold(fuccess(game))(_.getGame.map(_ | game))

    def gameIfPresent(gameId: Game.ID): Fu[Option[Game]] =
      roundMap.getIfPresent(gameId).??(_.getGame)

    def povIfPresent(gameId: Game.ID, color: chess.Color): Fu[Option[Pov]] =
      gameIfPresent(gameId) map2 { (g: Game) => Pov(g, color) }

    def povIfPresent(fullId: Game.ID): Fu[Option[Pov]] = povIfPresent(PlayerRef(fullId))

    def povIfPresent(playerRef: PlayerRef): Fu[Option[Pov]] =
      gameIfPresent(playerRef.gameId) map { _ flatMap { _ playerIdPov playerRef.playerId } }

    def urgentGames(user: User): Fu[List[Pov]] = GameRepo urgentPovsUnsorted user flatMap {
      _.map { pov =>
        gameIfPresent(pov.gameId) map { _.fold(pov)(pov.withGame) }
      }.sequenceFu map { povs =>
        try { povs sortWith Pov.priority }
        catch { case e: IllegalArgumentException => povs sortBy (-_.game.movedAt.getSeconds) }
      }
    }
  }

  private def scheduleExpiration(game: Game): Unit = game.timeBeforeExpiration foreach { centis =>
    system.scheduler.scheduleOnce((centis.millis + 1000).millis) {
      roundMap.tell(game.id, actorApi.round.NoStart)
    }
  }

  val socketMap = SocketMap.make(
    makeHistory = History(db(CollectionHistory), deployPersistence.isEnabled _) _,
    socketTimeout = SocketTimeout,
    dependencies = RoundSocket.Dependencies(
      system = system,
      lightUser = lightUser,
      sriTtl = SocketSriTimeout,
      disconnectTimeout = PlayerDisconnectTimeout,
      ragequitTimeout = PlayerRagequitTimeout,
<<<<<<< HEAD
      playbanApi = playbanApi
=======
      getGame = proxy.game _
>>>>>>> 803a0b96
    )
  )

  lazy val selfReport = new SelfReport(roundMap, slackApi, proxy.pov)

  lazy val recentTvGames = new {
    val fast = new lila.memo.ExpireSetMemo(7 minutes)
    val slow = new lila.memo.ExpireSetMemo(2 hours)
    def get(gameId: Game.ID) = fast.get(gameId) || slow.get(gameId)
    def put(game: Game) = {
      GameRepo.setTv(game.id)
      (if (game.speed <= chess.Speed.Bullet) fast else slow) put game.id
    }
  }

  lazy val socketHandler = new SocketHandler(
    hub = hub,
    roundMap = roundMap,
    socketMap = socketMap,
    messenger = messenger,
    evalCacheHandler = evalCacheHandler,
    selfReport = selfReport,
    bus = bus,
    isRecentTv = recentTvGames get _
  )

  private lazy val botFarming = new BotFarming(crosstableApi, isBotSync)

  lazy val perfsUpdater = new PerfsUpdater(historyApi, rankingApi, botFarming, ratingFactors)

  lazy val forecastApi: ForecastApi = new ForecastApi(
    coll = db(CollectionForecast),
    roundMap = roundMap
  )

  private lazy val notifier = new RoundNotifier(
    timeline = hub.timeline,
    isUserPresent = isUserPresent,
    notifyApi = notifyApi
  )

  private lazy val finisher = new Finisher(
    messenger = messenger,
    perfsUpdater = perfsUpdater,
    crosstableApi = crosstableApi,
    notifier = notifier,
    playban = playban,
    bus = bus,
    getSocketStatus = getSocketStatus,
    isRecentTv = recentTvGames get _
  )

  private lazy val rematcher = new Rematcher(
    messenger = messenger,
    onStart = onStart,
    rematch960Cache = rematch960Cache,
    bus = bus
  )

  private lazy val player: Player = new Player(
    fishnetPlayer = fishnetPlayer,
    bus = bus,
    finisher = finisher,
    scheduleExpiration = scheduleExpiration,
    uciMemo = uciMemo
  )

  private lazy val drawer = new Drawer(
    prefApi = prefApi,
    messenger = messenger,
    finisher = finisher,
    isBotSync = isBotSync,
    bus = bus
  )

  lazy val messenger = new Messenger(
    chat = hub.chat
  )

  def getSocketStatus(gameId: Game.ID): Fu[SocketStatus] =
    socketMap.ask[SocketStatus](gameId)(GetSocketStatus)

  private def isUserPresent(game: Game, userId: lila.user.User.ID): Fu[Boolean] =
    socketMap.ask[Boolean](game.id)(HasUserId(userId, _))

  lazy val jsonView = new JsonView(
    noteApi = noteApi,
    userJsonView = userJsonView,
    getSocketStatus = getSocketStatus,
    canTakeback = takebacker.isAllowedIn,
    canMoretime = moretimer.isAllowedIn,
    divider = divider,
    evalCache = evalCache,
    baseAnimationDuration = AnimationDuration,
    moretimeSeconds = MoretimeDuration.toSeconds.toInt
  )

  lazy val noteApi = new NoteApi(db(CollectionNote))

  def onStart(gameId: Game.ID): Unit = proxy game gameId foreach {
    _ foreach { game =>
      bus.publish(lila.game.actorApi.StartGame(game), 'startGame)
      game.userIds foreach { userId =>
        bus.publish(lila.game.actorApi.UserStartGame(userId, game), Symbol(s"userStartGame:$userId"))
      }
    }
  }

  MoveMonitor.start(system, moveTimeChannel)

  system.actorOf(
    Props(new Titivate(roundMap, hub.bookmark, hub.chat)),
    name = "titivate"
  )

  private val corresAlarm = new CorresAlarm(system, db(CollectionAlarm), socketMap, proxy.game _)

  private lazy val takebacker = new Takebacker(
    messenger = messenger,
    uciMemo = uciMemo,
    prefApi = prefApi,
    bus = bus
  )
  private lazy val moretimer = new Moretimer(
    messenger = messenger,
    prefApi = prefApi,
    defaultDuration = MoretimeDuration
  )

  val tvBroadcast = system.actorOf(Props(classOf[TvBroadcast]))

  def checkOutoftime(game: Game): Unit = {
    if (game.playable && game.started && !game.isUnlimited)
      roundMap.tell(game.id, actorApi.round.QuietFlag)
  }

  def resign(pov: Pov): Unit =
    if (pov.game.abortable) roundMap.tell(pov.gameId, Abort(pov.playerId))
    else if (pov.game.resignable) roundMap.tell(pov.gameId, Resign(pov.playerId))
}

object Env {

  lazy val current = "round" boot new Env(
    config = lila.common.PlayApp loadConfig "round",
    system = lila.common.PlayApp.system,
    db = lila.db.Env.current,
    hub = lila.hub.Env.current,
    fishnetPlayer = lila.fishnet.Env.current.player,
    aiPerfApi = lila.fishnet.Env.current.aiPerfApi,
    crosstableApi = lila.game.Env.current.crosstableApi,
    playban = lila.playban.Env.current.api,
    lightUser = lila.user.Env.current.lightUser,
    userJsonView = lila.user.Env.current.jsonView,
    rankingApi = lila.user.Env.current.rankingApi,
    notifyApi = lila.notify.Env.current.api,
    uciMemo = lila.game.Env.current.uciMemo,
    rematch960Cache = lila.game.Env.current.cached.rematch960,
    divider = lila.game.Env.current.divider,
    prefApi = lila.pref.Env.current.api,
    historyApi = lila.history.Env.current.api,
    evalCache = lila.evalCache.Env.current.api,
    evalCacheHandler = lila.evalCache.Env.current.socketHandler,
    isBotSync = lila.user.Env.current.lightUserApi.isBotSync,
    slackApi = lila.slack.Env.current.api,
    ratingFactors = lila.rating.Env.current.ratingFactorsSetting.get,
    playbanApi = lila.playban.Env.current.api
  )
}<|MERGE_RESOLUTION|>--- conflicted
+++ resolved
@@ -171,11 +171,8 @@
       sriTtl = SocketSriTimeout,
       disconnectTimeout = PlayerDisconnectTimeout,
       ragequitTimeout = PlayerRagequitTimeout,
-<<<<<<< HEAD
-      playbanApi = playbanApi
-=======
+      playbanApi = playbanApi,
       getGame = proxy.game _
->>>>>>> 803a0b96
     )
   )
 
