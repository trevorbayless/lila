--- conflicted
+++ resolved
@@ -118,13 +118,8 @@
     case DrawClaim(playerId) => handle(playerId)(drawer.claim)
     case DrawForce           => handle(drawer force _)
     case Cheat(color) => handle { game =>
-<<<<<<< HEAD
-      (game.playable && !game.isPgnImport) ?? {
-        finisher(game, _.Cheat, Some(!color))
-=======
       (game.playable && !game.imported) ?? {
         finisher.other(game, _.Cheat, Some(!color))
->>>>>>> 8f8d1cf7
       }
     }
 
