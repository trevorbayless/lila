package lila.security

import play.api.data._
import play.api.data.Forms._
import play.api.data.validation.Constraints

import lila.db.api.$count
import lila.user.tube.userTube
import lila.common.LameName

final class DataForm(val captcher: akka.actor.ActorSelection) extends lila.hub.CaptchedForm {

  import DataForm._

  case class Empty(gameId: String, move: String)

  val empty = Form(mapping(
    "gameId" -> nonEmptyText,
    "move" -> nonEmptyText
  )(Empty.apply)(_ => None)
    .verifying(captchaFailMessage, validateCaptcha _)
  )

  def emptyWithCaptcha = withCaptcha(empty)

  object signup {

    private val username = nonEmptyText.verifying(
      Constraints minLength 2,
      Constraints maxLength 20,
      Constraints.pattern(
        regex = """^[\w-]+$""".r,
        error = "Invalid username. Please use only letters, numbers and dash"),
      Constraints.pattern(
        regex = """^[^\d].+$""".r,
        error = "The username must not start with a number")
    ).verifying("This user already exists", u => !$count.exists(u.toLowerCase).await)
      .verifying("This username is not acceptable", u => !LameName(u))

    val website = Form(mapping(
      "username" -> username,
      "password" -> text(minLength = 4),
      "gameId" -> nonEmptyText,
      "move" -> nonEmptyText
    )(SignupData.apply)(_ => None)
      .verifying(captchaFailMessage, validateCaptcha _))

    val mobile = Form(mapping(
      "username" -> username,
      "password" -> text(minLength = 4))(MobileSignupData.apply)(_ => None))

    def websiteWithCaptcha = withCaptcha(website)
  }

  val passwordReset = Form(mapping(
    "email" -> Forms.email,
    "gameId" -> nonEmptyText,
    "move" -> nonEmptyText
  )(PasswordReset.apply)(_ => None)
    .verifying(captchaFailMessage, validateCaptcha _)
  )

  def passwordResetWithCaptcha = withCaptcha(passwordReset)

  val newPassword = Form(single(
    "password" -> text(minLength = 4)
  ))

<<<<<<< HEAD
  private def userExists(data: SignupData) =
    if (usernameSucks(data.username.toLowerCase)) fuccess(true)
    else $count.exists(data.username.toLowerCase)

  private def usernameSucks(u: String) =
    (lameUsernames exists u.contains) || (reservedUsernames exists u.contains)

  private val lameUsernames = List(
    "hitler",
    "fuck",
    "penis",
    "vagin",
    "anus",
    "bastard",
    "bitch",
    "shit",
    "shiz",
    "cunniling",
    "cunt",
    "kunt",
    "douche",
    "faggot",
    "jerk",
    "nigg",
    "piss",
    "poon",
    "prick",
    "pussy",
    "slut",
    "whore",
    "nazi")

  private val reservedUsernames = List("lichess-")
=======
  case class PasswordResetConfirm(
      newPasswd1: String,
      newPasswd2: String) {
    def samePasswords = newPasswd1 == newPasswd2
  }

  val passwdReset = Form(mapping(
    "newPasswd1" -> nonEmptyText(minLength = 2),
    "newPasswd2" -> nonEmptyText(minLength = 2)
  )(PasswordResetConfirm.apply)(PasswordResetConfirm.unapply).verifying(
      "the new passwords don't match",
      _.samePasswords
    ))
>>>>>>> 8f8d1cf7
}

object DataForm {

  case class SignupData(
    username: String,
    password: String,
    gameId: String,
    move: String)

  case class MobileSignupData(
    username: String,
    password: String)

  case class PasswordReset(
    email: String,
    gameId: String,
    move: String)
}<|MERGE_RESOLUTION|>--- conflicted
+++ resolved
@@ -66,41 +66,6 @@
     "password" -> text(minLength = 4)
   ))
 
-<<<<<<< HEAD
-  private def userExists(data: SignupData) =
-    if (usernameSucks(data.username.toLowerCase)) fuccess(true)
-    else $count.exists(data.username.toLowerCase)
-
-  private def usernameSucks(u: String) =
-    (lameUsernames exists u.contains) || (reservedUsernames exists u.contains)
-
-  private val lameUsernames = List(
-    "hitler",
-    "fuck",
-    "penis",
-    "vagin",
-    "anus",
-    "bastard",
-    "bitch",
-    "shit",
-    "shiz",
-    "cunniling",
-    "cunt",
-    "kunt",
-    "douche",
-    "faggot",
-    "jerk",
-    "nigg",
-    "piss",
-    "poon",
-    "prick",
-    "pussy",
-    "slut",
-    "whore",
-    "nazi")
-
-  private val reservedUsernames = List("lichess-")
-=======
   case class PasswordResetConfirm(
       newPasswd1: String,
       newPasswd2: String) {
@@ -114,7 +79,6 @@
       "the new passwords don't match",
       _.samePasswords
     ))
->>>>>>> 8f8d1cf7
 }
 
 object DataForm {
