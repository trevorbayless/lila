--- conflicted
+++ resolved
@@ -46,11 +46,7 @@
 
   def whitelisted(domain: Domain.Lower) = whitelist contains domain.value
 
-<<<<<<< HEAD
-  private val mxRecordPasslist = Set(Domain("simplelogin.co"))
-=======
   private val mxRecordPasslist = Set(Domain("simplelogin.co"), Domain("simplelogin.com"))
->>>>>>> 6c41c02e
 
   private val staticBlacklist = Set(
     "lichess.org",
