--- conflicted
+++ resolved
@@ -38,12 +38,8 @@
     })
 
   private def fetch[A](domain: Domain, tpe: String)(f: List[JsObject] => A): Fu[A] =
-<<<<<<< HEAD
-    WS.url(baseUrl.replace("{name}", domain.value).replace("{type}", tpe))
-=======
     WS.url(resolverUrl)
       .withQueryString("name" -> domain.value, "type" -> tpe)
->>>>>>> 14b03474
       .withHeaders("Accept" -> "application/dns-json")
       .get withTimeout fetchTimeout map {
         case res if res.status == 200 || res.status == 404 => (res.json \ "Answer").asOpt[List[JsObject]] match {
