--- conflicted
+++ resolved
@@ -3,13 +3,8 @@
 
 import scala.concurrent.Promise
 
-<<<<<<< HEAD
 import lila.socket.DirectSocketMember
-import lila.socket.Socket.Uid
-=======
-import lila.socket.SocketMember
 import lila.socket.Socket.Sri
->>>>>>> a4851054
 
 case class Member(
     channel: JsChannel,
