--- conflicted
+++ resolved
@@ -16,14 +16,9 @@
     cacheApi: lila.memo.CacheApi,
     picfitApi: PicfitApi,
     notifyApi: lila.notify.NotifyApi,
-<<<<<<< HEAD
     subsRepo: lila.relation.SubscriptionRepo,
     ytApi: YouTubeApi
-)(using ec: scala.concurrent.ExecutionContext):
-=======
-    subsRepo: lila.relation.SubscriptionRepo
 )(using Executor):
->>>>>>> 3a5c50a3
 
   import BsonHandlers.given
 
