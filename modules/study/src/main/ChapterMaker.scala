--- conflicted
+++ resolved
@@ -116,13 +116,8 @@
       withRatings: Boolean,
       initialFen: Option[Fen.Epd] = None
   ): Fu[Chapter] =
-<<<<<<< HEAD
     for
-      root <- getBestRoot(game, data.pgn, initialFen)
-=======
-    for {
       root <- makeRoot(game, data.pgn, initialFen)
->>>>>>> b9561b60
       tags <- pgnDump.tags(game, initialFen, none, withOpening = true, withRatings)
       name <-
         if data.isDefaultName then
