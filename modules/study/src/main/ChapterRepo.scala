package lila.study

import chess.format.pgn.Tags
import reactivemongo.api.ReadPreference

import lila.db.dsl._

final class ChapterRepo(coll: Coll) {

  import Chapter.Metadata
  import BSONHandlers._

  val noRootProjection = $doc("root" -> false)

  def byId(id: Chapter.Id): Fu[Option[Chapter]] = coll.byId[Chapter, Chapter.Id](id)

  def studyIdOf(chapterId: Chapter.Id): Fu[Option[Study.Id]] =
    coll.primitiveOne[Study.Id]($id(chapterId), "studyId")

  def deleteByStudy(s: Study): Funit = coll.remove($studyId(s.id)).void

  def deleteByStudyIds(ids: List[Study.Id]): Funit = coll.remove($doc("studyId" $in ids)).void

  def byIdAndStudy(id: Chapter.Id, studyId: Study.Id): Fu[Option[Chapter]] =
    coll.byId[Chapter, Chapter.Id](id).map { _.filter(_.studyId == studyId) }

  def firstByStudy(studyId: Study.Id): Fu[Option[Chapter]] =
    coll.find($studyId(studyId)).sort($sort asc "order").one[Chapter]

  def orderedMetadataByStudy(studyId: Study.Id): Fu[List[Metadata]] =
    coll.find(
      $studyId(studyId),
      noRootProjection
<<<<<<< HEAD
    ).sort($sort asc "order").list[Metadata](maxChapters)
=======
    ).sort($sort asc "order").list[Chapter.Metadata]()
>>>>>>> 3102c68c

  // loads all study chapters in memory! only used for search indexing and cloning
  def orderedByStudy(studyId: Study.Id): Fu[List[Chapter]] =
    coll.find($studyId(studyId))
      .sort($sort asc "order")
      .cursor[Chapter](readPreference = ReadPreference.secondaryPreferred)
      .gather[List]()

  def relaysAndTagsByStudyId(studyId: Study.Id): Fu[List[Chapter.RelayAndTags]] =
    coll.find($doc("studyId" -> studyId), $doc("relay" -> true, "tags" -> true)).list[Bdoc]() map { docs =>
      for {
        doc <- docs
        id <- doc.getAs[Chapter.Id]("_id")
        relay <- doc.getAs[Chapter.Relay]("relay")
        tags <- doc.getAs[Tags]("tags")
      } yield Chapter.RelayAndTags(id, relay, tags)
    }

  def sort(study: Study, ids: List[Chapter.Id]): Funit = ids.zipWithIndex.map {
    case (id, index) =>
      coll.updateField($studyId(study.id) ++ $id(id), "order", index + 1)
  }.sequenceFu.void

  def nextOrderByStudy(studyId: Study.Id): Fu[Int] =
    coll.primitiveOne[Int](
      $studyId(studyId),
      $sort desc "order",
      "order"
    ) map { order => ~order + 1 }

  def setConceal(chapterId: Chapter.Id, conceal: Chapter.Ply) =
    coll.updateField($id(chapterId), "conceal", conceal).void

  def removeConceal(chapterId: Chapter.Id) =
    coll.unsetField($id(chapterId), "conceal").void

  def setRelay(chapterId: Chapter.Id, relay: Chapter.Relay) =
    coll.updateField($id(chapterId), "relay", relay).void

  def setRelayPath(chapterId: Chapter.Id, path: Path) =
    coll.updateField($id(chapterId), "relay.path", path).void

  def setTagsFor(chapter: Chapter) =
    coll.updateField($id(chapter.id), "tags", chapter.tags).void

  def setShapes(chapter: Chapter, path: Path, shapes: lila.tree.Node.Shapes): Funit =
    setNodeValue(chapter, path, "h", shapes.value.nonEmpty option shapes)

  def setComments(chapter: Chapter, path: Path, comments: lila.tree.Node.Comments): Funit =
    setNodeValue(chapter, path, "co", comments.value.nonEmpty option comments)

  def setGamebook(chapter: Chapter, path: Path, gamebook: lila.tree.Node.Gamebook): Funit =
    setNodeValue(chapter, path, "ga", gamebook.nonEmpty option gamebook)

  def setGlyphs(chapter: Chapter, path: Path, glyphs: chess.format.pgn.Glyphs): Funit =
    setNodeValue(chapter, path, "g", glyphs.nonEmpty)

  def setClock(chapter: Chapter, path: Path, clock: Option[chess.Centis]): Funit =
    setNodeValue(chapter, path, "l", clock)

  def setScore(chapter: Chapter, path: Path, score: Option[lila.tree.Eval.Score]): Funit =
    setNodeValue(chapter, path, "e", score)

  def setChildren(chapter: Chapter, path: Path, children: Node.Children): Funit =
    setNodeValue(chapter, path, "n", children.some)

  private def setNodeValue[A: BSONValueWriter](chapter: Chapter, path: Path, field: String, value: Option[A]): Funit =
    pathToField(chapter, path, field) match {
      case None =>
        logger.warn(s"Can't setNodeValue ${chapter.id} $path $field")
        funit
      case Some(field) => (value match {
        case None => coll.unsetField($id(chapter.id), field)
        case Some(v) => coll.updateField($id(chapter.id), field, v)
      }) void
    }

  // root.n.0.n.0.n.1.n.0.n.2.subField
  private def pathToField(chapter: Chapter, path: Path, subField: String): Option[String] =
    if (path.isEmpty) s"root.$subField".some
    else chapter.root.children.pathToIndexes(path) map { indexes =>
      s"root.n.${indexes.mkString(".n.")}.$subField"
    }

  private[study] def setChild(chapter: Chapter, path: Path, child: Node): Funit =
    pathToField(chapter, path, "n") ?? { parentChildrenPath =>
      coll.update(
        $id(chapter.id) ++ $doc(s"$parentChildrenPath.i" -> child.id),
        $set(s"$parentChildrenPath.$$" -> child)
      ) flatMap { res =>
          (res.n == 0) ?? coll.update($id(chapter.id), $push(parentChildrenPath -> child)).void
        }
    }

  private[study] def idNamesByStudyIds(studyIds: Seq[Study.Id]): Fu[Map[Study.Id, Vector[Chapter.IdName]]] =
    coll.find(
      $doc("studyId" $in studyIds),
      $doc("studyId" -> true, "_id" -> true, "name" -> true)
    ).sort($sort asc "order").list[Bdoc]().map { docs =>
        docs.foldLeft(Map.empty[Study.Id, Vector[Chapter.IdName]]) {
          case (hash, doc) => {
            for {
              studyId <- doc.getAs[Study.Id]("studyId")
              id <- doc.getAs[Chapter.Id]("_id")
              name <- doc.getAs[Chapter.Name]("name")
              idName = Chapter.IdName(id, name)
            } yield hash + (studyId -> (hash.get(studyId) match {
              case None => Vector(idName)
              case Some(names) => names :+ idName
            }))
          } | hash
        }
      }

  def startServerEval(chapter: Chapter) =
    coll.updateField($id(chapter.id), "serverEval", Chapter.ServerEval(
      path = chapter.root.mainlinePath,
      done = false
    )).void

  def completeServerEval(chapter: Chapter) =
    coll.updateField($id(chapter.id), "serverEval.done", true).void

  def countByStudyId(studyId: Study.Id): Fu[Int] =
    coll.countSel($studyId(studyId))

  def insert(s: Chapter): Funit = coll.insert(s).void

  def update(c: Chapter): Funit = coll.update($id(c.id), c).void

  def delete(id: Chapter.Id): Funit = coll.remove($id(id)).void
  def delete(c: Chapter): Funit = delete(c.id)

  private def $studyId(id: Study.Id) = $doc("studyId" -> id)
}<|MERGE_RESOLUTION|>--- conflicted
+++ resolved
@@ -31,11 +31,7 @@
     coll.find(
       $studyId(studyId),
       noRootProjection
-<<<<<<< HEAD
     ).sort($sort asc "order").list[Metadata](maxChapters)
-=======
-    ).sort($sort asc "order").list[Chapter.Metadata]()
->>>>>>> 3102c68c
 
   // loads all study chapters in memory! only used for search indexing and cloning
   def orderedByStudy(studyId: Study.Id): Fu[List[Chapter]] =
