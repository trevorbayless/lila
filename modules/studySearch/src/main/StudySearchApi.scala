package lila.studySearch

import akka.actor.*
import akka.stream.scaladsl.*
import chess.format.pgn.Tag
import play.api.libs.json.*

import lila.hub.LateMultiThrottler
import lila.search.*
import lila.study.{ Chapter, ChapterRepo, Study, StudyRepo }
import lila.tree.Node
import lila.tree.Node.Comments
import lila.common.Json.given
import java.time.LocalDate

final class StudySearchApi(
    client: ESClient,
    indexThrottler: ActorRef,
    studyRepo: StudyRepo,
    chapterRepo: ChapterRepo
)(using Executor, Scheduler, akka.stream.Materializer)
    extends SearchReadApi[Study, Query]:

  def search(query: Query, from: From, size: Size) =
    client.search(query, from, size).flatMap { res =>
      studyRepo.byOrderedIds(res.ids.map { StudyId(_) })
    }

  def count(query: Query) = client.count(query).dmap(_.value)

  def store(study: Study) = fuccess {
    indexThrottler ! LateMultiThrottler.work(
      id = study.id,
      run = studyRepo.byId(study.id).flatMapz(doStore),
      delay = 30.seconds.some
    )
  }

  private def doStore(study: Study) =
    getChapters(study)
      .flatMap { s =>
        client.store(s.study.id.into(Id), toDoc(s))
      }
      .prefixFailure(study.id.value)

  private def toDoc(s: Study.WithActualChapters) =
    Json.obj(
      Fields.name    -> s.study.name,
      Fields.owner   -> s.study.ownerId,
      Fields.members -> s.study.members.ids,
      Fields.chapterNames ->
        s.chapters
          .collect { case c if !Chapter.isDefaultName(c.name) => c.name }
          .mkString(" "),
      Fields.chapterTexts -> noMultiSpace {
        noKeyword {
          (s.study.description.toList :+ s.chapters.flatMap(chapterText)).mkString(" ")
        }
      },
      Fields.topics -> s.study.topicsOrEmpty.value,
      // Fields.createdAt -> study.createdAt)
      // Fields.updatedAt -> study.updatedAt,
      Fields.likes  -> s.study.likes.value,
      Fields.public -> s.study.isPublic
    )

  private val relevantPgnTags: Set[chess.format.pgn.TagType] = Set(
    Tag.Variant,
    Tag.Event,
    Tag.Round,
    Tag.White,
    Tag.Black,
    Tag.WhiteFideId,
    Tag.BlackFideId,
    Tag.ECO,
    Tag.Opening,
    Tag.Annotator
  )

  private def chapterText(c: Chapter): List[String] =
    nodeText(c.root) :: c.tags.value.collect {
      case Tag(name, value) if relevantPgnTags.contains(name) => value
    } ::: extraText(c)

  private def extraText(c: Chapter): List[String] =
    List(
      c.isPractice.option("practice"),
      c.isConceal.option("conceal puzzle"),
      c.isGamebook.option("lesson"),
      c.description
    ).flatten

  private def nodeText(n: Node): String =
    commentsText(n.comments) + " " + n.children.nodes.map(nodeText).mkString(" ")

  private def commentsText(cs: Comments): String =
    cs.value.map(_.text.value).mkString(" ")

  private def getChapters(s: Study): Fu[Study.WithActualChapters] =
<<<<<<< HEAD
    chapterRepo.orderedByStudyLoadingAllInMemory(s.id) map { Study.WithActualChapters(s, _) }
=======
    chapterRepo.orderedByStudy(s.id).map { Study.WithActualChapters(s, _) }
>>>>>>> c9e0ab42

  private val multiSpaceRegex            = """\s{2,}""".r
  private def noMultiSpace(text: String) = multiSpaceRegex.replaceAllIn(text, " ")
  private val keywordRegex               = """@@\w+@@""".r
  private def noKeyword(text: String)    = keywordRegex.replaceAllIn(text, "")

  def reset(sinceStr: String) =
    client match
      case c: ESClientHttp =>
        {
          val sinceOption: Either[Unit, Option[LocalDate]] =
            if sinceStr == "reset" then Left(()) else Right(parseDate(sinceStr))
          val since = sinceOption match
            case Right(None) => sys.error("Missing since date argument")
            case Right(Some(date)) =>
              logger.info(s"Resume since $date")
              date
            case _ =>
              logger.info("Reset study index")
              c.putMapping.await(10.seconds, "studyMapping")
              parseDate("2011-01-01").get
          logger.info(s"Index to ${c.index} since $since")
          val retryLogger = logger.branch("index")
          import lila.db.dsl.*
          Source
            .futureSource {
              studyRepo
                .sortedCursor(
                  $doc("createdAt".$gte(since)),
                  sort = $sort.asc("createdAt")
                )
                .map(_.documentSource())
            }
            .via(lila.common.LilaStream.logRate[Study]("study index")(logger))
            .mapAsyncUnordered(8) { study =>
              lila.common.LilaFuture.retry(() => doStore(study), 5 seconds, 10, retryLogger.some)
            }
            .runWith(Sink.ignore)
        } >> client.refresh
      case _ => funit

  private def parseDate(str: String): Option[LocalDate] =
    val dateFormatter = java.time.format.DateTimeFormatter.ofPattern("yyyy-MM-dd")
    scala.util.Try(java.time.LocalDate.parse(str, dateFormatter)).toOption<|MERGE_RESOLUTION|>--- conflicted
+++ resolved
@@ -97,11 +97,7 @@
     cs.value.map(_.text.value).mkString(" ")
 
   private def getChapters(s: Study): Fu[Study.WithActualChapters] =
-<<<<<<< HEAD
-    chapterRepo.orderedByStudyLoadingAllInMemory(s.id) map { Study.WithActualChapters(s, _) }
-=======
-    chapterRepo.orderedByStudy(s.id).map { Study.WithActualChapters(s, _) }
->>>>>>> c9e0ab42
+    chapterRepo.orderedByStudyLoadingAllInMemory(s.id).map { Study.WithActualChapters(s, _) }
 
   private val multiSpaceRegex            = """\s{2,}""".r
   private def noMultiSpace(text: String) = multiSpaceRegex.replaceAllIn(text, " ")
