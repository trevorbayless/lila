package lila.team

import lila.notify.{ NotifyApi, TeamJoined }

final private class Notifier(notifyApi: NotifyApi):

  def acceptRequest(team: Team, request: Request) =
<<<<<<< HEAD
    notifyApi.notifyOne(UserId(request.user), TeamJoined(id = team.id, name = team.name))
=======
    val notification = Notification.make(request.user, TeamJoined(team.id, team.name))
    notifyApi.addNotification(notification)
>>>>>>> 4c562713
<|MERGE_RESOLUTION|>--- conflicted
+++ resolved
@@ -5,9 +5,4 @@
 final private class Notifier(notifyApi: NotifyApi):
 
   def acceptRequest(team: Team, request: Request) =
-<<<<<<< HEAD
-    notifyApi.notifyOne(UserId(request.user), TeamJoined(id = team.id, name = team.name))
-=======
-    val notification = Notification.make(request.user, TeamJoined(team.id, team.name))
-    notifyApi.addNotification(notification)
->>>>>>> 4c562713
+    notifyApi.notifyOne(request.user, TeamJoined(id = team.id, name = team.name))