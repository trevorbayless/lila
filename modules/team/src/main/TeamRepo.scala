package lila.team

import org.joda.time.{ DateTime, Period }
import reactivemongo.akkastream.cursorProducer
import reactivemongo.api._
import reactivemongo.api.bson._

import lila.db.dsl._
import lila.user.User

final class TeamRepo(val coll: Coll)(implicit ec: scala.concurrent.ExecutionContext) {

  import BSONHandlers._

  def byOrderedIds(ids: Seq[Team.ID]) = coll.byOrderedIds[Team, Team.ID](ids)(_.id)

  def byLeader(id: Team.ID, leaderId: User.ID): Fu[Option[Team]] =
    coll.one[Team]($id(id) ++ $doc("leaders" -> leaderId))

  def enabled(id: Team.ID) = coll.one[Team]($id(id) ++ enabledSelect)

  def enabledTeamIdsByLeader(userId: User.ID): Fu[List[Team.ID]] =
<<<<<<< HEAD
    coll.distinctEasy[String, List]("_id", $doc("leaders" -> userId) ++ enabledSelect)
=======
    coll.distinctEasy[Team.ID, List](
      "_id",
      $doc("leaders" -> userId) ++ enabledSelect,
      ReadPreference.secondaryPreferred
    )
>>>>>>> 491a0bde

  def byIdsSortPopular(ids: Seq[Team.ID]): Fu[List[Team]] =
    coll.ext
      .find($inIds(ids))
      .sort(sortPopular)
      .list[Team](100, ReadPreference.secondaryPreferred)

  def enabledTeamsByLeader(userId: User.ID): Fu[List[Team]] =
    coll.ext
      .find($doc("leaders" -> userId) ++ enabledSelect)
      .sort(sortPopular)
      .list[Team](100, ReadPreference.secondaryPreferred)

  def leadersOf(teamId: Team.ID): Fu[Set[User.ID]] =
    coll.primitiveOne[Set[User.ID]]($id(teamId), "leaders").dmap(~_)

  def isLeader(teamId: Team.ID, userId: User.ID): Fu[Boolean] =
    coll.exists($id(teamId) ++ $doc("leaders" -> userId))

  def setLeaders(teamId: String, leaders: Set[User.ID]) =
    coll.updateField($id(teamId), "leaders", leaders)

  def leads(teamId: String, userId: User.ID) =
    coll.exists($id(teamId) ++ $doc("leaders" -> userId))

  def name(id: String): Fu[Option[String]] =
    coll.primitiveOne[String]($id(id), "name")

  def userHasCreatedSince(userId: String, duration: Period): Fu[Boolean] =
    coll.exists(
      $doc(
        "createdAt" $gt DateTime.now.minus(duration),
        "createdBy" -> userId
      )
    )

  def incMembers(teamId: String, by: Int): Funit =
    coll.update.one($id(teamId), $inc("nbMembers" -> by)).void

  def enable(team: Team) = coll.updateField($id(team.id), "enabled", true)

  def disable(team: Team) = coll.updateField($id(team.id), "enabled", false)

  def addRequest(teamId: String, request: Request): Funit =
    coll.update
      .one(
        $id(teamId) ++ $doc("requests.user" $ne request.user),
        $push("requests" -> request.user)
      )
      .void

  def cursor =
    coll.ext
      .find(enabledSelect)
      .cursor[Team](ReadPreference.secondaryPreferred)

  def countRequestsOfLeader(userId: User.ID, requestColl: Coll): Fu[Int] =
    coll
      .aggregateOne(readPreference = ReadPreference.secondaryPreferred) { implicit framework =>
        import framework._
        Match($doc("leaders" -> userId)) -> List(
          PipelineOperator(
            $doc(
              "$lookup" -> $doc(
                "from"         -> requestColl.name,
                "localField"   -> "_id",
                "foreignField" -> "team",
                "as"           -> "requests"
              )
            )
          ),
          Group(BSONNull)(
            "nb" -> Sum($doc("$size" -> "$requests"))
          )
        )
      }
      .map(~_.flatMap(_.int("nb")))

  private[team] val enabledSelect = $doc("enabled" -> true)

  private[team] val sortPopular = $sort desc "nbMembers"
}<|MERGE_RESOLUTION|>--- conflicted
+++ resolved
@@ -20,15 +20,11 @@
   def enabled(id: Team.ID) = coll.one[Team]($id(id) ++ enabledSelect)
 
   def enabledTeamIdsByLeader(userId: User.ID): Fu[List[Team.ID]] =
-<<<<<<< HEAD
-    coll.distinctEasy[String, List]("_id", $doc("leaders" -> userId) ++ enabledSelect)
-=======
     coll.distinctEasy[Team.ID, List](
       "_id",
       $doc("leaders" -> userId) ++ enabledSelect,
       ReadPreference.secondaryPreferred
     )
->>>>>>> 491a0bde
 
   def byIdsSortPopular(ids: Seq[Team.ID]): Fu[List[Team]] =
     coll.ext
