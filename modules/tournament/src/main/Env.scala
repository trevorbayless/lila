--- conflicted
+++ resolved
@@ -2,11 +2,8 @@
 
 import akka.actor._
 import com.softwaremill.macwire._
-<<<<<<< HEAD
+import com.softwaremill.tagging._
 import io.lettuce.core.{ RedisClient, RedisURI }
-=======
-import com.softwaremill.tagging._
->>>>>>> 08b7631a
 import io.methvin.play.autoconfig._
 import play.api.Configuration
 import scala.concurrent.duration._
@@ -159,6 +156,4 @@
           api.recomputeEntireTournament(id) inject "Done!"
       }
     }
-}
-
-trait TournamentReloadDelay+}