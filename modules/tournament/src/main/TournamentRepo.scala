package lila.tournament

import chess.variant.Variant
import org.joda.time.DateTime

import BSONHandlers._
import lila.common.paginator.Paginator
import lila.db.BSON.BSONJodaDateTimeHandler
import lila.db.dsl._
import lila.db.paginator.{ Adapter, CachedAdapter }

object TournamentRepo {

  private lazy val coll = Env.current.tournamentColl

  private val enterableSelect = $doc(
    "status" $in List(Status.Created.id, Status.Started.id))

  private val createdSelect = $doc("status" -> Status.Created.id)
  private val startedSelect = $doc("status" -> Status.Started.id)
  private[tournament] val finishedSelect = $doc("status" -> Status.Finished.id)
  private val startedOrFinishedSelect = $doc("status" -> $doc("$gte" -> Status.Started.id))
  private val unfinishedSelect = $doc("status" -> $doc("$ne" -> Status.Finished.id))
  private[tournament] val scheduledSelect = $doc("schedule" -> $doc("$exists" -> true))
  private def sinceSelect(date: DateTime) = $doc("startsAt" -> $doc("$gt" -> date))
  private def variantSelect(variant: Variant) =
    if (variant.standard) $doc("variant" -> $doc("$exists" -> false))
    else $doc("variant" -> variant.id)
  private val nonEmptySelect = $doc("nbPlayers" -> $doc("$ne" -> 0))
  private val selectUnique = $doc("schedule.freq" -> "unique")

  def byId(id: String): Fu[Option[Tournament]] = coll.find($id(id)).uno[Tournament]

  def byIds(ids: Iterable[String]): Fu[List[Tournament]] =
    coll.find($inIds(ids))
      .cursor[Tournament]().gather[List]()

  def uniqueById(id: String): Fu[Option[Tournament]] =
    coll.find($id(id) ++ selectUnique).uno[Tournament]

  def recentAndNext: Fu[List[Tournament]] =
    coll.find(sinceSelect(DateTime.now minusDays 1))
      .cursor[Tournament]().gather[List]()

  def byIdAndPlayerId(id: String, userId: String): Fu[Option[Tournament]] =
    coll.find(
      $id(id) ++ $doc("players.id" -> userId)
    ).uno[Tournament]

  def createdById(id: String): Fu[Option[Tournament]] =
    coll.find($id(id) ++ createdSelect).uno[Tournament]

  def enterableById(id: String): Fu[Option[Tournament]] =
    coll.find($id(id) ++ enterableSelect).uno[Tournament]

  def startedById(id: String): Fu[Option[Tournament]] =
    coll.find($id(id) ++ startedSelect).uno[Tournament]

  def finishedById(id: String): Fu[Option[Tournament]] =
    coll.find($id(id) ++ finishedSelect).uno[Tournament]

  def startedOrFinishedById(id: String): Fu[Option[Tournament]] =
    byId(id) map { _ filterNot (_.isCreated) }

  def createdByIdAndCreator(id: String, userId: String): Fu[Option[Tournament]] =
    createdById(id) map (_ filter (_.createdBy == userId))

  def allEnterable: Fu[List[Tournament]] =
    coll.find(enterableSelect).cursor[Tournament]().gather[List]()

  def nonEmptyEnterable: Fu[List[Tournament]] =
    coll.find(enterableSelect ++ nonEmptySelect).cursor[Tournament]().gather[List]()

  def createdIncludingScheduled: Fu[List[Tournament]] = coll.find(createdSelect).list[Tournament](None)

  def started: Fu[List[Tournament]] =
    coll.find(startedSelect).sort($doc("createdAt" -> -1)).list[Tournament](None)

  def publicStarted: Fu[List[Tournament]] =
    coll.find(startedSelect ++ $doc("private" -> $doc("$exists" -> false)))
      .sort($doc("createdAt" -> -1))
      .list[Tournament]()

  def finished(limit: Int): Fu[List[Tournament]] =
    coll.find(finishedSelect)
      .sort($doc("startsAt" -> -1))
      .list[Tournament](limit)

  def finishedNotable(limit: Int): Fu[List[Tournament]] =
    coll.find(finishedSelect ++ $doc(
      "$or" -> $arr(
        $doc("nbPlayers" -> $doc("$gte" -> 15)),
        scheduledSelect
      )))
      .sort($doc("startsAt" -> -1))
      .list[Tournament](limit)

  def finishedPaginator(maxPerPage: Int, page: Int) = Paginator(
    adapter = new CachedAdapter(
      new Adapter[Tournament](
        collection = coll,
        selector = finishedSelect,
        projection = $empty,
        sort = $doc("startsAt" -> -1)
      ),
      nbResults = fuccess(200 * 1000)),
    currentPage = page,
    maxPerPage = maxPerPage)

  def setStatus(tourId: String, status: Status) = coll.update(
    $id(tourId),
    $doc("$set" -> $doc("status" -> status.id))
  ).void

  def setNbPlayers(tourId: String, nb: Int) = coll.update(
    $id(tourId),
    $doc("$set" -> $doc("nbPlayers" -> nb))
  ).void

  def setWinnerId(tourId: String, userId: String) = coll.update(
    $id(tourId),
    $doc("$set" -> $doc("winner" -> userId))
  ).void

  def setFeaturedGameId(tourId: String, gameId: String) = coll.update(
    $id(tourId),
    $doc("$set" -> $doc("featured" -> gameId))
  ).void

  def featuredGameId(tourId: String) = coll.primitiveOne[String]($id(tourId), "featured")

  private def allCreatedSelect(aheadMinutes: Int) = createdSelect ++ $doc(
    "$or" -> $arr(
      $doc("schedule" -> $doc("$exists" -> false)),
      $doc("startsAt" -> $doc("$lt" -> (DateTime.now plusMinutes aheadMinutes)))
    )
  )

  def publicCreatedSorted(aheadMinutes: Int): Fu[List[Tournament]] = coll.find(
    allCreatedSelect(aheadMinutes) ++ $doc("private" -> $doc("$exists" -> false))
  ).sort($doc("startsAt" -> 1)).list[Tournament](none)

  def allCreated(aheadMinutes: Int): Fu[List[Tournament]] =
    coll.find(allCreatedSelect(aheadMinutes)).cursor[Tournament]().gather[List]()

  private def stillWorthEntering: Fu[List[Tournament]] =
    coll.find(startedSelect ++ $doc(
      "private" -> $doc("$exists" -> false)
    )).sort($doc("startsAt" -> 1)).list[Tournament](none) map {
      _.filter(_.isStillWorthEntering)
    }

  private def isPromotable(tour: Tournament) = tour.startsAt isBefore DateTime.now.plusMinutes {
    tour.schedule.map(_.freq) map {
      case Schedule.Freq.Marathon => 24 * 60
      case Schedule.Freq.Unique   => 24 * 60
      case Schedule.Freq.Monthly  => 6 * 60
      case Schedule.Freq.Weekly   => 3 * 60
      case Schedule.Freq.Daily    => 1 * 60
      case _                      => 30
    } getOrElse 30
  }

  private[tournament] def promotable: Fu[List[Tournament]] =
    stillWorthEntering zip publicCreatedSorted(24 * 60) map {
      case (started, created) => (started ::: created).foldLeft(List.empty[Tournament]) {
        case (acc, tour) if !isPromotable(tour)          => acc
        case (acc, tour) if acc.exists(_ similarTo tour) => acc
        case (acc, tour)                                 => tour :: acc
      }.reverse
    }

  def uniques(max: Int): Fu[List[Tournament]] =
    coll.find(selectUnique)
      .sort($doc("startsAt" -> -1))
      .hint($doc("startsAt" -> -1))
      .list[Tournament]()

  def scheduledUnfinished: Fu[List[Tournament]] =
    coll.find(scheduledSelect ++ unfinishedSelect)
      .sort($doc("startsAt" -> 1)).list[Tournament]()

  def scheduledCreated: Fu[List[Tournament]] =
    coll.find(createdSelect ++ scheduledSelect)
      .sort($doc("startsAt" -> 1)).list[Tournament]()

  def scheduledDedup: Fu[List[Tournament]] = scheduledCreated map {
    import Schedule.Freq
    _.flatMap { tour =>
      tour.schedule map (tour -> _)
    }.foldLeft(List[Tournament]() -> none[Freq]) {
      case ((tours, skip), (_, sched)) if skip.contains(sched.freq) => (tours, skip)
      case ((tours, skip), (tour, sched)) => (tour :: tours, sched.freq match {
        case Freq.Daily   => Freq.Eastern.some
        case Freq.Eastern => Freq.Daily.some
        case _            => skip
      })
    }._1.reverse
  }

  def lastFinishedScheduledByFreq(freq: Schedule.Freq, since: DateTime): Fu[List[Tournament]] = coll.find(
    finishedSelect ++ sinceSelect(since) ++ variantSelect(chess.variant.Standard) ++ $doc(
      "schedule.freq" -> freq.name,
      "schedule.speed" $in Schedule.Speed.mostPopular.map(_.name)
    )
  ).sort($doc("startsAt" -> -1))
    .list[Tournament](Schedule.Speed.mostPopular.size.some)

  def lastFinishedDaily(variant: Variant): Fu[Option[Tournament]] = coll.find(
    finishedSelect ++ sinceSelect(DateTime.now minusDays 1) ++ variantSelect(variant) ++
      $doc("schedule.freq" -> Schedule.Freq.Daily.name)
  ).sort($doc("startsAt" -> -1)).uno[Tournament]

  def update(tour: Tournament) = coll.update($id(tour.id), tour)

  def insert(tour: Tournament) = coll.insert(tour)

  def remove(tour: Tournament) = coll.remove($id(tour.id))

<<<<<<< HEAD
=======
  def exists(id: String) = coll.exists($id(id))

>>>>>>> 1fb26fa3
  def toursToWithdrawWhenEntering(tourId: String): Fu[List[Tournament]] =
    coll.find(enterableSelect ++ $doc(
      "_id" $ne tourId,
      "schedule.freq" $nin List(
        Schedule.Freq.Marathon.name,
        Schedule.Freq.Unique.name
      )
    ) ++ nonEmptySelect).cursor[Tournament]().gather[List]()
}<|MERGE_RESOLUTION|>--- conflicted
+++ resolved
@@ -217,11 +217,8 @@
 
   def remove(tour: Tournament) = coll.remove($id(tour.id))
 
-<<<<<<< HEAD
-=======
-  def exists(id: String) = coll.exists($id(id))
-
->>>>>>> 1fb26fa3
+  def exists(id: String) = coll exists $id(id)
+
   def toursToWithdrawWhenEntering(tourId: String): Fu[List[Tournament]] =
     coll.find(enterableSelect ++ $doc(
       "_id" $ne tourId,
