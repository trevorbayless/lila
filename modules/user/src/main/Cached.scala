--- conflicted
+++ resolved
@@ -14,11 +14,7 @@
 import User.{ LightPerf, LightCount }
 
 final class Cached(
-<<<<<<< HEAD
-  userColl: Coll,
-=======
     userColl: Coll,
->>>>>>> ff2e27e1
     nbTtl: FiniteDuration,
     onlineUserIdMemo: ExpireSetMemo,
     mongoCache: MongoCache.Builder,
