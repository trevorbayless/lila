package lila.user

import play.api.data._
import play.api.data.Forms._

object DataForm {

  val profile = Form(mapping(
    "country" -> optional(nonEmptyText.verifying(Countries.codeSet contains _)),
    "location" -> optional(nonEmptyText(maxLength = 80)),
    "bio" -> optional(nonEmptyText(maxLength = 400)),
    "firstName" -> nameField,
    "lastName" -> nameField
  )(Profile.apply)(Profile.unapply))

  def profileOf(user: User) = profile fill user.profileOrDefault

  private def nameField = optional(nonEmptyText(minLength = 2, maxLength = 20))

<<<<<<< HEAD
=======
  val theme = Form(single(
    "theme" -> nonEmptyText.verifying(Theme contains _)
  ))

  val bg = Form(single(
    "bg" -> text.verifying(List("light", "dark") contains _)
  ))

>>>>>>> 60f24833
  case class Passwd(
      oldPasswd: String,
      newPasswd1: String,
      newPasswd2: String) {
    def samePasswords = newPasswd1 == newPasswd2
  }

  val passwd = Form(mapping(
    "oldPasswd" -> nonEmptyText,
    "newPasswd1" -> nonEmptyText(minLength = 2),
    "newPasswd2" -> nonEmptyText(minLength = 2)
  )(Passwd.apply)(Passwd.unapply).verifying(
      "the new passwords don't match",
      _.samePasswords
    ))
<<<<<<< HEAD
=======

  private def jsBoolean = nonEmptyText.verifying(List("true", "false") contains _)
>>>>>>> 60f24833
}<|MERGE_RESOLUTION|>--- conflicted
+++ resolved
@@ -17,17 +17,6 @@
 
   private def nameField = optional(nonEmptyText(minLength = 2, maxLength = 20))
 
-<<<<<<< HEAD
-=======
-  val theme = Form(single(
-    "theme" -> nonEmptyText.verifying(Theme contains _)
-  ))
-
-  val bg = Form(single(
-    "bg" -> text.verifying(List("light", "dark") contains _)
-  ))
-
->>>>>>> 60f24833
   case class Passwd(
       oldPasswd: String,
       newPasswd1: String,
@@ -43,9 +32,4 @@
       "the new passwords don't match",
       _.samePasswords
     ))
-<<<<<<< HEAD
-=======
-
-  private def jsBoolean = nonEmptyText.verifying(List("true", "false") contains _)
->>>>>>> 60f24833
 }