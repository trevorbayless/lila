package lila.user
package ui

import lila.ui.*
import ScalatagsTemplate.{ *, given }
import lila.core.perf.{ UserWithPerfs, KeyedPerf }
import lila.core.user.Flag

final class UserShow(helpers: Helpers, bits: UserBits):
  import helpers.{ *, given }

  def userDom(u: User)(using ctx: Context) =
    span(
      cls      := userClass(u.id, none, withOnline = !u.isPatron, withPowerTip = false),
      dataHref := userUrl(u.username)
    )(
      (!u.isPatron).so(lineIcon(u)),
      titleTag(u.title),
      u.username,
      userFlair(u).map: flair =>
        if ctx.isAuth then a(href := routes.Account.profile, title := trans.site.setFlair.txt())(flair)
        else flair
    )

  def mini(
      u: UserWithPerfs,
      playing: Option[Frag],
      blocked: Boolean,
      followable: Boolean,
      ping: Option[Int],
      rel: Frag,
      crosstable: UserId => Option[Frag],
      flag: Option[Flag],
      best8Perfs: List[PerfKey],
      userMarks: => Frag
  )(using ctx: Context) =
    frag(
      div(cls := "upt__info")(
        div(cls := "upt__info__top")(
          userLink(u, withPowerTip = false),
          flag.map: c =>
            val titleNameSize      = u.title.fold(0)(_.value.length + 1) + u.username.value.length
            val hasRoomForNameText = titleNameSize + c.shortName.length < 21
            span(
              cls   := "upt__info__top__flag",
              title := (!hasRoomForNameText).option(c.name)
            )(
              img(cls := "flag", src := assetUrl(s"images/flags/${c.code}.png")),
              hasRoomForNameText.option(c.shortName)
            )
          ,
          ping.map(bits.signalBars)
        ),
        if u.lame && ctx.isnt(u) && !Granter.opt(_.UserModView)
        then div(cls := "upt__info__warning")(trans.site.thisAccountViolatedTos())
        else
          ctx.pref.showRatings.option:
            div(cls := "upt__info__ratings")(best8Perfs.map(showPerfRating(u.perfs, _)))
      ),
      ctx.userId.map: myId =>
        frag(
          (myId.isnt(u.id) && u.enabled.yes).option(
            div(cls := "upt__actions btn-rack")(
              a(
                dataIcon := Icon.AnalogTv,
                cls      := "btn-rack__btn",
                title    := trans.site.watchGames.txt(),
                href     := routes.User.tv(u.username)
              ),
              (!blocked).option(
                frag(
                  a(
                    dataIcon := Icon.BubbleSpeech,
                    cls      := "btn-rack__btn",
                    title    := trans.site.chat.txt(),
                    href     := routes.Msg.convo(u.username)
                  ),
                  a(
                    dataIcon := Icon.Swords,
                    cls      := "btn-rack__btn",
                    title    := trans.challenge.challengeToPlay.txt(),
                    href     := s"${routes.Lobby.home}?user=${u.username}#friend"
                  )
                )
              ),
              rel
            )
          ),
          crosstable(myId)
        ),
<<<<<<< HEAD
      Granter
        .opt(_.UserModView)
        .option(
          div(cls := "upt__mod")(
            span(
              trans.site.nbGames.plural(u.count.game, u.count.game.localize),
              " ",
              momentFromNowOnce(u.createdAt)
            ),
            (u.lameOrTroll || u.enabled.no || u.marks.rankban)
              .option(span(cls := "upt__mod__marks")(userMarks))
          )
=======
      div(cls := "upt__details")(
        span(
          trans.site.nbGames.plural(u.count.game, u.count.game.localize),
          " ",
          momentFromNowOnce(u.createdAt)
>>>>>>> e110605c
        ),
        (Granter.opt(_.UserModView) && (u.lameOrTroll || u.enabled.no))
          .option(span(cls := "upt__details__marks")(userMarks))
      ),
      playing
    )

  def newPlayer(u: User)(using Translate) =
    import trans.{ onboarding as tro }
    div(cls := "new-player")(
      h2(tro.welcomeToLichess()),
      p(tro.thisIsYourProfilePage()),
      p(
        if u.kid then trans.site.kidModeIsEnabled()
        else
          tro.enabledKidModeSuggestion:
            a(href := routes.Account.kid)(trans.site.kidMode())
      ),
      p(tro.whatNowSuggestions()),
      ul(
        li(a(href := routes.Learn.index)(tro.learnChessRules())),
        li(a(href := routes.Puzzle.home)(tro.improveWithChessTacticsPuzzles())),
        li(a(href := s"${routes.Lobby.home}#ai")(tro.playTheArtificialIntelligence())),
        li(a(href := s"${routes.Lobby.home}#hook")(tro.playOpponentsFromAroundTheWorld())),
        li(a(href := routes.User.list)(tro.followYourFriendsOnLichess())),
        li(a(href := routes.Tournament.home)(tro.playInTournaments())),
        li(
          tro.learnFromXAndY(
            a(href := routes.Study.allDefault())(trans.site.toStudy()),
            a(href := routes.Video.index)(trans.learn.videos())
          )
        ),
        li(a(href := routes.Pref.form("game-display"))(tro.configureLichess())),
        li(tro.exploreTheSiteAndHaveFun())
      )
    )

  def transLocalize(key: lila.core.i18n.I18nKey, number: Int)(using Translate) =
    key.pluralSameTxt(number)

  def describeUser(user: lila.core.perf.UserWithPerfs)(using Translate) =
    import lila.rating.UserPerfsExt.bestRatedPerf
    val name      = user.titleUsername
    val nbGames   = user.count.game
    val createdAt = showEnglishDate(user.createdAt)
    val currentRating = user.perfs.bestRatedPerf.so: p =>
      s" Current ${p.key.perfTrans} rating: ${p.perf.intRating}."
    s"$name played $nbGames games since $createdAt.$currentRating"

  val i18nKeys = List(
    trans.site.youAreLeavingLichess,
    trans.site.neverTypeYourPassword,
    trans.site.cancel,
    trans.site.proceedToX
  )

  val dataUsername = attr("data-username")<|MERGE_RESOLUTION|>--- conflicted
+++ resolved
@@ -88,28 +88,13 @@
           ),
           crosstable(myId)
         ),
-<<<<<<< HEAD
-      Granter
-        .opt(_.UserModView)
-        .option(
-          div(cls := "upt__mod")(
-            span(
-              trans.site.nbGames.plural(u.count.game, u.count.game.localize),
-              " ",
-              momentFromNowOnce(u.createdAt)
-            ),
-            (u.lameOrTroll || u.enabled.no || u.marks.rankban)
-              .option(span(cls := "upt__mod__marks")(userMarks))
-          )
-=======
       div(cls := "upt__details")(
         span(
           trans.site.nbGames.plural(u.count.game, u.count.game.localize),
           " ",
           momentFromNowOnce(u.createdAt)
->>>>>>> e110605c
         ),
-        (Granter.opt(_.UserModView) && (u.lameOrTroll || u.enabled.no))
+        (Granter.opt(_.UserModView) && (u.lameOrTroll || u.enabled.no || u.marks.rankban))
           .option(span(cls := "upt__details__marks")(userMarks))
       ),
       playing
