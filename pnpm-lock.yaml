lockfileVersion: '6.0'

settings:
  autoInstallPeers: true
  excludeLinksFromLockfile: false

importers:

  .:
    dependencies:
      '@types/lichess':
        specifier: workspace:*
        version: link:ui/@types/lichess
      '@types/node':
        specifier: ^20.11.28
        version: 20.12.10
      '@types/web':
        specifier: ^0.0.142
        version: 0.0.142
      '@typescript-eslint/eslint-plugin':
        specifier: ^7.2.0
        version: 7.8.0(@typescript-eslint/parser@7.8.0)(eslint@8.57.0)(typescript@5.4.5)
      '@typescript-eslint/parser':
        specifier: ^7.2.0
        version: 7.8.0(eslint@8.57.0)(typescript@5.4.5)
      ab:
        specifier: github:lichess-org/ab-stub
        version: github.com/lichess-org/ab-stub/94236bf34dbc9c05daf50f4c9842d859b9142be0
      chessground:
<<<<<<< HEAD
        specifier: ^9.1.1
=======
        specifier: ^9.0.5
>>>>>>> 8b1014b6
        version: 9.1.1
      eslint:
        specifier: ^8.57.0
        version: 8.57.0
      lint-staged:
        specifier: ^15.2.2
        version: 15.2.2
      onchange:
        specifier: ^7.1.0
        version: 7.1.0
      prettier:
        specifier: 3.0.2
        version: 3.0.2
      typescript:
        specifier: ^5.4.2
        version: 5.4.5

  bin:
    dependencies:
      xml2js:
        specifier: ^0.5.0
        version: 0.5.0

  ui:
    dependencies:
      '@types/jest':
        specifier: ^29.5.12
        version: 29.5.12
      jest:
        specifier: ^29.7.0
        version: 29.7.0(@types/node@20.12.10)

  ui/@types/lichess: {}

  ui/analyse:
    dependencies:
      '@badrap/result':
        specifier: ^0.2.13
        version: 0.2.13
      '@types/debounce-promise':
        specifier: ^3.1.9
        version: 3.1.9
      '@types/yaireo__tagify':
        specifier: 4.17.5
        version: 4.17.5
      '@yaireo/tagify':
        specifier: 4.17.9
        version: 4.17.9(prop-types@15.8.1)
      ceval:
        specifier: workspace:*
        version: link:../ceval
      chart:
        specifier: workspace:*
        version: link:../chart
      chat:
        specifier: workspace:*
        version: link:../chat
      chess:
        specifier: workspace:*
        version: link:../chess
      chessops:
        specifier: ^0.14.1
        version: 0.14.1
      common:
        specifier: workspace:*
        version: link:../common
      debounce-promise:
        specifier: ^3.1.2
        version: 3.1.2
      game:
        specifier: workspace:*
        version: link:../game
      keyboardMove:
        specifier: workspace:*
        version: link:../keyboardMove
      nvui:
        specifier: workspace:*
        version: link:../nvui
      prop-types:
        specifier: ^15.8.1
        version: 15.8.1
      shepherd.js:
        specifier: ^11.2.0
        version: 11.2.0
      snabbdom:
        specifier: 3.5.1
        version: 3.5.1
      tree:
        specifier: workspace:*
        version: link:../tree

  ui/bits:
    dependencies:
      '@fnando/sparkline':
        specifier: ^0.3.10
        version: 0.3.10
      '@textcomplete/core':
        specifier: ^0.1.13
        version: 0.1.13
      '@textcomplete/textarea':
        specifier: ^0.1.13
        version: 0.1.13(@textcomplete/core@0.1.13)
      '@toast-ui/editor':
        specifier: 3.1.7
        version: 3.1.7
      '@types/debounce-promise':
        specifier: ^3.1.6
        version: 3.1.9
      '@types/fnando__sparkline':
        specifier: ^0.3.7
        version: 0.3.7
      '@types/yaireo__tagify':
        specifier: 4.17.5
        version: 4.17.5
      '@types/zxcvbn':
        specifier: ^4.4.4
        version: 4.4.4
      '@yaireo/tagify':
        specifier: 4.17.9
        version: 4.17.9(prop-types@15.8.1)
      chat:
        specifier: workspace:*
        version: link:../chat
      chess:
        specifier: workspace:*
        version: link:../chess
      common:
        specifier: workspace:*
        version: link:../common
      cropperjs:
        specifier: ^1.6.1
        version: 1.6.2
      debounce-promise:
        specifier: ^3.1.2
        version: 3.1.2
      emoji-mart:
        specifier: ^5.5.2
        version: 5.6.0
      flatpickr:
        specifier: ^4.6.13
        version: 4.6.13
      lichess-pgn-viewer:
        specifier: ^2.1.0
        version: 2.1.0
      prop-types:
        specifier: ^15.8.1
        version: 15.8.1
      tablesort:
        specifier: ^5.3.0
        version: 5.3.0
      zxcvbn:
        specifier: ^4.4.2
        version: 4.4.2

  ui/board:
    dependencies:
      common:
        specifier: workspace:*
        version: link:../common
      snabbdom:
        specifier: 3.5.1
        version: 3.5.1

  ui/ceval:
    dependencies:
      '@badrap/result':
        specifier: ^0.2.13
        version: 0.2.13
      chessops:
        specifier: ^0.14.1
        version: 0.14.1
      common:
        specifier: workspace:*
        version: link:../common
      idb-keyval:
        specifier: ^6.2.1
        version: 6.2.1
      lila-stockfish-web:
        specifier: 0.0.3
        version: 0.0.3
      snabbdom:
        specifier: 3.5.1
        version: 3.5.1
      stockfish-mv.wasm:
        specifier: ^0.6.1
        version: 0.6.1
      stockfish-nnue.wasm:
        specifier: 1.0.0-1946a675.smolnet
        version: 1.0.0-1946a675.smolnet
      stockfish.js:
        specifier: ^10.0.2
        version: 10.0.2
      stockfish.wasm:
        specifier: ^0.10.0
        version: 0.10.0

  ui/challenge:
    dependencies:
      common:
        specifier: workspace:*
        version: link:../common
      snabbdom:
        specifier: 3.5.1
        version: 3.5.1

  ui/chart:
    dependencies:
      '@juggle/resize-observer':
        specifier: ^3.4.0
        version: 3.4.0
      ceval:
        specifier: workspace:*
        version: link:../ceval
      chart.js:
        specifier: 4.4.0
        version: 4.4.0
      chartjs-adapter-dayjs-4:
        specifier: ^1.0.4
        version: 1.0.4(chart.js@4.4.0)(dayjs@1.11.11)
      chartjs-plugin-datalabels:
        specifier: ^2.2.0
        version: 2.2.0(chart.js@4.4.0)
      chartjs-plugin-zoom:
        specifier: ^2.0.1
        version: 2.0.1(chart.js@4.4.0)
      common:
        specifier: workspace:*
        version: link:../common
      dayjs:
        specifier: ^1.11.10
        version: 1.11.11
      nouislider:
        specifier: ^15.7.1
        version: 15.7.1

  ui/chat:
    dependencies:
      common:
        specifier: workspace:*
        version: link:../common
      palantir:
        specifier: workspace:*
        version: link:../palantir
      snabbdom:
        specifier: 3.5.1
        version: 3.5.1

  ui/chess:
    dependencies:
      common:
        specifier: workspace:*
        version: link:../common
      snabbdom:
        specifier: 3.5.1
        version: 3.5.1

  ui/cli:
    dependencies:
      common:
        specifier: workspace:*
        version: link:../common
      dasher:
        specifier: workspace:*
        version: link:../dasher

  ui/common:
    dependencies:
      lichess-pgn-viewer:
        specifier: ^2.1.0
        version: 2.1.0
      snabbdom:
        specifier: 3.5.1
        version: 3.5.1
      tablesort:
        specifier: ^5.3.0
        version: 5.3.0

  ui/coordinateTrainer:
    dependencies:
      '@fnando/sparkline':
        specifier: ^0.3.10
        version: 0.3.10
      '@types/fnando__sparkline':
        specifier: ^0.3.7
        version: 0.3.7
      common:
        specifier: workspace:*
        version: link:../common
      snabbdom:
        specifier: 3.5.1
        version: 3.5.1
      voice:
        specifier: workspace:*
        version: link:../voice

  ui/dasher:
    dependencies:
      common:
        specifier: workspace:*
        version: link:../common
      snabbdom:
        specifier: 3.5.1
        version: 3.5.1

  ui/dgt:
    dependencies:
      chessops:
        specifier: ^0.14.1
        version: 0.14.1

  ui/editor:
    dependencies:
      chessops:
        specifier: ^0.14.1
        version: 0.14.1
      common:
        specifier: workspace:*
        version: link:../common
      snabbdom:
        specifier: 3.5.1
        version: 3.5.1

  ui/game:
    dependencies:
      common:
        specifier: workspace:*
        version: link:../common
      snabbdom:
        specifier: 3.5.1
        version: 3.5.1

  ui/insight:
    dependencies:
      chart:
        specifier: workspace:^
        version: link:../chart
      chart.js:
        specifier: ^4.4.0
        version: 4.4.0
      chartjs-plugin-datalabels:
        specifier: ^2.2.0
        version: 2.2.0(chart.js@4.4.0)
      common:
        specifier: workspace:*
        version: link:../common
      snabbdom:
        specifier: 3.5.1
        version: 3.5.1

  ui/keyboardMove:
    dependencies:
      '@jest/globals':
        specifier: ^29.7.0
        version: 29.7.0
      chess:
        specifier: workspace:*
        version: link:../chess
      common:
        specifier: workspace:*
        version: link:../common
      game:
        specifier: workspace:*
        version: link:../game
      snabbdom:
        specifier: 3.5.1
        version: 3.5.1

  ui/learn:
    dependencies:
      '@types/chess.js':
        specifier: 0.10.1
        version: 0.10.1
      chess.js:
        specifier: github:ornicar/chess.js#learn
        version: github.com/ornicar/chess.js/ad0709c0b07773d9d0da8e4605a9a2a28f00d249
      chessground:
        specifier: 4.4.2
        version: 4.4.2
      common:
        specifier: workspace:*
        version: link:../common
      mithril:
        specifier: github:ornicar/mithril.js#lila-1
        version: github.com/ornicar/mithril.js/dd92827aec63f921149ca9a3460ccd981e7025bb

  ui/lobby:
    dependencies:
      '@types/debounce-promise':
        specifier: ^3.1.9
        version: 3.1.9
      common:
        specifier: workspace:*
        version: link:../common
      dasher:
        specifier: workspace:*
        version: link:../dasher
      debounce-promise:
        specifier: ^3.1.2
        version: 3.1.2
      snabbdom:
        specifier: 3.5.1
        version: 3.5.1

  ui/mod:
    dependencies:
      '@types/debounce-promise':
        specifier: ^3.1.6
        version: 3.1.9
      '@types/yaireo__tagify':
        specifier: 4.17.5
        version: 4.17.5
      '@yaireo/tagify':
        specifier: 4.17.9
        version: 4.17.9(prop-types@15.8.1)
      apexcharts:
        specifier: ^3.36.3
        version: 3.49.0
      common:
        specifier: workspace:*
        version: link:../common
      debounce-promise:
        specifier: ^3.1.2
        version: 3.1.2
      prop-types:
        specifier: ^15.8.1
        version: 15.8.1
      tablesort:
        specifier: ^5.3.0
        version: 5.3.0

  ui/msg:
    dependencies:
      common:
        specifier: workspace:*
        version: link:../common
      snabbdom:
        specifier: 3.5.1
        version: 3.5.1

  ui/notify:
    dependencies:
      common:
        specifier: workspace:*
        version: link:../common
      snabbdom:
        specifier: 3.5.1
        version: 3.5.1

  ui/nvui:
    dependencies:
      chess:
        specifier: workspace:*
        version: link:../chess
      chessops:
        specifier: ^0.14.1
        version: 0.14.1
      snabbdom:
        specifier: 3.5.1
        version: 3.5.1

  ui/opening:
    dependencies:
      '@types/debounce-promise':
        specifier: ^3.1.9
        version: 3.1.9
      chart.js:
        specifier: 4.4.0
        version: 4.4.0
      chartjs-adapter-dayjs-4:
        specifier: ^1.0.4
        version: 1.0.4(chart.js@4.4.0)(dayjs@1.11.11)
      common:
        specifier: workspace:*
        version: link:../common
      dayjs:
        specifier: ^1.11.10
        version: 1.11.11
      debounce-promise:
        specifier: ^3.1.2
        version: 3.1.2
      lichess-pgn-viewer:
        specifier: ^2.1.0
        version: 2.1.0

  ui/palantir:
    dependencies:
      '@types/webrtc':
        specifier: ^0.0.33
        version: 0.0.33
      common:
        specifier: workspace:*
        version: link:../common
      snabbdom:
        specifier: 3.5.1
        version: 3.5.1

  ui/puz:
    dependencies:
      chessops:
        specifier: ^0.14.1
        version: 0.14.1
      common:
        specifier: workspace:*
        version: link:../common
      snabbdom:
        specifier: 3.5.1
        version: 3.5.1

  ui/puzzle:
    dependencies:
      board:
        specifier: workspace:*
        version: link:../board
      ceval:
        specifier: workspace:*
        version: link:../ceval
      chart.js:
        specifier: 4.4.0
        version: 4.4.0
      chess:
        specifier: workspace:*
        version: link:../chess
      chessops:
        specifier: ^0.14.1
        version: 0.14.1
      common:
        specifier: workspace:*
        version: link:../common
      keyboardMove:
        specifier: workspace:*
        version: link:../keyboardMove
      nvui:
        specifier: workspace:*
        version: link:../nvui
      snabbdom:
        specifier: 3.5.1
        version: 3.5.1
      tree:
        specifier: workspace:*
        version: link:../tree
      voice:
        specifier: workspace:*
        version: link:../voice

  ui/racer:
    dependencies:
      chess:
        specifier: workspace:*
        version: link:../chess
      chessops:
        specifier: ^0.14.1
        version: 0.14.1
      common:
        specifier: workspace:*
        version: link:../common
      puz:
        specifier: workspace:*
        version: link:../puz
      snabbdom:
        specifier: 3.5.1
        version: 3.5.1

  ui/round:
    dependencies:
      board:
        specifier: workspace:*
        version: link:../board
      chat:
        specifier: workspace:*
        version: link:../chat
      chess:
        specifier: workspace:*
        version: link:../chess
      common:
        specifier: workspace:*
        version: link:../common
      game:
        specifier: workspace:*
        version: link:../game
      keyboardMove:
        specifier: workspace:*
        version: link:../keyboardMove
      nvui:
        specifier: workspace:*
        version: link:../nvui
      shepherd.js:
        specifier: ^11.2.0
        version: 11.2.0
      snabbdom:
        specifier: 3.5.1
        version: 3.5.1
      voice:
        specifier: workspace:*
        version: link:../voice

  ui/serviceWorker:
    dependencies:
      types-serviceworker:
        specifier: ^0.0.1
        version: 0.0.1

  ui/simul:
    dependencies:
      chat:
        specifier: workspace:*
        version: link:../chat
      common:
        specifier: workspace:*
        version: link:../common
      game:
        specifier: workspace:*
        version: link:../game
      snabbdom:
        specifier: 3.5.1
        version: 3.5.1

  ui/site:
    dependencies:
      chat:
        specifier: workspace:*
        version: link:../chat
      chess:
        specifier: workspace:*
        version: link:../chess
      common:
        specifier: workspace:*
        version: link:../common
      dialog-polyfill:
        specifier: 0.5.6
        version: 0.5.6
      lichess-pgn-viewer:
        specifier: ^2.1.0
        version: 2.1.0
      tablesort:
        specifier: ^5.3.0
        version: 5.3.0
      voice:
        specifier: workspace:*
        version: link:../voice

  ui/storm:
    dependencies:
      chess:
        specifier: workspace:*
        version: link:../chess
      chessops:
        specifier: ^0.14.1
        version: 0.14.1
      common:
        specifier: workspace:*
        version: link:../common
      puz:
        specifier: workspace:*
        version: link:../puz
      snabbdom:
        specifier: 3.5.1
        version: 3.5.1

  ui/swiss:
    dependencies:
      chat:
        specifier: workspace:*
        version: link:../chat
      common:
        specifier: workspace:*
        version: link:../common
      flatpickr:
        specifier: ^4.6.13
        version: 4.6.13
      game:
        specifier: workspace:*
        version: link:../game
      snabbdom:
        specifier: 3.5.1
        version: 3.5.1

  ui/tournament:
    dependencies:
      '@types/dragscroll':
        specifier: 0.0.0
        version: 0.0.0
      chat:
        specifier: workspace:*
        version: link:../chat
      common:
        specifier: workspace:*
        version: link:../common
      date-fns:
        specifier: 2.29.3
        version: 2.29.3
      dragscroll:
        specifier: ^0.0.8
        version: 0.0.8
      game:
        specifier: workspace:*
        version: link:../game
      snabbdom:
        specifier: 3.5.1
        version: 3.5.1

  ui/tree:
    dependencies:
      common:
        specifier: workspace:*
        version: link:../common

  ui/tutor:
    dependencies:
      common:
        specifier: workspace:*
        version: link:../common
      lichess-pgn-viewer:
        specifier: ^2.1.0
        version: 2.1.0

  ui/voice:
    dependencies:
      '@types/audioworklet':
        specifier: ^0.0.54
        version: 0.0.54
      chess:
        specifier: workspace:*
        version: link:../chess
      common:
        specifier: workspace:*
        version: link:../common
      snabbdom:
        specifier: 3.5.1
        version: 3.5.1
      vosk-browser:
        specifier: ^0.0.8
        version: 0.0.8

packages:

  /@ampproject/remapping@2.3.0:
    resolution: {integrity: sha512-30iZtAPgz+LTIYoeivqYo853f02jBYSd5uGnGpkFV0M3xOt9aN73erkgYAmZU43x4VfqcnLxW9Kpg3R5LC4YYw==}
    engines: {node: '>=6.0.0'}
    dependencies:
      '@jridgewell/gen-mapping': 0.3.5
      '@jridgewell/trace-mapping': 0.3.25
    dev: false

  /@babel/code-frame@7.24.2:
    resolution: {integrity: sha512-y5+tLQyV8pg3fsiln67BVLD1P13Eg4lh5RW9mF0zUuvLrv9uIQ4MCL+CRT+FTsBlBjcIan6PGsLcBN0m3ClUyQ==}
    engines: {node: '>=6.9.0'}
    dependencies:
      '@babel/highlight': 7.24.5
      picocolors: 1.0.0
    dev: false

  /@babel/compat-data@7.24.4:
    resolution: {integrity: sha512-vg8Gih2MLK+kOkHJp4gBEIkyaIi00jgWot2D9QOmmfLC8jINSOzmCLta6Bvz/JSBCqnegV0L80jhxkol5GWNfQ==}
    engines: {node: '>=6.9.0'}
    dev: false

  /@babel/core@7.24.5:
    resolution: {integrity: sha512-tVQRucExLQ02Boi4vdPp49svNGcfL2GhdTCT9aldhXgCJVAI21EtRfBettiuLUwce/7r6bFdgs6JFkcdTiFttA==}
    engines: {node: '>=6.9.0'}
    dependencies:
      '@ampproject/remapping': 2.3.0
      '@babel/code-frame': 7.24.2
      '@babel/generator': 7.24.5
      '@babel/helper-compilation-targets': 7.23.6
      '@babel/helper-module-transforms': 7.24.5(@babel/core@7.24.5)
      '@babel/helpers': 7.24.5
      '@babel/parser': 7.24.5
      '@babel/template': 7.24.0
      '@babel/traverse': 7.24.5
      '@babel/types': 7.24.5
      convert-source-map: 2.0.0
      debug: 4.3.4
      gensync: 1.0.0-beta.2
      json5: 2.2.3
      semver: 6.3.1
    transitivePeerDependencies:
      - supports-color
    dev: false

  /@babel/generator@7.24.5:
    resolution: {integrity: sha512-x32i4hEXvr+iI0NEoEfDKzlemF8AmtOP8CcrRaEcpzysWuoEb1KknpcvMsHKPONoKZiDuItklgWhB18xEhr9PA==}
    engines: {node: '>=6.9.0'}
    dependencies:
      '@babel/types': 7.24.5
      '@jridgewell/gen-mapping': 0.3.5
      '@jridgewell/trace-mapping': 0.3.25
      jsesc: 2.5.2
    dev: false

  /@babel/helper-compilation-targets@7.23.6:
    resolution: {integrity: sha512-9JB548GZoQVmzrFgp8o7KxdgkTGm6xs9DW0o/Pim72UDjzr5ObUQ6ZzYPqA+g9OTS2bBQoctLJrky0RDCAWRgQ==}
    engines: {node: '>=6.9.0'}
    dependencies:
      '@babel/compat-data': 7.24.4
      '@babel/helper-validator-option': 7.23.5
      browserslist: 4.23.0
      lru-cache: 5.1.1
      semver: 6.3.1
    dev: false

  /@babel/helper-environment-visitor@7.22.20:
    resolution: {integrity: sha512-zfedSIzFhat/gFhWfHtgWvlec0nqB9YEIVrpuwjruLlXfUSnA8cJB0miHKwqDnQ7d32aKo2xt88/xZptwxbfhA==}
    engines: {node: '>=6.9.0'}
    dev: false

  /@babel/helper-function-name@7.23.0:
    resolution: {integrity: sha512-OErEqsrxjZTJciZ4Oo+eoZqeW9UIiOcuYKRJA4ZAgV9myA+pOXhhmpfNCKjEH/auVfEYVFJ6y1Tc4r0eIApqiw==}
    engines: {node: '>=6.9.0'}
    dependencies:
      '@babel/template': 7.24.0
      '@babel/types': 7.24.5
    dev: false

  /@babel/helper-hoist-variables@7.22.5:
    resolution: {integrity: sha512-wGjk9QZVzvknA6yKIUURb8zY3grXCcOZt+/7Wcy8O2uctxhplmUPkOdlgoNhmdVee2c92JXbf1xpMtVNbfoxRw==}
    engines: {node: '>=6.9.0'}
    dependencies:
      '@babel/types': 7.24.5
    dev: false

  /@babel/helper-module-imports@7.24.3:
    resolution: {integrity: sha512-viKb0F9f2s0BCS22QSF308z/+1YWKV/76mwt61NBzS5izMzDPwdq1pTrzf+Li3npBWX9KdQbkeCt1jSAM7lZqg==}
    engines: {node: '>=6.9.0'}
    dependencies:
      '@babel/types': 7.24.5
    dev: false

  /@babel/helper-module-transforms@7.24.5(@babel/core@7.24.5):
    resolution: {integrity: sha512-9GxeY8c2d2mdQUP1Dye0ks3VDyIMS98kt/llQ2nUId8IsWqTF0l1LkSX0/uP7l7MCDrzXS009Hyhe2gzTiGW8A==}
    engines: {node: '>=6.9.0'}
    peerDependencies:
      '@babel/core': ^7.0.0
    dependencies:
      '@babel/core': 7.24.5
      '@babel/helper-environment-visitor': 7.22.20
      '@babel/helper-module-imports': 7.24.3
      '@babel/helper-simple-access': 7.24.5
      '@babel/helper-split-export-declaration': 7.24.5
      '@babel/helper-validator-identifier': 7.24.5
    dev: false

  /@babel/helper-plugin-utils@7.24.5:
    resolution: {integrity: sha512-xjNLDopRzW2o6ba0gKbkZq5YWEBaK3PCyTOY1K2P/O07LGMhMqlMXPxwN4S5/RhWuCobT8z0jrlKGlYmeR1OhQ==}
    engines: {node: '>=6.9.0'}
    dev: false

  /@babel/helper-simple-access@7.24.5:
    resolution: {integrity: sha512-uH3Hmf5q5n7n8mz7arjUlDOCbttY/DW4DYhE6FUsjKJ/oYC1kQQUvwEQWxRwUpX9qQKRXeqLwWxrqilMrf32sQ==}
    engines: {node: '>=6.9.0'}
    dependencies:
      '@babel/types': 7.24.5
    dev: false

  /@babel/helper-split-export-declaration@7.24.5:
    resolution: {integrity: sha512-5CHncttXohrHk8GWOFCcCl4oRD9fKosWlIRgWm4ql9VYioKm52Mk2xsmoohvm7f3JoiLSM5ZgJuRaf5QZZYd3Q==}
    engines: {node: '>=6.9.0'}
    dependencies:
      '@babel/types': 7.24.5
    dev: false

  /@babel/helper-string-parser@7.24.1:
    resolution: {integrity: sha512-2ofRCjnnA9y+wk8b9IAREroeUP02KHp431N2mhKniy2yKIDKpbrHv9eXwm8cBeWQYcJmzv5qKCu65P47eCF7CQ==}
    engines: {node: '>=6.9.0'}
    dev: false

  /@babel/helper-validator-identifier@7.24.5:
    resolution: {integrity: sha512-3q93SSKX2TWCG30M2G2kwaKeTYgEUp5Snjuj8qm729SObL6nbtUldAi37qbxkD5gg3xnBio+f9nqpSepGZMvxA==}
    engines: {node: '>=6.9.0'}
    dev: false

  /@babel/helper-validator-option@7.23.5:
    resolution: {integrity: sha512-85ttAOMLsr53VgXkTbkx8oA6YTfT4q7/HzXSLEYmjcSTJPMPQtvq1BD79Byep5xMUYbGRzEpDsjUf3dyp54IKw==}
    engines: {node: '>=6.9.0'}
    dev: false

  /@babel/helpers@7.24.5:
    resolution: {integrity: sha512-CiQmBMMpMQHwM5m01YnrM6imUG1ebgYJ+fAIW4FZe6m4qHTPaRHti+R8cggAwkdz4oXhtO4/K9JWlh+8hIfR2Q==}
    engines: {node: '>=6.9.0'}
    dependencies:
      '@babel/template': 7.24.0
      '@babel/traverse': 7.24.5
      '@babel/types': 7.24.5
    transitivePeerDependencies:
      - supports-color
    dev: false

  /@babel/highlight@7.24.5:
    resolution: {integrity: sha512-8lLmua6AVh/8SLJRRVD6V8p73Hir9w5mJrhE+IPpILG31KKlI9iz5zmBYKcWPS59qSfgP9RaSBQSHHE81WKuEw==}
    engines: {node: '>=6.9.0'}
    dependencies:
      '@babel/helper-validator-identifier': 7.24.5
      chalk: 2.4.2
      js-tokens: 4.0.0
      picocolors: 1.0.0
    dev: false

  /@babel/parser@7.24.5:
    resolution: {integrity: sha512-EOv5IK8arwh3LI47dz1b0tKUb/1uhHAnHJOrjgtQMIpu1uXd9mlFrJg9IUgGUgZ41Ch0K8REPTYpO7B76b4vJg==}
    engines: {node: '>=6.0.0'}
    hasBin: true
    dependencies:
      '@babel/types': 7.24.5
    dev: false

  /@babel/plugin-syntax-async-generators@7.8.4(@babel/core@7.24.5):
    resolution: {integrity: sha512-tycmZxkGfZaxhMRbXlPXuVFpdWlXpir2W4AMhSJgRKzk/eDlIXOhb2LHWoLpDF7TEHylV5zNhykX6KAgHJmTNw==}
    peerDependencies:
      '@babel/core': ^7.0.0-0
    dependencies:
      '@babel/core': 7.24.5
      '@babel/helper-plugin-utils': 7.24.5
    dev: false

  /@babel/plugin-syntax-bigint@7.8.3(@babel/core@7.24.5):
    resolution: {integrity: sha512-wnTnFlG+YxQm3vDxpGE57Pj0srRU4sHE/mDkt1qv2YJJSeUAec2ma4WLUnUPeKjyrfntVwe/N6dCXpU+zL3Npg==}
    peerDependencies:
      '@babel/core': ^7.0.0-0
    dependencies:
      '@babel/core': 7.24.5
      '@babel/helper-plugin-utils': 7.24.5
    dev: false

  /@babel/plugin-syntax-class-properties@7.12.13(@babel/core@7.24.5):
    resolution: {integrity: sha512-fm4idjKla0YahUNgFNLCB0qySdsoPiZP3iQE3rky0mBUtMZ23yDJ9SJdg6dXTSDnulOVqiF3Hgr9nbXvXTQZYA==}
    peerDependencies:
      '@babel/core': ^7.0.0-0
    dependencies:
      '@babel/core': 7.24.5
      '@babel/helper-plugin-utils': 7.24.5
    dev: false

  /@babel/plugin-syntax-import-meta@7.10.4(@babel/core@7.24.5):
    resolution: {integrity: sha512-Yqfm+XDx0+Prh3VSeEQCPU81yC+JWZ2pDPFSS4ZdpfZhp4MkFMaDC1UqseovEKwSUpnIL7+vK+Clp7bfh0iD7g==}
    peerDependencies:
      '@babel/core': ^7.0.0-0
    dependencies:
      '@babel/core': 7.24.5
      '@babel/helper-plugin-utils': 7.24.5
    dev: false

  /@babel/plugin-syntax-json-strings@7.8.3(@babel/core@7.24.5):
    resolution: {integrity: sha512-lY6kdGpWHvjoe2vk4WrAapEuBR69EMxZl+RoGRhrFGNYVK8mOPAW8VfbT/ZgrFbXlDNiiaxQnAtgVCZ6jv30EA==}
    peerDependencies:
      '@babel/core': ^7.0.0-0
    dependencies:
      '@babel/core': 7.24.5
      '@babel/helper-plugin-utils': 7.24.5
    dev: false

  /@babel/plugin-syntax-jsx@7.24.1(@babel/core@7.24.5):
    resolution: {integrity: sha512-2eCtxZXf+kbkMIsXS4poTvT4Yu5rXiRa+9xGVT56raghjmBTKMpFNc9R4IDiB4emao9eO22Ox7CxuJG7BgExqA==}
    engines: {node: '>=6.9.0'}
    peerDependencies:
      '@babel/core': ^7.0.0-0
    dependencies:
      '@babel/core': 7.24.5
      '@babel/helper-plugin-utils': 7.24.5
    dev: false

  /@babel/plugin-syntax-logical-assignment-operators@7.10.4(@babel/core@7.24.5):
    resolution: {integrity: sha512-d8waShlpFDinQ5MtvGU9xDAOzKH47+FFoney2baFIoMr952hKOLp1HR7VszoZvOsV/4+RRszNY7D17ba0te0ig==}
    peerDependencies:
      '@babel/core': ^7.0.0-0
    dependencies:
      '@babel/core': 7.24.5
      '@babel/helper-plugin-utils': 7.24.5
    dev: false

  /@babel/plugin-syntax-nullish-coalescing-operator@7.8.3(@babel/core@7.24.5):
    resolution: {integrity: sha512-aSff4zPII1u2QD7y+F8oDsz19ew4IGEJg9SVW+bqwpwtfFleiQDMdzA/R+UlWDzfnHFCxxleFT0PMIrR36XLNQ==}
    peerDependencies:
      '@babel/core': ^7.0.0-0
    dependencies:
      '@babel/core': 7.24.5
      '@babel/helper-plugin-utils': 7.24.5
    dev: false

  /@babel/plugin-syntax-numeric-separator@7.10.4(@babel/core@7.24.5):
    resolution: {integrity: sha512-9H6YdfkcK/uOnY/K7/aA2xpzaAgkQn37yzWUMRK7OaPOqOpGS1+n0H5hxT9AUw9EsSjPW8SVyMJwYRtWs3X3ug==}
    peerDependencies:
      '@babel/core': ^7.0.0-0
    dependencies:
      '@babel/core': 7.24.5
      '@babel/helper-plugin-utils': 7.24.5
    dev: false

  /@babel/plugin-syntax-object-rest-spread@7.8.3(@babel/core@7.24.5):
    resolution: {integrity: sha512-XoqMijGZb9y3y2XskN+P1wUGiVwWZ5JmoDRwx5+3GmEplNyVM2s2Dg8ILFQm8rWM48orGy5YpI5Bl8U1y7ydlA==}
    peerDependencies:
      '@babel/core': ^7.0.0-0
    dependencies:
      '@babel/core': 7.24.5
      '@babel/helper-plugin-utils': 7.24.5
    dev: false

  /@babel/plugin-syntax-optional-catch-binding@7.8.3(@babel/core@7.24.5):
    resolution: {integrity: sha512-6VPD0Pc1lpTqw0aKoeRTMiB+kWhAoT24PA+ksWSBrFtl5SIRVpZlwN3NNPQjehA2E/91FV3RjLWoVTglWcSV3Q==}
    peerDependencies:
      '@babel/core': ^7.0.0-0
    dependencies:
      '@babel/core': 7.24.5
      '@babel/helper-plugin-utils': 7.24.5
    dev: false

  /@babel/plugin-syntax-optional-chaining@7.8.3(@babel/core@7.24.5):
    resolution: {integrity: sha512-KoK9ErH1MBlCPxV0VANkXW2/dw4vlbGDrFgz8bmUsBGYkFRcbRwMh6cIJubdPrkxRwuGdtCk0v/wPTKbQgBjkg==}
    peerDependencies:
      '@babel/core': ^7.0.0-0
    dependencies:
      '@babel/core': 7.24.5
      '@babel/helper-plugin-utils': 7.24.5
    dev: false

  /@babel/plugin-syntax-top-level-await@7.14.5(@babel/core@7.24.5):
    resolution: {integrity: sha512-hx++upLv5U1rgYfwe1xBQUhRmU41NEvpUvrp8jkrSCdvGSnM5/qdRMtylJ6PG5OFkBaHkbTAKTnd3/YyESRHFw==}
    engines: {node: '>=6.9.0'}
    peerDependencies:
      '@babel/core': ^7.0.0-0
    dependencies:
      '@babel/core': 7.24.5
      '@babel/helper-plugin-utils': 7.24.5
    dev: false

  /@babel/plugin-syntax-typescript@7.24.1(@babel/core@7.24.5):
    resolution: {integrity: sha512-Yhnmvy5HZEnHUty6i++gcfH1/l68AHnItFHnaCv6hn9dNh0hQvvQJsxpi4BMBFN5DLeHBuucT/0DgzXif/OyRw==}
    engines: {node: '>=6.9.0'}
    peerDependencies:
      '@babel/core': ^7.0.0-0
    dependencies:
      '@babel/core': 7.24.5
      '@babel/helper-plugin-utils': 7.24.5
    dev: false

  /@babel/template@7.24.0:
    resolution: {integrity: sha512-Bkf2q8lMB0AFpX0NFEqSbx1OkTHf0f+0j82mkw+ZpzBnkk7e9Ql0891vlfgi+kHwOk8tQjiQHpqh4LaSa0fKEA==}
    engines: {node: '>=6.9.0'}
    dependencies:
      '@babel/code-frame': 7.24.2
      '@babel/parser': 7.24.5
      '@babel/types': 7.24.5
    dev: false

  /@babel/traverse@7.24.5:
    resolution: {integrity: sha512-7aaBLeDQ4zYcUFDUD41lJc1fG8+5IU9DaNSJAgal866FGvmD5EbWQgnEC6kO1gGLsX0esNkfnJSndbTXA3r7UA==}
    engines: {node: '>=6.9.0'}
    dependencies:
      '@babel/code-frame': 7.24.2
      '@babel/generator': 7.24.5
      '@babel/helper-environment-visitor': 7.22.20
      '@babel/helper-function-name': 7.23.0
      '@babel/helper-hoist-variables': 7.22.5
      '@babel/helper-split-export-declaration': 7.24.5
      '@babel/parser': 7.24.5
      '@babel/types': 7.24.5
      debug: 4.3.4
      globals: 11.12.0
    transitivePeerDependencies:
      - supports-color
    dev: false

  /@babel/types@7.24.5:
    resolution: {integrity: sha512-6mQNsaLeXTw0nxYUYu+NSa4Hx4BlF1x1x8/PMFbiR+GBSr+2DkECc69b8hgy2frEodNcvPffeH8YfWd3LI6jhQ==}
    engines: {node: '>=6.9.0'}
    dependencies:
      '@babel/helper-string-parser': 7.24.1
      '@babel/helper-validator-identifier': 7.24.5
      to-fast-properties: 2.0.0
    dev: false

  /@badrap/result@0.2.13:
    resolution: {integrity: sha512-Qvyzz0dmGY0h8pwvBFo1BznAKf5Y5NXIDiqhPALWtfU7oHbAToCtPu4FlYQ3uysskSWLx8GUiyhe0nv0nDd/7Q==}
    dev: false

  /@bcoe/v8-coverage@0.2.3:
    resolution: {integrity: sha512-0hYQ8SB4Db5zvZB4axdMHGwEaQjkZzFjQiN9LVYvIFB2nSUHW9tYpxWriPrWDASIxiaXax83REcLxuSdnGPZtw==}
    dev: false

  /@blakeembrey/deque@1.0.5:
    resolution: {integrity: sha512-6xnwtvp9DY1EINIKdTfvfeAtCYw4OqBZJhtiqkT3ivjnEfa25VQ3TsKvaFfKm8MyGIEfE95qLe+bNEt3nB0Ylg==}
    dev: false

  /@blakeembrey/template@1.1.0:
    resolution: {integrity: sha512-iZf+UWfL+DogJVpd/xMQyP6X6McYd6ArdYoPMiv/zlOTzeXXfQbYxBNJJBF6tThvsjLMbA8tLjkCdm9RWMFCCw==}
    dev: false

  /@eslint-community/eslint-utils@4.4.0(eslint@8.57.0):
    resolution: {integrity: sha512-1/sA4dwrzBAyeUoQ6oxahHKmrZvsnLCg4RfxW3ZFGGmQkSNQPFNLV9CUEFQP1x9EYXHTo5p6xdhZM1Ne9p/AfA==}
    engines: {node: ^12.22.0 || ^14.17.0 || >=16.0.0}
    peerDependencies:
      eslint: ^6.0.0 || ^7.0.0 || >=8.0.0
    dependencies:
      eslint: 8.57.0
      eslint-visitor-keys: 3.4.3
    dev: false

  /@eslint-community/regexpp@4.10.0:
    resolution: {integrity: sha512-Cu96Sd2By9mCNTx2iyKOmq10v22jUVQv0lQnlGNy16oE9589yE+QADPbrMGCkA51cKZSg3Pu/aTJVTGfL/qjUA==}
    engines: {node: ^12.0.0 || ^14.0.0 || >=16.0.0}
    dev: false

  /@eslint/eslintrc@2.1.4:
    resolution: {integrity: sha512-269Z39MS6wVJtsoUl10L60WdkhJVdPG24Q4eZTH3nnF6lpvSShEK3wQjDX9JRWAUPvPh7COouPpU9IrqaZFvtQ==}
    engines: {node: ^12.22.0 || ^14.17.0 || >=16.0.0}
    dependencies:
      ajv: 6.12.6
      debug: 4.3.4
      espree: 9.6.1
      globals: 13.24.0
      ignore: 5.3.1
      import-fresh: 3.3.0
      js-yaml: 4.1.0
      minimatch: 3.1.2
      strip-json-comments: 3.1.1
    transitivePeerDependencies:
      - supports-color
    dev: false

  /@eslint/js@8.57.0:
    resolution: {integrity: sha512-Ys+3g2TaW7gADOJzPt83SJtCDhMjndcDMFVQ/Tj9iA1BfJzFKD9mAUXT3OenpuPHbI6P/myECxRJrofUsDx/5g==}
    engines: {node: ^12.22.0 || ^14.17.0 || >=16.0.0}
    dev: false

  /@floating-ui/core@1.6.1:
    resolution: {integrity: sha512-42UH54oPZHPdRHdw6BgoBD6cg/eVTmVrFcgeRDM3jbO7uxSoipVcmcIGFcA5jmOHO5apcyvBhkSKES3fQJnu7A==}
    dependencies:
      '@floating-ui/utils': 0.2.2
    dev: false

  /@floating-ui/dom@1.6.5:
    resolution: {integrity: sha512-Nsdud2X65Dz+1RHjAIP0t8z5e2ff/IRbei6BqFrl1urT8sDVzM1HMQ+R0XcU5ceRfyO3I6ayeqIfh+6Wb8LGTw==}
    dependencies:
      '@floating-ui/core': 1.6.1
      '@floating-ui/utils': 0.2.2
    dev: false

  /@floating-ui/utils@0.2.2:
    resolution: {integrity: sha512-J4yDIIthosAsRZ5CPYP/jQvUAQtlZTTD/4suA08/FEnlxqW3sKS9iAhgsa9VYLZ6vDHn/ixJgIqRQPotoBjxIw==}
    dev: false

  /@fnando/sparkline@0.3.10:
    resolution: {integrity: sha512-Rwz2swatdSU5F4sCOvYG8EOWdjtLgq5d8nmnqlZ3PXdWJI9Zq9BRUvJ/9ygjajJG8qOyNpMFX3GEVFjZIuB1Jg==}
    dev: false

  /@humanwhocodes/config-array@0.11.14:
    resolution: {integrity: sha512-3T8LkOmg45BV5FICb15QQMsyUSWrQ8AygVfC7ZG32zOalnqrilm018ZVCw0eapXux8FtA33q8PSRSstjee3jSg==}
    engines: {node: '>=10.10.0'}
    dependencies:
      '@humanwhocodes/object-schema': 2.0.3
      debug: 4.3.4
      minimatch: 3.1.2
    transitivePeerDependencies:
      - supports-color
    dev: false

  /@humanwhocodes/module-importer@1.0.1:
    resolution: {integrity: sha512-bxveV4V8v5Yb4ncFTT3rPSgZBOpCkjfK0y4oVVVJwIuDVBRMDXrPyXRL988i5ap9m9bnyEEjWfm5WkBmtffLfA==}
    engines: {node: '>=12.22'}
    dev: false

  /@humanwhocodes/object-schema@2.0.3:
    resolution: {integrity: sha512-93zYdMES/c1D69yZiKDBj0V24vqNzB/koF26KPaagAfd3P/4gUlh3Dys5ogAK+Exi9QyzlD8x/08Zt7wIKcDcA==}
    dev: false

  /@istanbuljs/load-nyc-config@1.1.0:
    resolution: {integrity: sha512-VjeHSlIzpv/NyD3N0YuHfXOPDIixcA1q2ZV98wsMqcYlPmv2n3Yb2lYP9XMElnaFVXg5A7YLTeLu6V84uQDjmQ==}
    engines: {node: '>=8'}
    dependencies:
      camelcase: 5.3.1
      find-up: 4.1.0
      get-package-type: 0.1.0
      js-yaml: 3.14.1
      resolve-from: 5.0.0
    dev: false

  /@istanbuljs/schema@0.1.3:
    resolution: {integrity: sha512-ZXRY4jNvVgSVQ8DL3LTcakaAtXwTVUxE81hslsyD2AtoXW/wVob10HkOJ1X/pAlcI7D+2YoZKg5do8G/w6RYgA==}
    engines: {node: '>=8'}
    dev: false

  /@jest/console@29.7.0:
    resolution: {integrity: sha512-5Ni4CU7XHQi32IJ398EEP4RrB8eV09sXP2ROqD4bksHrnTree52PsxvX8tpL8LvTZ3pFzXyPbNQReSN41CAhOg==}
    engines: {node: ^14.15.0 || ^16.10.0 || >=18.0.0}
    dependencies:
      '@jest/types': 29.6.3
      '@types/node': 20.12.10
      chalk: 4.1.2
      jest-message-util: 29.7.0
      jest-util: 29.7.0
      slash: 3.0.0
    dev: false

  /@jest/core@29.7.0:
    resolution: {integrity: sha512-n7aeXWKMnGtDA48y8TLWJPJmLmmZ642Ceo78cYWEpiD7FzDgmNDV/GCVRorPABdXLJZ/9wzzgZAlHjXjxDHGsg==}
    engines: {node: ^14.15.0 || ^16.10.0 || >=18.0.0}
    peerDependencies:
      node-notifier: ^8.0.1 || ^9.0.0 || ^10.0.0
    peerDependenciesMeta:
      node-notifier:
        optional: true
    dependencies:
      '@jest/console': 29.7.0
      '@jest/reporters': 29.7.0
      '@jest/test-result': 29.7.0
      '@jest/transform': 29.7.0
      '@jest/types': 29.6.3
      '@types/node': 20.12.10
      ansi-escapes: 4.3.2
      chalk: 4.1.2
      ci-info: 3.9.0
      exit: 0.1.2
      graceful-fs: 4.2.11
      jest-changed-files: 29.7.0
      jest-config: 29.7.0(@types/node@20.12.10)
      jest-haste-map: 29.7.0
      jest-message-util: 29.7.0
      jest-regex-util: 29.6.3
      jest-resolve: 29.7.0
      jest-resolve-dependencies: 29.7.0
      jest-runner: 29.7.0
      jest-runtime: 29.7.0
      jest-snapshot: 29.7.0
      jest-util: 29.7.0
      jest-validate: 29.7.0
      jest-watcher: 29.7.0
      micromatch: 4.0.5
      pretty-format: 29.7.0
      slash: 3.0.0
      strip-ansi: 6.0.1
    transitivePeerDependencies:
      - babel-plugin-macros
      - supports-color
      - ts-node
    dev: false

  /@jest/environment@29.7.0:
    resolution: {integrity: sha512-aQIfHDq33ExsN4jP1NWGXhxgQ/wixs60gDiKO+XVMd8Mn0NWPWgc34ZQDTb2jKaUWQ7MuwoitXAsN2XVXNMpAw==}
    engines: {node: ^14.15.0 || ^16.10.0 || >=18.0.0}
    dependencies:
      '@jest/fake-timers': 29.7.0
      '@jest/types': 29.6.3
      '@types/node': 20.12.10
      jest-mock: 29.7.0
    dev: false

  /@jest/expect-utils@29.7.0:
    resolution: {integrity: sha512-GlsNBWiFQFCVi9QVSx7f5AgMeLxe9YCCs5PuP2O2LdjDAA8Jh9eX7lA1Jq/xdXw3Wb3hyvlFNfZIfcRetSzYcA==}
    engines: {node: ^14.15.0 || ^16.10.0 || >=18.0.0}
    dependencies:
      jest-get-type: 29.6.3
    dev: false

  /@jest/expect@29.7.0:
    resolution: {integrity: sha512-8uMeAMycttpva3P1lBHB8VciS9V0XAr3GymPpipdyQXbBcuhkLQOSe8E/p92RyAdToS6ZD1tFkX+CkhoECE0dQ==}
    engines: {node: ^14.15.0 || ^16.10.0 || >=18.0.0}
    dependencies:
      expect: 29.7.0
      jest-snapshot: 29.7.0
    transitivePeerDependencies:
      - supports-color
    dev: false

  /@jest/fake-timers@29.7.0:
    resolution: {integrity: sha512-q4DH1Ha4TTFPdxLsqDXK1d3+ioSL7yL5oCMJZgDYm6i+6CygW5E5xVr/D1HdsGxjt1ZWSfUAs9OxSB/BNelWrQ==}
    engines: {node: ^14.15.0 || ^16.10.0 || >=18.0.0}
    dependencies:
      '@jest/types': 29.6.3
      '@sinonjs/fake-timers': 10.3.0
      '@types/node': 20.12.10
      jest-message-util: 29.7.0
      jest-mock: 29.7.0
      jest-util: 29.7.0
    dev: false

  /@jest/globals@29.7.0:
    resolution: {integrity: sha512-mpiz3dutLbkW2MNFubUGUEVLkTGiqW6yLVTA+JbP6fI6J5iL9Y0Nlg8k95pcF8ctKwCS7WVxteBs29hhfAotzQ==}
    engines: {node: ^14.15.0 || ^16.10.0 || >=18.0.0}
    dependencies:
      '@jest/environment': 29.7.0
      '@jest/expect': 29.7.0
      '@jest/types': 29.6.3
      jest-mock: 29.7.0
    transitivePeerDependencies:
      - supports-color
    dev: false

  /@jest/reporters@29.7.0:
    resolution: {integrity: sha512-DApq0KJbJOEzAFYjHADNNxAE3KbhxQB1y5Kplb5Waqw6zVbuWatSnMjE5gs8FUgEPmNsnZA3NCWl9NG0ia04Pg==}
    engines: {node: ^14.15.0 || ^16.10.0 || >=18.0.0}
    peerDependencies:
      node-notifier: ^8.0.1 || ^9.0.0 || ^10.0.0
    peerDependenciesMeta:
      node-notifier:
        optional: true
    dependencies:
      '@bcoe/v8-coverage': 0.2.3
      '@jest/console': 29.7.0
      '@jest/test-result': 29.7.0
      '@jest/transform': 29.7.0
      '@jest/types': 29.6.3
      '@jridgewell/trace-mapping': 0.3.25
      '@types/node': 20.12.10
      chalk: 4.1.2
      collect-v8-coverage: 1.0.2
      exit: 0.1.2
      glob: 7.2.3
      graceful-fs: 4.2.11
      istanbul-lib-coverage: 3.2.2
      istanbul-lib-instrument: 6.0.2
      istanbul-lib-report: 3.0.1
      istanbul-lib-source-maps: 4.0.1
      istanbul-reports: 3.1.7
      jest-message-util: 29.7.0
      jest-util: 29.7.0
      jest-worker: 29.7.0
      slash: 3.0.0
      string-length: 4.0.2
      strip-ansi: 6.0.1
      v8-to-istanbul: 9.2.0
    transitivePeerDependencies:
      - supports-color
    dev: false

  /@jest/schemas@29.6.3:
    resolution: {integrity: sha512-mo5j5X+jIZmJQveBKeS/clAueipV7KgiX1vMgCxam1RNYiqE1w62n0/tJJnHtjW8ZHcQco5gY85jA3mi0L+nSA==}
    engines: {node: ^14.15.0 || ^16.10.0 || >=18.0.0}
    dependencies:
      '@sinclair/typebox': 0.27.8
    dev: false

  /@jest/source-map@29.6.3:
    resolution: {integrity: sha512-MHjT95QuipcPrpLM+8JMSzFx6eHp5Bm+4XeFDJlwsvVBjmKNiIAvasGK2fxz2WbGRlnvqehFbh07MMa7n3YJnw==}
    engines: {node: ^14.15.0 || ^16.10.0 || >=18.0.0}
    dependencies:
      '@jridgewell/trace-mapping': 0.3.25
      callsites: 3.1.0
      graceful-fs: 4.2.11
    dev: false

  /@jest/test-result@29.7.0:
    resolution: {integrity: sha512-Fdx+tv6x1zlkJPcWXmMDAG2HBnaR9XPSd5aDWQVsfrZmLVT3lU1cwyxLgRmXR9yrq4NBoEm9BMsfgFzTQAbJYA==}
    engines: {node: ^14.15.0 || ^16.10.0 || >=18.0.0}
    dependencies:
      '@jest/console': 29.7.0
      '@jest/types': 29.6.3
      '@types/istanbul-lib-coverage': 2.0.6
      collect-v8-coverage: 1.0.2
    dev: false

  /@jest/test-sequencer@29.7.0:
    resolution: {integrity: sha512-GQwJ5WZVrKnOJuiYiAF52UNUJXgTZx1NHjFSEB0qEMmSZKAkdMoIzw/Cj6x6NF4AvV23AUqDpFzQkN/eYCYTxw==}
    engines: {node: ^14.15.0 || ^16.10.0 || >=18.0.0}
    dependencies:
      '@jest/test-result': 29.7.0
      graceful-fs: 4.2.11
      jest-haste-map: 29.7.0
      slash: 3.0.0
    dev: false

  /@jest/transform@29.7.0:
    resolution: {integrity: sha512-ok/BTPFzFKVMwO5eOHRrvnBVHdRy9IrsrW1GpMaQ9MCnilNLXQKmAX8s1YXDFaai9xJpac2ySzV0YeRRECr2Vw==}
    engines: {node: ^14.15.0 || ^16.10.0 || >=18.0.0}
    dependencies:
      '@babel/core': 7.24.5
      '@jest/types': 29.6.3
      '@jridgewell/trace-mapping': 0.3.25
      babel-plugin-istanbul: 6.1.1
      chalk: 4.1.2
      convert-source-map: 2.0.0
      fast-json-stable-stringify: 2.1.0
      graceful-fs: 4.2.11
      jest-haste-map: 29.7.0
      jest-regex-util: 29.6.3
      jest-util: 29.7.0
      micromatch: 4.0.5
      pirates: 4.0.6
      slash: 3.0.0
      write-file-atomic: 4.0.2
    transitivePeerDependencies:
      - supports-color
    dev: false

  /@jest/types@29.6.3:
    resolution: {integrity: sha512-u3UPsIilWKOM3F9CXtrG8LEJmNxwoCQC/XVj4IKYXvvpx7QIi/Kg1LI5uDmDpKlac62NUtX7eLjRh+jVZcLOzw==}
    engines: {node: ^14.15.0 || ^16.10.0 || >=18.0.0}
    dependencies:
      '@jest/schemas': 29.6.3
      '@types/istanbul-lib-coverage': 2.0.6
      '@types/istanbul-reports': 3.0.4
      '@types/node': 20.12.10
      '@types/yargs': 17.0.32
      chalk: 4.1.2
    dev: false

  /@jridgewell/gen-mapping@0.3.5:
    resolution: {integrity: sha512-IzL8ZoEDIBRWEzlCcRhOaCupYyN5gdIK+Q6fbFdPDg6HqX6jpkItn7DFIpW9LQzXG6Df9sA7+OKnq0qlz/GaQg==}
    engines: {node: '>=6.0.0'}
    dependencies:
      '@jridgewell/set-array': 1.2.1
      '@jridgewell/sourcemap-codec': 1.4.15
      '@jridgewell/trace-mapping': 0.3.25
    dev: false

  /@jridgewell/resolve-uri@3.1.2:
    resolution: {integrity: sha512-bRISgCIjP20/tbWSPWMEi54QVPRZExkuD9lJL+UIxUKtwVJA8wW1Trb1jMs1RFXo1CBTNZ/5hpC9QvmKWdopKw==}
    engines: {node: '>=6.0.0'}
    dev: false

  /@jridgewell/set-array@1.2.1:
    resolution: {integrity: sha512-R8gLRTZeyp03ymzP/6Lil/28tGeGEzhx1q2k703KGWRAI1VdvPIXdG70VJc2pAMw3NA6JKL5hhFu1sJX0Mnn/A==}
    engines: {node: '>=6.0.0'}
    dev: false

  /@jridgewell/sourcemap-codec@1.4.15:
    resolution: {integrity: sha512-eF2rxCRulEKXHTRiDrDy6erMYWqNw4LPdQ8UQA4huuxaQsVeRPFl2oM8oDGxMFhJUWZf9McpLtJasDDZb/Bpeg==}
    dev: false

  /@jridgewell/trace-mapping@0.3.25:
    resolution: {integrity: sha512-vNk6aEwybGtawWmy/PzwnGDOjCkLWSD2wqvjGGAgOAwCGWySYXfYoxt00IJkTF+8Lb57DwOb3Aa0o9CApepiYQ==}
    dependencies:
      '@jridgewell/resolve-uri': 3.1.2
      '@jridgewell/sourcemap-codec': 1.4.15
    dev: false

  /@juggle/resize-observer@3.4.0:
    resolution: {integrity: sha512-dfLbk+PwWvFzSxwk3n5ySL0hfBog779o8h68wK/7/APo/7cgyWp5jcXockbxdk5kFRkbeXWm4Fbi9FrdN381sA==}
    dev: false

  /@kurkle/color@0.3.2:
    resolution: {integrity: sha512-fuscdXJ9G1qb7W8VdHi+IwRqij3lBkosAm4ydQtEmbY58OzHXqQhvlxqEkoz0yssNVn38bcpRWgA9PP+OGoisw==}
    dev: false

  /@nodelib/fs.scandir@2.1.5:
    resolution: {integrity: sha512-vq24Bq3ym5HEQm2NKCr3yXDwjc7vTsEThRDnkp2DK9p1uqLR+DHurm/NOTo0KG7HYHU7eppKZj3MyqYuMBf62g==}
    engines: {node: '>= 8'}
    dependencies:
      '@nodelib/fs.stat': 2.0.5
      run-parallel: 1.2.0
    dev: false

  /@nodelib/fs.stat@2.0.5:
    resolution: {integrity: sha512-RkhPPp2zrqDAQA/2jNhnztcPAlv64XdhIp7a7454A5ovI7Bukxgt7MX7udwAu3zg1DcpPU0rz3VV1SeaqvY4+A==}
    engines: {node: '>= 8'}
    dev: false

  /@nodelib/fs.walk@1.2.8:
    resolution: {integrity: sha512-oGB+UxlgWcgQkgwo8GcEGwemoTFt3FIO9ababBmaGwXIoBKZ+GTy0pP185beGg7Llih/NSHSV2XAs1lnznocSg==}
    engines: {node: '>= 8'}
    dependencies:
      '@nodelib/fs.scandir': 2.1.5
      fastq: 1.17.1
    dev: false

  /@sinclair/typebox@0.27.8:
    resolution: {integrity: sha512-+Fj43pSMwJs4KRrH/938Uf+uAELIgVBmQzg/q1YG10djyfA3TnrU8N8XzqCh/okZdszqBQTZf96idMfE5lnwTA==}
    dev: false

  /@sinonjs/commons@3.0.1:
    resolution: {integrity: sha512-K3mCHKQ9sVh8o1C9cxkwxaOmXoAMlDxC1mYyHrjqOWEcBjYr76t96zL2zlj5dUGZ3HSw240X1qgH3Mjf1yJWpQ==}
    dependencies:
      type-detect: 4.0.8
    dev: false

  /@sinonjs/fake-timers@10.3.0:
    resolution: {integrity: sha512-V4BG07kuYSUkTCSBHG8G8TNhM+F19jXFWnQtzj+we8DrkpSBCee9Z3Ms8yiGer/dlmhe35/Xdgyo3/0rQKg7YA==}
    dependencies:
      '@sinonjs/commons': 3.0.1
    dev: false

  /@textcomplete/core@0.1.13:
    resolution: {integrity: sha512-C4S+ihQU5HsKQ/TbsmS0e7hfPZtLZbEXj5NDUgRnhu/1Nezpu892bjNZGeErZm+R8iyDIT6wDu6EgIhng4M8eQ==}
    dependencies:
      eventemitter3: 5.0.1
    dev: false

  /@textcomplete/textarea@0.1.13(@textcomplete/core@0.1.13):
    resolution: {integrity: sha512-GNathnXpV361YuZrBVXvVqFYZ5NQZsjGC7Bt2sCUA/RTWlIgxHxC0ruDChYyRDx4siQZiZZOO5pWz+z1x8pZFQ==}
    peerDependencies:
      '@textcomplete/core': ^0.1.12
    dependencies:
      '@textcomplete/core': 0.1.13
      '@textcomplete/utils': 0.1.13
      textarea-caret: 3.1.0
      undate: 0.3.0
    dev: false

  /@textcomplete/utils@0.1.13:
    resolution: {integrity: sha512-5UW9Ee0WEX1s9K8MFffo5sfUjYm3YVhtqRhAor/ih7p0tnnpaMB7AwMRDKwhSIQL6O+g1fmEkxCeO8WqjPzjUA==}
    dev: false

  /@toast-ui/editor@3.1.7:
    resolution: {integrity: sha512-SEfahMrrphveuGhOQyYX3UwjJWjCRnnL6pVPc67uVDBS/JsOESJDG2kcfW9MHJhHnOv6m6WV1jRQW9kPatgumw==}
    dependencies:
      dompurify: 2.5.2
      prosemirror-commands: 1.5.2
      prosemirror-history: 1.4.0
      prosemirror-inputrules: 1.4.0
      prosemirror-keymap: 1.2.2
      prosemirror-model: 1.21.0
      prosemirror-state: 1.4.3
      prosemirror-view: 1.33.6
    dev: false

  /@types/audioworklet@0.0.54:
    resolution: {integrity: sha512-WR1XcwT2LhCaUiKDDgHdTjrVjoBZnTz6FhszeIKgY9i2UYfIRKtnNvqToUDnbCPXBpVuu4Qo5+mMJt+wDphRew==}
    dev: false

  /@types/babel__core@7.20.5:
    resolution: {integrity: sha512-qoQprZvz5wQFJwMDqeseRXWv3rqMvhgpbXFfVyWhbx9X47POIA6i/+dXefEmZKoAgOaTdaIgNSMqMIU61yRyzA==}
    dependencies:
      '@babel/parser': 7.24.5
      '@babel/types': 7.24.5
      '@types/babel__generator': 7.6.8
      '@types/babel__template': 7.4.4
      '@types/babel__traverse': 7.20.5
    dev: false

  /@types/babel__generator@7.6.8:
    resolution: {integrity: sha512-ASsj+tpEDsEiFr1arWrlN6V3mdfjRMZt6LtK/Vp/kreFLnr5QH5+DhvD5nINYZXzwJvXeGq+05iUXcAzVrqWtw==}
    dependencies:
      '@babel/types': 7.24.5
    dev: false

  /@types/babel__template@7.4.4:
    resolution: {integrity: sha512-h/NUaSyG5EyxBIp8YRxo4RMe2/qQgvyowRwVMzhYhBCONbW8PUsg4lkFMrhgZhUe5z3L3MiLDuvyJ/CaPa2A8A==}
    dependencies:
      '@babel/parser': 7.24.5
      '@babel/types': 7.24.5
    dev: false

  /@types/babel__traverse@7.20.5:
    resolution: {integrity: sha512-WXCyOcRtH37HAUkpXhUduaxdm82b4GSlyTqajXviN4EfiuPgNYR109xMCKvpl6zPIpua0DGlMEDCq+g8EdoheQ==}
    dependencies:
      '@babel/types': 7.24.5
    dev: false

  /@types/chess.js@0.10.1:
    resolution: {integrity: sha512-cuFMyrUYOWpKm5PRayvk22jLV3BOuWs7iJ7Q4PZJXMWoF7uhjWEojMS4GPk441gn4Ki9BHxbKsll7mrwJ3KT3g==}
    dev: false

  /@types/debounce-promise@3.1.9:
    resolution: {integrity: sha512-awNxydYSU+E2vL7EiOAMtiSOfL5gUM5X4YSE2A92qpxDJQ/rXz6oMPYBFDcDywlUmvIDI6zsqgq17cGm5CITQw==}
    dev: false

  /@types/dragscroll@0.0.0:
    resolution: {integrity: sha512-rWr/ryzOUi9r/zUA2GK2qLWGBIBmDeIojBQXuvR76pulHUoEGMJ2A7NWShUaA5AE90ha+l9tlsyGz2UioQE9cg==}
    dev: false

  /@types/fnando__sparkline@0.3.7:
    resolution: {integrity: sha512-irYrS2clNGbnKBBIBAulPH6hDZ/HlBkNsDbYPfO8B2obcxtC9UzKFS5IBSzrUtfKbwf8U01xHj+5iEJ7TtY04Q==}
    dev: false

  /@types/graceful-fs@4.1.9:
    resolution: {integrity: sha512-olP3sd1qOEe5dXTSaFvQG+02VdRXcdytWLAZsAq1PecU8uqQAhkrnbli7DagjtXKW/Bl7YJbUsa8MPcuc8LHEQ==}
    dependencies:
      '@types/node': 20.12.10
    dev: false

  /@types/istanbul-lib-coverage@2.0.6:
    resolution: {integrity: sha512-2QF/t/auWm0lsy8XtKVPG19v3sSOQlJe/YHZgfjb/KBBHOGSV+J2q/S671rcq9uTBrLAXmZpqJiaQbMT+zNU1w==}
    dev: false

  /@types/istanbul-lib-report@3.0.3:
    resolution: {integrity: sha512-NQn7AHQnk/RSLOxrBbGyJM/aVQ+pjj5HCgasFxc0K/KhoATfQ/47AyUl15I2yBUpihjmas+a+VJBOqecrFH+uA==}
    dependencies:
      '@types/istanbul-lib-coverage': 2.0.6
    dev: false

  /@types/istanbul-reports@3.0.4:
    resolution: {integrity: sha512-pk2B1NWalF9toCRu6gjBzR69syFjP4Od8WRAX+0mmf9lAjCRicLOWc+ZrxZHx/0XRjotgkF9t6iaMJ+aXcOdZQ==}
    dependencies:
      '@types/istanbul-lib-report': 3.0.3
    dev: false

  /@types/jest@29.5.12:
    resolution: {integrity: sha512-eDC8bTvT/QhYdxJAulQikueigY5AsdBRH2yDKW3yveW7svY3+DzN84/2NUgkw10RTiJbWqZrTtoGVdYlvFJdLw==}
    dependencies:
      expect: 29.7.0
      pretty-format: 29.7.0
    dev: false

  /@types/json-schema@7.0.15:
    resolution: {integrity: sha512-5+fP8P8MFNC+AyZCDxrB2pkZFPGzqQWUzpSeuuVLvm8VMcorNYavBqoFcxK8bQz4Qsbn4oUEEem4wDLfcysGHA==}
    dev: false

  /@types/node@20.12.10:
    resolution: {integrity: sha512-Eem5pH9pmWBHoGAT8Dr5fdc5rYA+4NAovdM4EktRPVAAiJhmWWfQrA0cFhAbOsQdSfIHjAud6YdkbL69+zSKjw==}
    dependencies:
      undici-types: 5.26.5
    dev: false

  /@types/prop-types@15.7.12:
    resolution: {integrity: sha512-5zvhXYtRNRluoE/jAp4GVsSduVUzNWKkOZrCDBWYtE7biZywwdC2AcEzg+cSMLFRfVgeAFqpfNabiPjxFddV1Q==}
    dev: false

  /@types/react@18.3.1:
    resolution: {integrity: sha512-V0kuGBX3+prX+DQ/7r2qsv1NsdfnCLnTgnRJ1pYnxykBhGMz+qj+box5lq7XsO5mtZsBqpjwwTu/7wszPfMBcw==}
    dependencies:
      '@types/prop-types': 15.7.12
      csstype: 3.1.3
    dev: false

  /@types/semver@7.5.8:
    resolution: {integrity: sha512-I8EUhyrgfLrcTkzV3TSsGyl1tSuPrEDzr0yd5m90UgNxQkyDXULk3b6MlQqTCpZpNtWe1K0hzclnZkTcLBe2UQ==}
    dev: false

  /@types/stack-utils@2.0.3:
    resolution: {integrity: sha512-9aEbYZ3TbYMznPdcdr3SmIrLXwC/AKZXQeCf9Pgao5CKb8CyHuEX5jzWPTkvregvhRJHcpRO6BFoGW9ycaOkYw==}
    dev: false

  /@types/web@0.0.142:
    resolution: {integrity: sha512-QWDvMW+P3sdq8rhiw3dNyBR64O5adSY80gBjRd2xI3BADGsAFpAglblWucsGUjKVKyPm4EbYZkvFs7BRxPsBOg==}
    dev: false

  /@types/webrtc@0.0.33:
    resolution: {integrity: sha512-xjN6BelzkY3lzXjIjXGqJVDS6XDleEsvp1bVIyNccXCcMoTH3wvUXFew4/qflwJdNqjmq98Zc5VcALV+XBKBvg==}
    dev: false

  /@types/yaireo__tagify@4.17.5:
    resolution: {integrity: sha512-nYk4xqky1ZnbgTlP7dO24GA/Kz4Q7mvNGNOsRPygnaVV8kBXIhROFVLG141Y0EF+TZKbmIMUolaJ+Z69Pr9FwQ==}
    dependencies:
      '@types/react': 18.3.1
    dev: false

  /@types/yargs-parser@21.0.3:
    resolution: {integrity: sha512-I4q9QU9MQv4oEOz4tAHJtNz1cwuLxn2F3xcc2iV5WdqLPpUnj30aUuxt1mAxYTG+oe8CZMV/+6rU4S4gRDzqtQ==}
    dev: false

  /@types/yargs@17.0.32:
    resolution: {integrity: sha512-xQ67Yc/laOG5uMfX/093MRlGGCIBzZMarVa+gfNKJxWAIgykYpVGkBdbqEzGDDfCrVUj6Hiff4mTZ5BA6TmAog==}
    dependencies:
      '@types/yargs-parser': 21.0.3
    dev: false

  /@types/zxcvbn@4.4.4:
    resolution: {integrity: sha512-Tuk4q7q0DnpzyJDI4aMeghGuFu2iS1QAdKpabn8JfbtfGmVDUgvZv1I7mEjP61Bvnp3ljKCC8BE6YYSTNxmvRQ==}
    dev: false

  /@typescript-eslint/eslint-plugin@7.8.0(@typescript-eslint/parser@7.8.0)(eslint@8.57.0)(typescript@5.4.5):
    resolution: {integrity: sha512-gFTT+ezJmkwutUPmB0skOj3GZJtlEGnlssems4AjkVweUPGj7jRwwqg0Hhg7++kPGJqKtTYx+R05Ftww372aIg==}
    engines: {node: ^18.18.0 || >=20.0.0}
    peerDependencies:
      '@typescript-eslint/parser': ^7.0.0
      eslint: ^8.56.0
      typescript: '*'
    peerDependenciesMeta:
      typescript:
        optional: true
    dependencies:
      '@eslint-community/regexpp': 4.10.0
      '@typescript-eslint/parser': 7.8.0(eslint@8.57.0)(typescript@5.4.5)
      '@typescript-eslint/scope-manager': 7.8.0
      '@typescript-eslint/type-utils': 7.8.0(eslint@8.57.0)(typescript@5.4.5)
      '@typescript-eslint/utils': 7.8.0(eslint@8.57.0)(typescript@5.4.5)
      '@typescript-eslint/visitor-keys': 7.8.0
      debug: 4.3.4
      eslint: 8.57.0
      graphemer: 1.4.0
      ignore: 5.3.1
      natural-compare: 1.4.0
      semver: 7.6.0
      ts-api-utils: 1.3.0(typescript@5.4.5)
      typescript: 5.4.5
    transitivePeerDependencies:
      - supports-color
    dev: false

  /@typescript-eslint/parser@7.8.0(eslint@8.57.0)(typescript@5.4.5):
    resolution: {integrity: sha512-KgKQly1pv0l4ltcftP59uQZCi4HUYswCLbTqVZEJu7uLX8CTLyswqMLqLN+2QFz4jCptqWVV4SB7vdxcH2+0kQ==}
    engines: {node: ^18.18.0 || >=20.0.0}
    peerDependencies:
      eslint: ^8.56.0
      typescript: '*'
    peerDependenciesMeta:
      typescript:
        optional: true
    dependencies:
      '@typescript-eslint/scope-manager': 7.8.0
      '@typescript-eslint/types': 7.8.0
      '@typescript-eslint/typescript-estree': 7.8.0(typescript@5.4.5)
      '@typescript-eslint/visitor-keys': 7.8.0
      debug: 4.3.4
      eslint: 8.57.0
      typescript: 5.4.5
    transitivePeerDependencies:
      - supports-color
    dev: false

  /@typescript-eslint/scope-manager@7.8.0:
    resolution: {integrity: sha512-viEmZ1LmwsGcnr85gIq+FCYI7nO90DVbE37/ll51hjv9aG+YZMb4WDE2fyWpUR4O/UrhGRpYXK/XajcGTk2B8g==}
    engines: {node: ^18.18.0 || >=20.0.0}
    dependencies:
      '@typescript-eslint/types': 7.8.0
      '@typescript-eslint/visitor-keys': 7.8.0
    dev: false

  /@typescript-eslint/type-utils@7.8.0(eslint@8.57.0)(typescript@5.4.5):
    resolution: {integrity: sha512-H70R3AefQDQpz9mGv13Uhi121FNMh+WEaRqcXTX09YEDky21km4dV1ZXJIp8QjXc4ZaVkXVdohvWDzbnbHDS+A==}
    engines: {node: ^18.18.0 || >=20.0.0}
    peerDependencies:
      eslint: ^8.56.0
      typescript: '*'
    peerDependenciesMeta:
      typescript:
        optional: true
    dependencies:
      '@typescript-eslint/typescript-estree': 7.8.0(typescript@5.4.5)
      '@typescript-eslint/utils': 7.8.0(eslint@8.57.0)(typescript@5.4.5)
      debug: 4.3.4
      eslint: 8.57.0
      ts-api-utils: 1.3.0(typescript@5.4.5)
      typescript: 5.4.5
    transitivePeerDependencies:
      - supports-color
    dev: false

  /@typescript-eslint/types@7.8.0:
    resolution: {integrity: sha512-wf0peJ+ZGlcH+2ZS23aJbOv+ztjeeP8uQ9GgwMJGVLx/Nj9CJt17GWgWWoSmoRVKAX2X+7fzEnAjxdvK2gqCLw==}
    engines: {node: ^18.18.0 || >=20.0.0}
    dev: false

  /@typescript-eslint/typescript-estree@7.8.0(typescript@5.4.5):
    resolution: {integrity: sha512-5pfUCOwK5yjPaJQNy44prjCwtr981dO8Qo9J9PwYXZ0MosgAbfEMB008dJ5sNo3+/BN6ytBPuSvXUg9SAqB0dg==}
    engines: {node: ^18.18.0 || >=20.0.0}
    peerDependencies:
      typescript: '*'
    peerDependenciesMeta:
      typescript:
        optional: true
    dependencies:
      '@typescript-eslint/types': 7.8.0
      '@typescript-eslint/visitor-keys': 7.8.0
      debug: 4.3.4
      globby: 11.1.0
      is-glob: 4.0.3
      minimatch: 9.0.4
      semver: 7.6.0
      ts-api-utils: 1.3.0(typescript@5.4.5)
      typescript: 5.4.5
    transitivePeerDependencies:
      - supports-color
    dev: false

  /@typescript-eslint/utils@7.8.0(eslint@8.57.0)(typescript@5.4.5):
    resolution: {integrity: sha512-L0yFqOCflVqXxiZyXrDr80lnahQfSOfc9ELAAZ75sqicqp2i36kEZZGuUymHNFoYOqxRT05up760b4iGsl02nQ==}
    engines: {node: ^18.18.0 || >=20.0.0}
    peerDependencies:
      eslint: ^8.56.0
    dependencies:
      '@eslint-community/eslint-utils': 4.4.0(eslint@8.57.0)
      '@types/json-schema': 7.0.15
      '@types/semver': 7.5.8
      '@typescript-eslint/scope-manager': 7.8.0
      '@typescript-eslint/types': 7.8.0
      '@typescript-eslint/typescript-estree': 7.8.0(typescript@5.4.5)
      eslint: 8.57.0
      semver: 7.6.0
    transitivePeerDependencies:
      - supports-color
      - typescript
    dev: false

  /@typescript-eslint/visitor-keys@7.8.0:
    resolution: {integrity: sha512-q4/gibTNBQNA0lGyYQCmWRS5D15n8rXh4QjK3KV+MBPlTYHpfBUT3D3PaPR/HeNiI9W6R7FvlkcGhNyAoP+caA==}
    engines: {node: ^18.18.0 || >=20.0.0}
    dependencies:
      '@typescript-eslint/types': 7.8.0
      eslint-visitor-keys: 3.4.3
    dev: false

  /@ungap/structured-clone@1.2.0:
    resolution: {integrity: sha512-zuVdFrMJiuCDQUMCzQaD6KL28MjnqqN8XnAqiEq9PNm/hCPTSGfrXCOfwj1ow4LFb/tNymJPwsNbVePc1xFqrQ==}
    dev: false

  /@yaireo/tagify@4.17.9(prop-types@15.8.1):
    resolution: {integrity: sha512-x9aZy22hzte7BNmMrFcYNrZH71ombgH5PnzcOVXqPevRV/m/ItSnWIvY5fOHYzpC9Uxy0+h/1P5v62fIvwq2MA==}
    engines: {node: '>=14.20.0', npm: '>=8.0.0'}
    peerDependencies:
      prop-types: ^15.7.2
    dependencies:
      prop-types: 15.8.1
    dev: false

  /@yr/monotone-cubic-spline@1.0.3:
    resolution: {integrity: sha512-FQXkOta0XBSUPHndIKON2Y9JeQz5ZeMqLYZVVK93FliNBFm7LNMIZmY6FrMEB9XPcDbE2bekMbZD6kzDkxwYjA==}
    dev: false

  /acorn-jsx@5.3.2(acorn@8.11.3):
    resolution: {integrity: sha512-rq9s+JNhf0IChjtDXxllJ7g41oZk5SlXtp0LHwyA5cejwn7vKmKp4pPri6YEePv2PU65sAsegbXtIinmDFDXgQ==}
    peerDependencies:
      acorn: ^6.0.0 || ^7.0.0 || ^8.0.0
    dependencies:
      acorn: 8.11.3
    dev: false

  /acorn@8.11.3:
    resolution: {integrity: sha512-Y9rRfJG5jcKOE0CLisYbojUjIrIEE7AGMzA/Sm4BslANhbS+cDMpgBdcPT91oJ7OuJ9hYJBx59RjbhxVnrF8Xg==}
    engines: {node: '>=0.4.0'}
    hasBin: true
    dev: false

  /ajv@6.12.6:
    resolution: {integrity: sha512-j3fVLgvTo527anyYyJOGTYJbG+vnnQYvE0m5mmkc1TK+nxAppkCLMIL0aZ4dblVCNoGShhm+kzE4ZUykBoMg4g==}
    dependencies:
      fast-deep-equal: 3.1.3
      fast-json-stable-stringify: 2.1.0
      json-schema-traverse: 0.4.1
      uri-js: 4.4.1
    dev: false

  /ansi-escapes@4.3.2:
    resolution: {integrity: sha512-gKXj5ALrKWQLsYG9jlTRmR/xKluxHV+Z9QEwNIgCfM1/uwPMCuzVVnh5mwTd+OuBZcwSIMbqssNWRm1lE51QaQ==}
    engines: {node: '>=8'}
    dependencies:
      type-fest: 0.21.3
    dev: false

  /ansi-escapes@6.2.1:
    resolution: {integrity: sha512-4nJ3yixlEthEJ9Rk4vPcdBRkZvQZlYyu8j4/Mqz5sgIkddmEnH2Yj2ZrnP9S3tQOvSNRUIgVNF/1yPpRAGNRig==}
    engines: {node: '>=14.16'}
    dev: false

  /ansi-regex@5.0.1:
    resolution: {integrity: sha512-quJQXlTSUGL2LH9SUXo8VwsY4soanhgo6LNSm84E1LBcE8s3O0wpdiRzyR9z/ZZJMlMWv37qOOb9pdJlMUEKFQ==}
    engines: {node: '>=8'}
    dev: false

  /ansi-regex@6.0.1:
    resolution: {integrity: sha512-n5M855fKb2SsfMIiFFoVrABHJC8QtHwVx+mHWP3QcEqBHYienj5dHSgjbxtC0WEZXYt4wcD6zrQElDPhFuZgfA==}
    engines: {node: '>=12'}
    dev: false

  /ansi-styles@3.2.1:
    resolution: {integrity: sha512-VT0ZI6kZRdTh8YyJw3SMbYm/u+NqfsAxEpWO0Pf9sq8/e94WxxOpPKx9FR1FlyCtOVDNOQ+8ntlqFxiRc+r5qA==}
    engines: {node: '>=4'}
    dependencies:
      color-convert: 1.9.3
    dev: false

  /ansi-styles@4.3.0:
    resolution: {integrity: sha512-zbB9rCJAT1rbjiVDb2hqKFHNYLxgtk8NURxZ3IZwD3F6NtxbXZQCnnSi1Lkx+IDohdPlFp222wVALIheZJQSEg==}
    engines: {node: '>=8'}
    dependencies:
      color-convert: 2.0.1
    dev: false

  /ansi-styles@5.2.0:
    resolution: {integrity: sha512-Cxwpt2SfTzTtXcfOlzGEee8O+c+MmUgGrNiBcXnuWxuFJHe6a5Hz7qwhwe5OgaSYI0IJvkLqWX1ASG+cJOkEiA==}
    engines: {node: '>=10'}
    dev: false

  /ansi-styles@6.2.1:
    resolution: {integrity: sha512-bN798gFfQX+viw3R7yrGWRqnrN2oRkEkUjjl4JNn4E8GxxbjtG3FbrEIIY3l8/hrwUwIeCZvi4QuOTP4MErVug==}
    engines: {node: '>=12'}
    dev: false

  /anymatch@3.1.3:
    resolution: {integrity: sha512-KMReFUr0B4t+D+OBkjR3KYqvocp2XaSzO55UcB6mgQMd3KbcE+mWTyvVV7D/zsdEbNnV6acZUutkiHQXvTr1Rw==}
    engines: {node: '>= 8'}
    dependencies:
      normalize-path: 3.0.0
      picomatch: 2.3.1
    dev: false

  /apexcharts@3.49.0:
    resolution: {integrity: sha512-2T9HnbQFLCuYRPndQLmh+bEQFoz0meUbvASaGgiSKDuYhWcLBodJtIpKql2aOtMx4B/sHrWW0dm90HsW4+h2PQ==}
    dependencies:
      '@yr/monotone-cubic-spline': 1.0.3
      svg.draggable.js: 2.2.2
      svg.easing.js: 2.0.0
      svg.filter.js: 2.0.2
      svg.pathmorphing.js: 0.1.3
      svg.resize.js: 1.4.3
      svg.select.js: 3.0.1
    dev: false

  /arg@4.1.3:
    resolution: {integrity: sha512-58S9QDqG0Xx27YwPSt9fJxivjYl432YCwfDMfZ+71RAqUrZef7LrKQZ3LHLOwCS4FLNBplP533Zx895SeOCHvA==}
    dev: false

  /argparse@1.0.10:
    resolution: {integrity: sha512-o5Roy6tNG4SL/FOkCAN6RzjiakZS25RLYFrcMttJqbdd8BWrnA+fGz57iN5Pb06pvBGvl5gQ0B48dJlslXvoTg==}
    dependencies:
      sprintf-js: 1.0.3
    dev: false

  /argparse@2.0.1:
    resolution: {integrity: sha512-8+9WqebbFzpX9OR+Wa6O29asIogeRMzcGtAINdpMHHyAg10f05aSFVBbcEqGf/PXw1EjAZ+q2/bEBg3DvurK3Q==}
    dev: false

  /array-union@2.1.0:
    resolution: {integrity: sha512-HGyxoOTYUyCM6stUe6EJgnd4EoewAI7zMdfqO+kGjnlZmBDz/cR5pf8r/cR4Wq60sL/p0IkcjUEEPwS3GFrIyw==}
    engines: {node: '>=8'}
    dev: false

  /babel-jest@29.7.0(@babel/core@7.24.5):
    resolution: {integrity: sha512-BrvGY3xZSwEcCzKvKsCi2GgHqDqsYkOP4/by5xCgIwGXQxIEh+8ew3gmrE1y7XRR6LHZIj6yLYnUi/mm2KXKBg==}
    engines: {node: ^14.15.0 || ^16.10.0 || >=18.0.0}
    peerDependencies:
      '@babel/core': ^7.8.0
    dependencies:
      '@babel/core': 7.24.5
      '@jest/transform': 29.7.0
      '@types/babel__core': 7.20.5
      babel-plugin-istanbul: 6.1.1
      babel-preset-jest: 29.6.3(@babel/core@7.24.5)
      chalk: 4.1.2
      graceful-fs: 4.2.11
      slash: 3.0.0
    transitivePeerDependencies:
      - supports-color
    dev: false

  /babel-plugin-istanbul@6.1.1:
    resolution: {integrity: sha512-Y1IQok9821cC9onCx5otgFfRm7Lm+I+wwxOx738M/WLPZ9Q42m4IG5W0FNX8WLL2gYMZo3JkuXIH2DOpWM+qwA==}
    engines: {node: '>=8'}
    dependencies:
      '@babel/helper-plugin-utils': 7.24.5
      '@istanbuljs/load-nyc-config': 1.1.0
      '@istanbuljs/schema': 0.1.3
      istanbul-lib-instrument: 5.2.1
      test-exclude: 6.0.0
    transitivePeerDependencies:
      - supports-color
    dev: false

  /babel-plugin-jest-hoist@29.6.3:
    resolution: {integrity: sha512-ESAc/RJvGTFEzRwOTT4+lNDk/GNHMkKbNzsvT0qKRfDyyYTskxB5rnU2njIDYVxXCBHHEI1c0YwHob3WaYujOg==}
    engines: {node: ^14.15.0 || ^16.10.0 || >=18.0.0}
    dependencies:
      '@babel/template': 7.24.0
      '@babel/types': 7.24.5
      '@types/babel__core': 7.20.5
      '@types/babel__traverse': 7.20.5
    dev: false

  /babel-preset-current-node-syntax@1.0.1(@babel/core@7.24.5):
    resolution: {integrity: sha512-M7LQ0bxarkxQoN+vz5aJPsLBn77n8QgTFmo8WK0/44auK2xlCXrYcUxHFxgU7qW5Yzw/CjmLRK2uJzaCd7LvqQ==}
    peerDependencies:
      '@babel/core': ^7.0.0
    dependencies:
      '@babel/core': 7.24.5
      '@babel/plugin-syntax-async-generators': 7.8.4(@babel/core@7.24.5)
      '@babel/plugin-syntax-bigint': 7.8.3(@babel/core@7.24.5)
      '@babel/plugin-syntax-class-properties': 7.12.13(@babel/core@7.24.5)
      '@babel/plugin-syntax-import-meta': 7.10.4(@babel/core@7.24.5)
      '@babel/plugin-syntax-json-strings': 7.8.3(@babel/core@7.24.5)
      '@babel/plugin-syntax-logical-assignment-operators': 7.10.4(@babel/core@7.24.5)
      '@babel/plugin-syntax-nullish-coalescing-operator': 7.8.3(@babel/core@7.24.5)
      '@babel/plugin-syntax-numeric-separator': 7.10.4(@babel/core@7.24.5)
      '@babel/plugin-syntax-object-rest-spread': 7.8.3(@babel/core@7.24.5)
      '@babel/plugin-syntax-optional-catch-binding': 7.8.3(@babel/core@7.24.5)
      '@babel/plugin-syntax-optional-chaining': 7.8.3(@babel/core@7.24.5)
      '@babel/plugin-syntax-top-level-await': 7.14.5(@babel/core@7.24.5)
    dev: false

  /babel-preset-jest@29.6.3(@babel/core@7.24.5):
    resolution: {integrity: sha512-0B3bhxR6snWXJZtR/RliHTDPRgn1sNHOR0yVtq/IiQFyuOVjFS+wuio/R4gSNkyYmKmJB4wGZv2NZanmKmTnNA==}
    engines: {node: ^14.15.0 || ^16.10.0 || >=18.0.0}
    peerDependencies:
      '@babel/core': ^7.0.0
    dependencies:
      '@babel/core': 7.24.5
      babel-plugin-jest-hoist: 29.6.3
      babel-preset-current-node-syntax: 1.0.1(@babel/core@7.24.5)
    dev: false

  /balanced-match@1.0.2:
    resolution: {integrity: sha512-3oSeUO0TMV67hN1AmbXsK4yaqU7tjiHlbxRDZOpH0KW9+CeX4bRAaX0Anxt0tx2MrpRpWwQaPwIlISEJhYU5Pw==}
    dev: false

  /binary-extensions@2.3.0:
    resolution: {integrity: sha512-Ceh+7ox5qe7LJuLHoY0feh3pHuUDHAcRUeyL2VYghZwfpkNIy/+8Ocg0a3UuSoYzavmylwuLWQOf3hl0jjMMIw==}
    engines: {node: '>=8'}
    dev: false

  /brace-expansion@1.1.11:
    resolution: {integrity: sha512-iCuPHDFgrHX7H2vEI/5xpz07zSHB00TpugqhmYtVmMO6518mCuRMoOYFldEBl0g187ufozdaHgWKcYFb61qGiA==}
    dependencies:
      balanced-match: 1.0.2
      concat-map: 0.0.1
    dev: false

  /brace-expansion@2.0.1:
    resolution: {integrity: sha512-XnAIvQ8eM+kC6aULx6wuQiwVsnzsi9d3WxzV3FpWTGA19F621kwdbsAcFKXgKUHZWsy+mY6iL1sHTxWEFCytDA==}
    dependencies:
      balanced-match: 1.0.2
    dev: false

  /braces@3.0.2:
    resolution: {integrity: sha512-b8um+L1RzM3WDSzvhm6gIz1yfTbBt6YTlcEKAvsmqCZZFw46z626lVj9j1yEPW33H5H+lBQpZMP1k8l+78Ha0A==}
    engines: {node: '>=8'}
    dependencies:
      fill-range: 7.0.1
    dev: false

  /browserslist@4.23.0:
    resolution: {integrity: sha512-QW8HiM1shhT2GuzkvklfjcKDiWFXHOeFCIA/huJPwHsslwcydgk7X+z2zXpEijP98UCY7HbubZt5J2Zgvf0CaQ==}
    engines: {node: ^6 || ^7 || ^8 || ^9 || ^10 || ^11 || ^12 || >=13.7}
    hasBin: true
    dependencies:
      caniuse-lite: 1.0.30001616
      electron-to-chromium: 1.4.757
      node-releases: 2.0.14
      update-browserslist-db: 1.0.15(browserslist@4.23.0)
    dev: false

  /bser@2.1.1:
    resolution: {integrity: sha512-gQxTNE/GAfIIrmHLUE3oJyp5FO6HRBfhjnw4/wMmA63ZGDJnWBmgY/lyQBpnDUkGmAhbSe39tx2d/iTOAfglwQ==}
    dependencies:
      node-int64: 0.4.0
    dev: false

  /buffer-from@1.1.2:
    resolution: {integrity: sha512-E+XQCRwSbaaiChtv6k6Dwgc+bx+Bs6vuKJHHl5kox/BaKbhiXzqQOwK4cO22yElGp2OCmjwVhT3HmxgyPGnJfQ==}
    dev: false

  /callsites@3.1.0:
    resolution: {integrity: sha512-P8BjAsXvZS+VIDUI11hHCQEv74YT67YUi5JJFNWIqL235sBmjX4+qx9Muvls5ivyNENctx46xQLQ3aTuE7ssaQ==}
    engines: {node: '>=6'}
    dev: false

  /camelcase@5.3.1:
    resolution: {integrity: sha512-L28STB170nwWS63UjtlEOE3dldQApaJXZkOI1uMFfzf3rRuPegHaHesyee+YxQ+W6SvRDQV6UrdOdRiR153wJg==}
    engines: {node: '>=6'}
    dev: false

  /camelcase@6.3.0:
    resolution: {integrity: sha512-Gmy6FhYlCY7uOElZUSbxo2UCDH8owEk996gkbrpsgGtrJLM3J7jGxl9Ic7Qwwj4ivOE5AWZWRMecDdF7hqGjFA==}
    engines: {node: '>=10'}
    dev: false

  /caniuse-lite@1.0.30001616:
    resolution: {integrity: sha512-RHVYKov7IcdNjVHJFNY/78RdG4oGVjbayxv8u5IO74Wv7Hlq4PnJE6mo/OjFijjVFNy5ijnCt6H3IIo4t+wfEw==}
    dev: false

  /chalk@2.4.2:
    resolution: {integrity: sha512-Mti+f9lpJNcwF4tWV8/OrTTtF1gZi+f8FqlyAdouralcFWFQWF2+NgCHShjkCb+IFBLq9buZwE1xckQU4peSuQ==}
    engines: {node: '>=4'}
    dependencies:
      ansi-styles: 3.2.1
      escape-string-regexp: 1.0.5
      supports-color: 5.5.0
    dev: false

  /chalk@4.1.2:
    resolution: {integrity: sha512-oKnbhFyRIXpUuez8iBMmyEa4nbj4IOQyuhc/wy9kY7/WVPcwIO9VA668Pu8RkO7+0G76SLROeyw9CpQ061i4mA==}
    engines: {node: '>=10'}
    dependencies:
      ansi-styles: 4.3.0
      supports-color: 7.2.0
    dev: false

  /chalk@5.3.0:
    resolution: {integrity: sha512-dLitG79d+GV1Nb/VYcCDFivJeK1hiukt9QjRNVOsUtTy1rR1YJsmpGGTZ3qJos+uw7WmWF4wUwBd9jxjocFC2w==}
    engines: {node: ^12.17.0 || ^14.13 || >=16.0.0}
    dev: false

  /char-regex@1.0.2:
    resolution: {integrity: sha512-kWWXztvZ5SBQV+eRgKFeh8q5sLuZY2+8WUIzlxWVTg+oGwY14qylx1KbKzHd8P6ZYkAg0xyIDU9JMHhyJMZ1jw==}
    engines: {node: '>=10'}
    dev: false

  /chart.js@4.4.0:
    resolution: {integrity: sha512-vQEj6d+z0dcsKLlQvbKIMYFHd3t8W/7L2vfJIbYcfyPcRx92CsHqECpueN8qVGNlKyDcr5wBrYAYKnfu/9Q1hQ==}
    engines: {pnpm: '>=7'}
    dependencies:
      '@kurkle/color': 0.3.2
    dev: false

  /chartjs-adapter-dayjs-4@1.0.4(chart.js@4.4.0)(dayjs@1.11.11):
    resolution: {integrity: sha512-yy9BAYW4aNzPVrCWZetbILegTRb7HokhgospPoC3b5iZ5qdlqNmXts2KdSp6AqnjkPAp/YWyHDxLvIvwt5x81w==}
    engines: {node: '>=10'}
    peerDependencies:
      chart.js: '>=4.0.1'
      dayjs: ^1.9.7
    dependencies:
      chart.js: 4.4.0
      dayjs: 1.11.11
    dev: false

  /chartjs-plugin-datalabels@2.2.0(chart.js@4.4.0):
    resolution: {integrity: sha512-14ZU30lH7n89oq+A4bWaJPnAG8a7ZTk7dKf48YAzMvJjQtjrgg5Dpk9f+LbjCF6bpx3RAGTeL13IXpKQYyRvlw==}
    peerDependencies:
      chart.js: '>=3.0.0'
    dependencies:
      chart.js: 4.4.0
    dev: false

  /chartjs-plugin-zoom@2.0.1(chart.js@4.4.0):
    resolution: {integrity: sha512-ogOmLu6e+Q7E1XWOCOz9YwybMslz9qNfGV2a+qjfmqJYpsw5ZMoRHZBUyW+NGhkpQ5PwwPA/+rikHpBZb7PZuA==}
    peerDependencies:
      chart.js: '>=3.2.0'
    dependencies:
      chart.js: 4.4.0
      hammerjs: 2.0.8
    dev: false

  /chessground@4.4.2:
    resolution: {integrity: sha512-cCAaTjsnE30hkWSPQRBOr2vlWSmxHS1hzz2kBM+b1VwLjvZRj5bohWtfZsznIgegfZUxZMOvtHsyde8/hhazLg==}
    dependencies:
      merge: 1.2.0
      mithril: github.com/ornicar/mithril.js/d99d36d445fad1b22f4b285963ea065291d99ad4
    dev: false

<<<<<<< HEAD
  /chessground@9.0.4:
    resolution: {integrity: sha512-KeZd/kcXSKQOGO6LOKu/3bAyVSMh7hgPPharMF15HMfNlHfcBpIVZIDAQRO2PNaNMzPWl0LKc05uFHt0D+lZGA==}
    dev: false

=======
>>>>>>> 8b1014b6
  /chessground@9.1.1:
    resolution: {integrity: sha512-X4xrBICrixaLATCn+jGEzk58UXcas+9QqJnwVq9nT7AaX2M1CJLMA0vC7noG0s6Tr2zoAHZ1FOviE5b05MgduQ==}
    dev: false

  /chessops@0.12.7:
    resolution: {integrity: sha512-ylWwKOudgTNJCDq7vx/Rs9fkZwPB3CEk0AJ8NtAfEYOoA3DGRQdS/Z/oQRsnQvs92rUu0yEobn4ZIPzLh8y9/w==}
    dependencies:
      '@badrap/result': 0.2.13
    dev: false

  /chessops@0.14.1:
    resolution: {integrity: sha512-CnMcfypDVrl/+MkErK0YMAEvivAAnUQ/2f32C54F9HbmDVEDjvoXJYLnS//+4HWGLqGA5+yDs+Y2T0gsxxLgpQ==}
    dependencies:
      '@badrap/result': 0.2.13
    dev: false

  /chokidar@3.6.0:
    resolution: {integrity: sha512-7VT13fmjotKpGipCW9JEQAusEPE+Ei8nl6/g4FBAmIm0GOOLMua9NDDo/DWp0ZAxCr3cPq5ZpBqmPAQgDda2Pw==}
    engines: {node: '>= 8.10.0'}
    dependencies:
      anymatch: 3.1.3
      braces: 3.0.2
      glob-parent: 5.1.2
      is-binary-path: 2.1.0
      is-glob: 4.0.3
      normalize-path: 3.0.0
      readdirp: 3.6.0
    optionalDependencies:
      fsevents: 2.3.3
    dev: false

  /ci-info@3.9.0:
    resolution: {integrity: sha512-NIxF55hv4nSqQswkAeiOi1r83xy8JldOFDTWiug55KBu9Jnblncd2U6ViHmYgHf01TPZS77NJBhBMKdWj9HQMQ==}
    engines: {node: '>=8'}
    dev: false

  /cjs-module-lexer@1.3.1:
    resolution: {integrity: sha512-a3KdPAANPbNE4ZUv9h6LckSl9zLsYOP4MBmhIPkRaeyybt+r4UghLvq+xw/YwUcC1gqylCkL4rdVs3Lwupjm4Q==}
    dev: false

  /cli-cursor@4.0.0:
    resolution: {integrity: sha512-VGtlMu3x/4DOtIUwEkRezxUZ2lBacNJCHash0N0WeZDBS+7Ux1dm3XWAgWYxLJFMMdOeXMHXorshEFhbMSGelg==}
    engines: {node: ^12.20.0 || ^14.13.1 || >=16.0.0}
    dependencies:
      restore-cursor: 4.0.0
    dev: false

  /cli-truncate@4.0.0:
    resolution: {integrity: sha512-nPdaFdQ0h/GEigbPClz11D0v/ZJEwxmeVZGeMo3Z5StPtUTkA9o1lD6QwoirYiSDzbcwn2XcjwmCp68W1IS4TA==}
    engines: {node: '>=18'}
    dependencies:
      slice-ansi: 5.0.0
      string-width: 7.1.0
    dev: false

  /cliui@8.0.1:
    resolution: {integrity: sha512-BSeNnyus75C4//NQ9gQt1/csTXyo/8Sb+afLAkzAptFuMsod9HFokGNudZpi/oQV73hnVK+sR+5PVRMd+Dr7YQ==}
    engines: {node: '>=12'}
    dependencies:
      string-width: 4.2.3
      strip-ansi: 6.0.1
      wrap-ansi: 7.0.0
    dev: false

  /co@4.6.0:
    resolution: {integrity: sha512-QVb0dM5HvG+uaxitm8wONl7jltx8dqhfU33DcqtOZcLSVIKSDDLDi7+0LbAKiyI8hD9u42m2YxXSkMGWThaecQ==}
    engines: {iojs: '>= 1.0.0', node: '>= 0.12.0'}
    dev: false

  /collect-v8-coverage@1.0.2:
    resolution: {integrity: sha512-lHl4d5/ONEbLlJvaJNtsF/Lz+WvB07u2ycqTYbdrq7UypDXailES4valYb2eWiJFxZlVmpGekfqoxQhzyFdT4Q==}
    dev: false

  /color-convert@1.9.3:
    resolution: {integrity: sha512-QfAUtd+vFdAtFQcC8CCyYt1fYWxSqAiK2cSD6zDB8N3cpsEBAvRxp9zOGg6G/SHHJYAT88/az/IuDGALsNVbGg==}
    dependencies:
      color-name: 1.1.3
    dev: false

  /color-convert@2.0.1:
    resolution: {integrity: sha512-RRECPsj7iu/xb5oKYcsFHSppFNnsj/52OVTRKb4zP5onXwVF3zVmmToNcOfGC+CRDpfK/U584fMg38ZHCaElKQ==}
    engines: {node: '>=7.0.0'}
    dependencies:
      color-name: 1.1.4
    dev: false

  /color-name@1.1.3:
    resolution: {integrity: sha512-72fSenhMw2HZMTVHeCA9KCmpEIbzWiQsjN+BHcBbS9vr1mtt+vJjPdksIBNUmKAW8TFUDPJK5SUU3QhE9NEXDw==}
    dev: false

  /color-name@1.1.4:
    resolution: {integrity: sha512-dOy+3AuW3a2wNbZHIuMZpTcgjGuLU/uBL/ubcZF9OXbDo8ff4O8yVp5Bf0efS8uEoYo5q4Fx7dY9OgQGXgAsQA==}
    dev: false

  /colorette@2.0.20:
    resolution: {integrity: sha512-IfEDxwoWIjkeXL1eXcDiow4UbKjhLdq6/EuSVR9GMN7KVH3r9gQ83e73hsz1Nd1T3ijd5xv1wcWRYO+D6kCI2w==}
    dev: false

  /commander@11.1.0:
    resolution: {integrity: sha512-yPVavfyCcRhmorC7rWlkHn15b4wDVgVmBA7kV4QVBsF7kv/9TKJAbAXVTxvTnwP8HHKjRCJDClKbciiYS7p0DQ==}
    engines: {node: '>=16'}
    dev: false

  /concat-map@0.0.1:
    resolution: {integrity: sha512-/Srv4dswyQNBfohGpz9o6Yb3Gz3SrUDqBH5rTuhGR7ahtlbYKnVxw2bCFMRljaA7EXHaXZ8wsHdodFvbkhKmqg==}
    dev: false

  /convert-source-map@2.0.0:
    resolution: {integrity: sha512-Kvp459HrV2FEJ1CAsi1Ku+MY3kasH19TFykTz2xWmMeq6bk2NU3XXvfJ+Q61m0xktWwt+1HSYf3JZsTms3aRJg==}
    dev: false

  /create-jest@29.7.0(@types/node@20.12.10):
    resolution: {integrity: sha512-Adz2bdH0Vq3F53KEMJOoftQFutWCukm6J24wbPWRO4k1kMY7gS7ds/uoJkNuV8wDCtWWnuwGcJwpWcih+zEW1Q==}
    engines: {node: ^14.15.0 || ^16.10.0 || >=18.0.0}
    hasBin: true
    dependencies:
      '@jest/types': 29.6.3
      chalk: 4.1.2
      exit: 0.1.2
      graceful-fs: 4.2.11
      jest-config: 29.7.0(@types/node@20.12.10)
      jest-util: 29.7.0
      prompts: 2.4.2
    transitivePeerDependencies:
      - '@types/node'
      - babel-plugin-macros
      - supports-color
      - ts-node
    dev: false

  /cropperjs@1.6.2:
    resolution: {integrity: sha512-nhymn9GdnV3CqiEHJVai54TULFAE3VshJTXSqSJKa8yXAKyBKDWdhHarnlIPrshJ0WMFTGuFvG02YjLXfPiuOA==}
    dev: false

  /cross-spawn@7.0.3:
    resolution: {integrity: sha512-iRDPJKUPVEND7dHPO8rkbOnPpyDygcDFtWjpeWNCgy8WP2rXcxXL8TskReQl6OrB2G7+UJrags1q15Fudc7G6w==}
    engines: {node: '>= 8'}
    dependencies:
      path-key: 3.1.1
      shebang-command: 2.0.0
      which: 2.0.2
    dev: false

  /csstype@3.1.3:
    resolution: {integrity: sha512-M1uQkMl8rQK/szD0LNhtqxIPLpimGm8sOBwU7lLnCpSbTyY3yeU1Vc7l4KT5zT4s/yOxHH5O7tIuuLOCnLADRw==}
    dev: false

  /date-fns@2.29.3:
    resolution: {integrity: sha512-dDCnyH2WnnKusqvZZ6+jA1O51Ibt8ZMRNkDZdyAyK4YfbDwa/cEmuztzG5pk6hqlp9aSBPYcjOlktquahGwGeA==}
    engines: {node: '>=0.11'}
    dev: false

  /dayjs@1.11.11:
    resolution: {integrity: sha512-okzr3f11N6WuqYtZSvm+F776mB41wRZMhKP+hc34YdW+KmtYYK9iqvHSwo2k9FEH3fhGXvOPV6yz2IcSrfRUDg==}
    dev: false

  /debounce-promise@3.1.2:
    resolution: {integrity: sha512-rZHcgBkbYavBeD9ej6sP56XfG53d51CD4dnaw989YX/nZ/ZJfgRx/9ePKmTNiUiyQvh4mtrMoS3OAWW+yoYtpg==}
    dev: false

  /debug@4.3.4:
    resolution: {integrity: sha512-PRWFHuSU3eDtQJPvnNY7Jcket1j0t5OuOsFzPPzsekD52Zl8qUfFIPEiswXqIvHWGVHOgX+7G/vCNNhehwxfkQ==}
    engines: {node: '>=6.0'}
    peerDependencies:
      supports-color: '*'
    peerDependenciesMeta:
      supports-color:
        optional: true
    dependencies:
      ms: 2.1.2
    dev: false

  /dedent@1.5.3:
    resolution: {integrity: sha512-NHQtfOOW68WD8lgypbLA5oT+Bt0xXJhiYvoR6SmmNXZfpzOGXwdKWmcwG8N7PwVVWV3eF/68nmD9BaJSsTBhyQ==}
    peerDependencies:
      babel-plugin-macros: ^3.1.0
    peerDependenciesMeta:
      babel-plugin-macros:
        optional: true
    dev: false

  /deep-is@0.1.4:
    resolution: {integrity: sha512-oIPzksmTg4/MriiaYGO+okXDT7ztn/w3Eptv/+gSIdMdKsJo0u4CfYNFJPy+4SKMuCqGw2wxnA+URMg3t8a/bQ==}
    dev: false

  /deepmerge@4.3.1:
    resolution: {integrity: sha512-3sUqbMEc77XqpdNO7FRyRog+eW3ph+GYCbj+rK+uYyRMuwsVy0rMiVtPn+QJlKFvWP/1PYpapqYn0Me2knFn+A==}
    engines: {node: '>=0.10.0'}
    dev: false

  /detect-newline@3.1.0:
    resolution: {integrity: sha512-TLz+x/vEXm/Y7P7wn1EJFNLxYpUD4TgMosxY6fAVJUnJMbupHBOncxyWUG9OpTaH9EBD7uFI5LfEgmMOc54DsA==}
    engines: {node: '>=8'}
    dev: false

  /dialog-polyfill@0.5.6:
    resolution: {integrity: sha512-ZbVDJI9uvxPAKze6z146rmfUZjBqNEwcnFTVamQzXH+svluiV7swmVIGr7miwADgfgt1G2JQIytypM9fbyhX4w==}
    dev: false

  /diff-sequences@29.6.3:
    resolution: {integrity: sha512-EjePK1srD3P08o2j4f0ExnylqRs5B9tJjcp9t1krH2qRi8CCdsYfwe9JgSLurFBWwq4uOlipzfk5fHNvwFKr8Q==}
    engines: {node: ^14.15.0 || ^16.10.0 || >=18.0.0}
    dev: false

  /dir-glob@3.0.1:
    resolution: {integrity: sha512-WkrWp9GR4KXfKGYzOLmTuGVi1UWFfws377n9cc55/tb6DuqyF6pcQ5AbiHEshaDpY9v6oaSr2XCDidGmMwdzIA==}
    engines: {node: '>=8'}
    dependencies:
      path-type: 4.0.0
    dev: false

  /doctrine@3.0.0:
    resolution: {integrity: sha512-yS+Q5i3hBf7GBkd4KG8a7eBNNWNGLTaEwwYWUijIYM7zrlYDM0BFXHjjPWlWZ1Rg7UaddZeIDmi9jF3HmqiQ2w==}
    engines: {node: '>=6.0.0'}
    dependencies:
      esutils: 2.0.3
    dev: false

  /dompurify@2.5.2:
    resolution: {integrity: sha512-5vSyvxRAb45EoWwAktUT3AYqAwXK4FL7si22Cgj46U6ICsj/YJczCN+Bk7WNABIQmpWRymGfslMhrRUZkQNnqA==}
    dev: false

  /dragscroll@0.0.8:
    resolution: {integrity: sha512-nMrx/KErHpEkiKZlrghcT/nLWCj8vEJgv6s6TF84gmgn6uROPx2wRvClkcnjSEyvppYY9okOI1DIv573Toql1w==}
    dev: false

  /electron-to-chromium@1.4.757:
    resolution: {integrity: sha512-jftDaCknYSSt/+KKeXzH3LX5E2CvRLm75P3Hj+J/dv3CL0qUYcOt13d5FN1NiL5IJbbhzHrb3BomeG2tkSlZmw==}
    dev: false

  /emittery@0.13.1:
    resolution: {integrity: sha512-DeWwawk6r5yR9jFgnDKYt4sLS0LmHJJi3ZOnb5/JdbYwj3nW+FxQnHIjhBKz8YLC7oRNPVM9NQ47I3CVx34eqQ==}
    engines: {node: '>=12'}
    dev: false

  /emoji-mart@5.6.0:
    resolution: {integrity: sha512-eJp3QRe79pjwa+duv+n7+5YsNhRcMl812EcFVwrnRvYKoNPoQb5qxU8DG6Bgwji0akHdp6D4Ln6tYLG58MFSow==}
    dev: false

  /emoji-regex@10.3.0:
    resolution: {integrity: sha512-QpLs9D9v9kArv4lfDEgg1X/gN5XLnf/A6l9cs8SPZLRZR3ZkY9+kwIQTxm+fsSej5UMYGE8fdoaZVIBlqG0XTw==}
    dev: false

  /emoji-regex@8.0.0:
    resolution: {integrity: sha512-MSjYzcWNOA0ewAHpz0MxpYFvwg6yjy1NG3xteoqz644VCo/RPgnr1/GGt+ic3iJTzQ8Eu3TdM14SawnVUmGE6A==}
    dev: false

  /error-ex@1.3.2:
    resolution: {integrity: sha512-7dFHNmqeFSEt2ZBsCriorKnn3Z2pj+fd9kmI6QoWw4//DL+icEBfc0U7qJCisqrTsKTjw4fNFy2pW9OqStD84g==}
    dependencies:
      is-arrayish: 0.2.1
    dev: false

  /escalade@3.1.2:
    resolution: {integrity: sha512-ErCHMCae19vR8vQGe50xIsVomy19rg6gFu3+r3jkEO46suLMWBksvVyoGgQV+jOfl84ZSOSlmv6Gxa89PmTGmA==}
    engines: {node: '>=6'}
    dev: false

  /escape-string-regexp@1.0.5:
    resolution: {integrity: sha512-vbRorB5FUQWvla16U8R/qgaFIya2qGzwDrNmCZuYKrbdSUMG6I1ZCGQRefkRVhuOkIGVne7BQ35DSfo1qvJqFg==}
    engines: {node: '>=0.8.0'}
    dev: false

  /escape-string-regexp@2.0.0:
    resolution: {integrity: sha512-UpzcLCXolUWcNu5HtVMHYdXJjArjsF9C0aNnquZYY4uW/Vu0miy5YoWvbV345HauVvcAUnpRuhMMcqTcGOY2+w==}
    engines: {node: '>=8'}
    dev: false

  /escape-string-regexp@4.0.0:
    resolution: {integrity: sha512-TtpcNJ3XAzx3Gq8sWRzJaVajRs0uVxA2YAkdb1jm2YkPz4G6egUFAyA3n5vtEIZefPk5Wa4UXbKuS5fKkJWdgA==}
    engines: {node: '>=10'}
    dev: false

  /eslint-scope@7.2.2:
    resolution: {integrity: sha512-dOt21O7lTMhDM+X9mB4GX+DZrZtCUJPL/wlcTqxyrx5IvO0IYtILdtrQGQp+8n5S0gwSVmOf9NQrjMOgfQZlIg==}
    engines: {node: ^12.22.0 || ^14.17.0 || >=16.0.0}
    dependencies:
      esrecurse: 4.3.0
      estraverse: 5.3.0
    dev: false

  /eslint-visitor-keys@3.4.3:
    resolution: {integrity: sha512-wpc+LXeiyiisxPlEkUzU6svyS1frIO3Mgxj1fdy7Pm8Ygzguax2N3Fa/D/ag1WqbOprdI+uY6wMUl8/a2G+iag==}
    engines: {node: ^12.22.0 || ^14.17.0 || >=16.0.0}
    dev: false

  /eslint@8.57.0:
    resolution: {integrity: sha512-dZ6+mexnaTIbSBZWgou51U6OmzIhYM2VcNdtiTtI7qPNZm35Akpr0f6vtw3w1Kmn5PYo+tZVfh13WrhpS6oLqQ==}
    engines: {node: ^12.22.0 || ^14.17.0 || >=16.0.0}
    hasBin: true
    dependencies:
      '@eslint-community/eslint-utils': 4.4.0(eslint@8.57.0)
      '@eslint-community/regexpp': 4.10.0
      '@eslint/eslintrc': 2.1.4
      '@eslint/js': 8.57.0
      '@humanwhocodes/config-array': 0.11.14
      '@humanwhocodes/module-importer': 1.0.1
      '@nodelib/fs.walk': 1.2.8
      '@ungap/structured-clone': 1.2.0
      ajv: 6.12.6
      chalk: 4.1.2
      cross-spawn: 7.0.3
      debug: 4.3.4
      doctrine: 3.0.0
      escape-string-regexp: 4.0.0
      eslint-scope: 7.2.2
      eslint-visitor-keys: 3.4.3
      espree: 9.6.1
      esquery: 1.5.0
      esutils: 2.0.3
      fast-deep-equal: 3.1.3
      file-entry-cache: 6.0.1
      find-up: 5.0.0
      glob-parent: 6.0.2
      globals: 13.24.0
      graphemer: 1.4.0
      ignore: 5.3.1
      imurmurhash: 0.1.4
      is-glob: 4.0.3
      is-path-inside: 3.0.3
      js-yaml: 4.1.0
      json-stable-stringify-without-jsonify: 1.0.1
      levn: 0.4.1
      lodash.merge: 4.6.2
      minimatch: 3.1.2
      natural-compare: 1.4.0
      optionator: 0.9.4
      strip-ansi: 6.0.1
      text-table: 0.2.0
    transitivePeerDependencies:
      - supports-color
    dev: false

  /espree@9.6.1:
    resolution: {integrity: sha512-oruZaFkjorTpF32kDSI5/75ViwGeZginGGy2NoOSg3Q9bnwlnmDm4HLnkl0RE3n+njDXR037aY1+x58Z/zFdwQ==}
    engines: {node: ^12.22.0 || ^14.17.0 || >=16.0.0}
    dependencies:
      acorn: 8.11.3
      acorn-jsx: 5.3.2(acorn@8.11.3)
      eslint-visitor-keys: 3.4.3
    dev: false

  /esprima@4.0.1:
    resolution: {integrity: sha512-eGuFFw7Upda+g4p+QHvnW0RyTX/SVeJBDM/gCtMARO0cLuT2HcEKnTPvhjV6aGeqrCB/sbNop0Kszm0jsaWU4A==}
    engines: {node: '>=4'}
    hasBin: true
    dev: false

  /esquery@1.5.0:
    resolution: {integrity: sha512-YQLXUplAwJgCydQ78IMJywZCceoqk1oH01OERdSAJc/7U2AylwjhSCLDEtqwg811idIS/9fIU5GjG73IgjKMVg==}
    engines: {node: '>=0.10'}
    dependencies:
      estraverse: 5.3.0
    dev: false

  /esrecurse@4.3.0:
    resolution: {integrity: sha512-KmfKL3b6G+RXvP8N1vr3Tq1kL/oCFgn2NYXEtqP8/L3pKapUA4G8cFVaoF3SU323CD4XypR/ffioHmkti6/Tag==}
    engines: {node: '>=4.0'}
    dependencies:
      estraverse: 5.3.0
    dev: false

  /estraverse@5.3.0:
    resolution: {integrity: sha512-MMdARuVEQziNTeJD8DgMqmhwR11BRQ/cBP+pLtYdSTnf3MIO8fFeiINEbX36ZdNlfU/7A9f3gUw49B3oQsvwBA==}
    engines: {node: '>=4.0'}
    dev: false

  /esutils@2.0.3:
    resolution: {integrity: sha512-kVscqXk4OCp68SZ0dkgEKVi6/8ij300KBWTJq32P/dYeWTSwK41WyTxalN1eRmA5Z9UU/LX9D7FWSmV9SAYx6g==}
    engines: {node: '>=0.10.0'}
    dev: false

  /eventemitter3@5.0.1:
    resolution: {integrity: sha512-GWkBvjiSZK87ELrYOSESUYeVIc9mvLLf/nXalMOS5dYrgZq9o5OVkbZAVM06CVxYsCwH9BDZFPlQTlPA1j4ahA==}
    dev: false

  /execa@5.1.1:
    resolution: {integrity: sha512-8uSpZZocAZRBAPIEINJj3Lo9HyGitllczc27Eh5YYojjMFMn8yHMDMaUHE2Jqfq05D/wucwI4JGURyXt1vchyg==}
    engines: {node: '>=10'}
    dependencies:
      cross-spawn: 7.0.3
      get-stream: 6.0.1
      human-signals: 2.1.0
      is-stream: 2.0.1
      merge-stream: 2.0.0
      npm-run-path: 4.0.1
      onetime: 5.1.2
      signal-exit: 3.0.7
      strip-final-newline: 2.0.0
    dev: false

  /execa@8.0.1:
    resolution: {integrity: sha512-VyhnebXciFV2DESc+p6B+y0LjSm0krU4OgJN44qFAhBY0TJ+1V61tYD2+wHusZ6F9n5K+vl8k0sTy7PEfV4qpg==}
    engines: {node: '>=16.17'}
    dependencies:
      cross-spawn: 7.0.3
      get-stream: 8.0.1
      human-signals: 5.0.0
      is-stream: 3.0.0
      merge-stream: 2.0.0
      npm-run-path: 5.3.0
      onetime: 6.0.0
      signal-exit: 4.1.0
      strip-final-newline: 3.0.0
    dev: false

  /exit@0.1.2:
    resolution: {integrity: sha512-Zk/eNKV2zbjpKzrsQ+n1G6poVbErQxJ0LBOJXaKZ1EViLzH+hrLu9cdXI4zw9dBQJslwBEpbQ2P1oS7nDxs6jQ==}
    engines: {node: '>= 0.8.0'}
    dev: false

  /expect@29.7.0:
    resolution: {integrity: sha512-2Zks0hf1VLFYI1kbh0I5jP3KHHyCHpkfyHBzsSXRFgl/Bg9mWYfMW8oD+PdMPlEwy5HNsR9JutYy6pMeOh61nw==}
    engines: {node: ^14.15.0 || ^16.10.0 || >=18.0.0}
    dependencies:
      '@jest/expect-utils': 29.7.0
      jest-get-type: 29.6.3
      jest-matcher-utils: 29.7.0
      jest-message-util: 29.7.0
      jest-util: 29.7.0
    dev: false

  /fast-deep-equal@3.1.3:
    resolution: {integrity: sha512-f3qQ9oQy9j2AhBe/H9VC91wLmKBCCU/gDOnKNAYG5hswO7BLKj09Hc5HYNz9cGI++xlpDCIgDaitVs03ATR84Q==}
    dev: false

  /fast-glob@3.3.2:
    resolution: {integrity: sha512-oX2ruAFQwf/Orj8m737Y5adxDQO0LAB7/S5MnxCdTNDd4p6BsyIVsv9JQsATbTSq8KHRpLwIHbVlUNatxd+1Ow==}
    engines: {node: '>=8.6.0'}
    dependencies:
      '@nodelib/fs.stat': 2.0.5
      '@nodelib/fs.walk': 1.2.8
      glob-parent: 5.1.2
      merge2: 1.4.1
      micromatch: 4.0.5
    dev: false

  /fast-json-stable-stringify@2.1.0:
    resolution: {integrity: sha512-lhd/wF+Lk98HZoTCtlVraHtfh5XYijIjalXck7saUtuanSDyLMxnHhSXEDJqHxD7msR8D0uCmqlkwjCV8xvwHw==}
    dev: false

  /fast-levenshtein@2.0.6:
    resolution: {integrity: sha512-DCXu6Ifhqcks7TZKY3Hxp3y6qphY5SJZmrWMDrKcERSOXWQdMhU9Ig/PYrzyw/ul9jOIyh0N4M0tbC5hodg8dw==}
    dev: false

  /fastq@1.17.1:
    resolution: {integrity: sha512-sRVD3lWVIXWg6By68ZN7vho9a1pQcN/WBFaAAsDDFzlJjvoGx0P8z7V1t72grFJfJhu3YPZBuu25f7Kaw2jN1w==}
    dependencies:
      reusify: 1.0.4
    dev: false

  /fb-watchman@2.0.2:
    resolution: {integrity: sha512-p5161BqbuCaSnB8jIbzQHOlpgsPmK5rJVDfDKO91Axs5NC1uu3HRQm6wt9cd9/+GtQQIO53JdGXXoyDpTAsgYA==}
    dependencies:
      bser: 2.1.1
    dev: false

  /file-entry-cache@6.0.1:
    resolution: {integrity: sha512-7Gps/XWymbLk2QLYK4NzpMOrYjMhdIxXuIvy2QBsLE6ljuodKvdkWs/cpyJJ3CVIVpH0Oi1Hvg1ovbMzLdFBBg==}
    engines: {node: ^10.12.0 || >=12.0.0}
    dependencies:
      flat-cache: 3.2.0
    dev: false

  /fill-range@7.0.1:
    resolution: {integrity: sha512-qOo9F+dMUmC2Lcb4BbVvnKJxTPjCm+RRpe4gDuGrzkL7mEVl/djYSu2OdQ2Pa302N4oqkSg9ir6jaLWJ2USVpQ==}
    engines: {node: '>=8'}
    dependencies:
      to-regex-range: 5.0.1
    dev: false

  /find-up@4.1.0:
    resolution: {integrity: sha512-PpOwAdQ/YlXQ2vj8a3h8IipDuYRi3wceVQQGYWxNINccq40Anw7BlsEXCMbt1Zt+OLA6Fq9suIpIWD0OsnISlw==}
    engines: {node: '>=8'}
    dependencies:
      locate-path: 5.0.0
      path-exists: 4.0.0
    dev: false

  /find-up@5.0.0:
    resolution: {integrity: sha512-78/PXT1wlLLDgTzDs7sjq9hzz0vXD+zn+7wypEe4fXQxCmdmqfGsEPQxmiCSQI3ajFV91bVSsvNtrJRiW6nGng==}
    engines: {node: '>=10'}
    dependencies:
      locate-path: 6.0.0
      path-exists: 4.0.0
    dev: false

  /flat-cache@3.2.0:
    resolution: {integrity: sha512-CYcENa+FtcUKLmhhqyctpclsq7QF38pKjZHsGNiSQF5r4FtoKDWabFDl3hzaEQMvT1LHEysw5twgLvpYYb4vbw==}
    engines: {node: ^10.12.0 || >=12.0.0}
    dependencies:
      flatted: 3.3.1
      keyv: 4.5.4
      rimraf: 3.0.2
    dev: false

  /flatpickr@4.6.13:
    resolution: {integrity: sha512-97PMG/aywoYpB4IvbvUJi0RQi8vearvU0oov1WW3k0WZPBMrTQVqekSX5CjSG/M4Q3i6A/0FKXC7RyAoAUUSPw==}
    dev: false

  /flatted@3.3.1:
    resolution: {integrity: sha512-X8cqMLLie7KsNUDSdzeN8FYK9rEt4Dt67OsG/DNGnYTSDBG4uFAJFBnUeiV+zCVAvwFy56IjM9sH51jVaEhNxw==}
    dev: false

  /fs.realpath@1.0.0:
    resolution: {integrity: sha512-OO0pH2lK6a0hZnAdau5ItzHPI6pUlvI7jMVnxUQRtw4owF2wk8lOSabtGDCTP4Ggrg2MbGnWO9X8K1t4+fGMDw==}
    dev: false

  /fsevents@2.3.3:
    resolution: {integrity: sha512-5xoDfX+fL7faATnagmWPpbFtwh/R77WmMMqqHGS65C3vvB0YHrgF+B1YmZ3441tMj5n63k0212XNoJwzlhffQw==}
    engines: {node: ^8.16.0 || ^10.6.0 || >=11.0.0}
    os: [darwin]
    requiresBuild: true
    dev: false
    optional: true

  /function-bind@1.1.2:
    resolution: {integrity: sha512-7XHNxH7qX9xG5mIwxkhumTox/MIRNcOgDrxWsMt2pAr23WHp6MrRlN7FBSFpCpr+oVO0F744iUgR82nJMfG2SA==}
    dev: false

  /gensync@1.0.0-beta.2:
    resolution: {integrity: sha512-3hN7NaskYvMDLQY55gnW3NQ+mesEAepTqlg+VEbj7zzqEMBVNhzcGYYeqFo/TlYz6eQiFcp1HcsCZO+nGgS8zg==}
    engines: {node: '>=6.9.0'}
    dev: false

  /get-caller-file@2.0.5:
    resolution: {integrity: sha512-DyFP3BM/3YHTQOCUL/w0OZHR0lpKeGrxotcHWcqNEdnltqFwXVfhEBQ94eIo34AfQpo0rGki4cyIiftY06h2Fg==}
    engines: {node: 6.* || 8.* || >= 10.*}
    dev: false

  /get-east-asian-width@1.2.0:
    resolution: {integrity: sha512-2nk+7SIVb14QrgXFHcm84tD4bKQz0RxPuMT8Ag5KPOq7J5fEmAg0UbXdTOSHqNuHSU28k55qnceesxXRZGzKWA==}
    engines: {node: '>=18'}
    dev: false

  /get-package-type@0.1.0:
    resolution: {integrity: sha512-pjzuKtY64GYfWizNAJ0fr9VqttZkNiK2iS430LtIHzjBEr6bX8Am2zm4sW4Ro5wjWW5cAlRL1qAMTcXbjNAO2Q==}
    engines: {node: '>=8.0.0'}
    dev: false

  /get-stream@6.0.1:
    resolution: {integrity: sha512-ts6Wi+2j3jQjqi70w5AlN8DFnkSwC+MqmxEzdEALB2qXZYV3X/b1CTfgPLGJNMeAWxdPfU8FO1ms3NUfaHCPYg==}
    engines: {node: '>=10'}
    dev: false

  /get-stream@8.0.1:
    resolution: {integrity: sha512-VaUJspBffn/LMCJVoMvSAdmscJyS1auj5Zulnn5UoYcY531UWmdwhRWkcGKnGU93m5HSXP9LP2usOryrBtQowA==}
    engines: {node: '>=16'}
    dev: false

  /glob-parent@5.1.2:
    resolution: {integrity: sha512-AOIgSQCepiJYwP3ARnGx+5VnTu2HBYdzbGP45eLw1vr3zB3vZLeyed1sC9hnbcOc9/SrMyM5RPQrkGz4aS9Zow==}
    engines: {node: '>= 6'}
    dependencies:
      is-glob: 4.0.3
    dev: false

  /glob-parent@6.0.2:
    resolution: {integrity: sha512-XxwI8EOhVQgWp6iDL+3b0r86f4d6AX6zSU55HfB4ydCEuXLXc5FcYeOu+nnGftS4TEju/11rt4KJPTMgbfmv4A==}
    engines: {node: '>=10.13.0'}
    dependencies:
      is-glob: 4.0.3
    dev: false

  /glob@7.2.3:
    resolution: {integrity: sha512-nFR0zLpU2YCaRxwoCJvL6UvCH2JFyFVIvwTLsIf21AuHlMskA1hhTdk+LlYJtOlYt9v6dvszD2BGRqBL+iQK9Q==}
    dependencies:
      fs.realpath: 1.0.0
      inflight: 1.0.6
      inherits: 2.0.4
      minimatch: 3.1.2
      once: 1.4.0
      path-is-absolute: 1.0.1
    dev: false

  /globals@11.12.0:
    resolution: {integrity: sha512-WOBp/EEGUiIsJSp7wcv/y6MO+lV9UoncWqxuFfm8eBwzWNgyfBd6Gz+IeKQ9jCmyhoH99g15M3T+QaVHFjizVA==}
    engines: {node: '>=4'}
    dev: false

  /globals@13.24.0:
    resolution: {integrity: sha512-AhO5QUcj8llrbG09iWhPU2B204J1xnPeL8kQmVorSsy+Sjj1sk8gIyh6cUocGmH4L0UuhAJy+hJMRA4mgA4mFQ==}
    engines: {node: '>=8'}
    dependencies:
      type-fest: 0.20.2
    dev: false

  /globby@11.1.0:
    resolution: {integrity: sha512-jhIXaOzy1sb8IyocaruWSn1TjmnBVs8Ayhcy83rmxNJ8q2uWKCAj3CnJY+KpGSXCueAPc0i05kVvVKtP1t9S3g==}
    engines: {node: '>=10'}
    dependencies:
      array-union: 2.1.0
      dir-glob: 3.0.1
      fast-glob: 3.3.2
      ignore: 5.3.1
      merge2: 1.4.1
      slash: 3.0.0
    dev: false

  /graceful-fs@4.2.11:
    resolution: {integrity: sha512-RbJ5/jmFcNNCcDV5o9eTnBLJ/HszWV0P73bc+Ff4nS/rJj+YaS6IGyiOL0VoBYX+l1Wrl3k63h/KrH+nhJ0XvQ==}
    dev: false

  /graphemer@1.4.0:
    resolution: {integrity: sha512-EtKwoO6kxCL9WO5xipiHTZlSzBm7WLT627TqC/uVRd0HKmq8NXyebnNYxDoBi7wt8eTWrUrKXCOVaFq9x1kgag==}
    dev: false

  /hammerjs@2.0.8:
    resolution: {integrity: sha512-tSQXBXS/MWQOn/RKckawJ61vvsDpCom87JgxiYdGwHdOa0ht0vzUWDlfioofFCRU0L+6NGDt6XzbgoJvZkMeRQ==}
    engines: {node: '>=0.8.0'}
    dev: false

  /has-flag@3.0.0:
    resolution: {integrity: sha512-sKJf1+ceQBr4SMkvQnBDNDtf4TXpVhVGateu0t918bl30FnbE2m4vNLX+VWe/dpjlb+HugGYzW7uQXH98HPEYw==}
    engines: {node: '>=4'}
    dev: false

  /has-flag@4.0.0:
    resolution: {integrity: sha512-EykJT/Q1KjTWctppgIAgfSO0tKVuZUjhgMr17kqTumMl6Afv3EISleU7qZUzoXDFTAHTDC4NOoG/ZxU3EvlMPQ==}
    engines: {node: '>=8'}
    dev: false

  /hasown@2.0.2:
    resolution: {integrity: sha512-0hJU9SCPvmMzIBdZFqNPXWa6dqh7WdH0cII9y+CyS8rG3nL48Bclra9HmKhVVUHyPWNH5Y7xDwAB7bfgSjkUMQ==}
    engines: {node: '>= 0.4'}
    dependencies:
      function-bind: 1.1.2
    dev: false

  /html-escaper@2.0.2:
    resolution: {integrity: sha512-H2iMtd0I4Mt5eYiapRdIDjp+XzelXQ0tFE4JS7YFwFevXXMmOp9myNrUvCg0D6ws8iqkRPBfKHgbwig1SmlLfg==}
    dev: false

  /human-signals@2.1.0:
    resolution: {integrity: sha512-B4FFZ6q/T2jhhksgkbEW3HBvWIfDW85snkQgawt07S7J5QXTk6BkNV+0yAeZrM5QpMAdYlocGoljn0sJ/WQkFw==}
    engines: {node: '>=10.17.0'}
    dev: false

  /human-signals@5.0.0:
    resolution: {integrity: sha512-AXcZb6vzzrFAUE61HnN4mpLqd/cSIwNQjtNWR0euPm6y0iqx3G4gOXaIDdtdDwZmhwe82LA6+zinmW4UBWVePQ==}
    engines: {node: '>=16.17.0'}
    dev: false

  /idb-keyval@6.2.1:
    resolution: {integrity: sha512-8Sb3veuYCyrZL+VBt9LJfZjLUPWVvqn8tG28VqYNFCo43KHcKuq+b4EiXGeuaLAQWL2YmyDgMp2aSpH9JHsEQg==}
    dev: false

  /ignore@5.3.1:
    resolution: {integrity: sha512-5Fytz/IraMjqpwfd34ke28PTVMjZjJG2MPn5t7OE4eUCUNf8BAa7b5WUS9/Qvr6mwOQS7Mk6vdsMno5he+T8Xw==}
    engines: {node: '>= 4'}
    dev: false

  /import-fresh@3.3.0:
    resolution: {integrity: sha512-veYYhQa+D1QBKznvhUHxb8faxlrwUnxseDAbAp457E0wLNio2bOSKnjYDhMj+YiAq61xrMGhQk9iXVk5FzgQMw==}
    engines: {node: '>=6'}
    dependencies:
      parent-module: 1.0.1
      resolve-from: 4.0.0
    dev: false

  /import-local@3.1.0:
    resolution: {integrity: sha512-ASB07uLtnDs1o6EHjKpX34BKYDSqnFerfTOJL2HvMqF70LnxpjkzDB8J44oT9pu4AMPkQwf8jl6szgvNd2tRIg==}
    engines: {node: '>=8'}
    hasBin: true
    dependencies:
      pkg-dir: 4.2.0
      resolve-cwd: 3.0.0
    dev: false

  /imurmurhash@0.1.4:
    resolution: {integrity: sha512-JmXMZ6wuvDmLiHEml9ykzqO6lwFbof0GG4IkcGaENdCRDDmMVnny7s5HsIgHCbaq0w2MyPhDqkhTUgS2LU2PHA==}
    engines: {node: '>=0.8.19'}
    dev: false

  /inflight@1.0.6:
    resolution: {integrity: sha512-k92I/b08q4wvFscXCLvqfsHCrjrF7yiXsQuIVvVE7N82W3+aqpzuUdBbfhWcy/FZR3/4IgflMgKLOsvPDrGCJA==}
    dependencies:
      once: 1.4.0
      wrappy: 1.0.2
    dev: false

  /inherits@2.0.4:
    resolution: {integrity: sha512-k/vGaX4/Yla3WzyMCvTQOXYeIHvqOKtnqBduzTHpzpQZzAskKMhZ2K+EnBiSM9zGSoIFeMpXKxa4dYeZIQqewQ==}
    dev: false

  /is-arrayish@0.2.1:
    resolution: {integrity: sha512-zz06S8t0ozoDXMG+ube26zeCTNXcKIPJZJi8hBrF4idCLms4CG9QtK7qBl1boi5ODzFpjswb5JPmHCbMpjaYzg==}
    dev: false

  /is-binary-path@2.1.0:
    resolution: {integrity: sha512-ZMERYes6pDydyuGidse7OsHxtbI7WVeUEozgR/g7rd0xUimYNlvZRE/K2MgZTjWy725IfelLeVcEM97mmtRGXw==}
    engines: {node: '>=8'}
    dependencies:
      binary-extensions: 2.3.0
    dev: false

  /is-core-module@2.13.1:
    resolution: {integrity: sha512-hHrIjvZsftOsvKSn2TRYl63zvxsgE0K+0mYMoH6gD4omR5IWB2KynivBQczo3+wF1cCkjzvptnI9Q0sPU66ilw==}
    dependencies:
      hasown: 2.0.2
    dev: false

  /is-extglob@2.1.1:
    resolution: {integrity: sha512-SbKbANkN603Vi4jEZv49LeVJMn4yGwsbzZworEoyEiutsN3nJYdbO36zfhGJ6QEDpOZIFkDtnq5JRxmvl3jsoQ==}
    engines: {node: '>=0.10.0'}
    dev: false

  /is-fullwidth-code-point@3.0.0:
    resolution: {integrity: sha512-zymm5+u+sCsSWyD9qNaejV3DFvhCKclKdizYaJUuHA83RLjb7nSuGnddCHGv0hk+KY7BMAlsWeK4Ueg6EV6XQg==}
    engines: {node: '>=8'}
    dev: false

  /is-fullwidth-code-point@4.0.0:
    resolution: {integrity: sha512-O4L094N2/dZ7xqVdrXhh9r1KODPJpFms8B5sGdJLPy664AgvXsreZUyCQQNItZRDlYug4xStLjNp/sz3HvBowQ==}
    engines: {node: '>=12'}
    dev: false

  /is-fullwidth-code-point@5.0.0:
    resolution: {integrity: sha512-OVa3u9kkBbw7b8Xw5F9P+D/T9X+Z4+JruYVNapTjPYZYUznQ5YfWeFkOj606XYYW8yugTfC8Pj0hYqvi4ryAhA==}
    engines: {node: '>=18'}
    dependencies:
      get-east-asian-width: 1.2.0
    dev: false

  /is-generator-fn@2.1.0:
    resolution: {integrity: sha512-cTIB4yPYL/Grw0EaSzASzg6bBy9gqCofvWN8okThAYIxKJZC+udlRAmGbM0XLeniEJSs8uEgHPGuHSe1XsOLSQ==}
    engines: {node: '>=6'}
    dev: false

  /is-glob@4.0.3:
    resolution: {integrity: sha512-xelSayHH36ZgE7ZWhli7pW34hNbNl8Ojv5KVmkJD4hBdD3th8Tfk9vYasLM+mXWOZhFkgZfxhLSnrwRr4elSSg==}
    engines: {node: '>=0.10.0'}
    dependencies:
      is-extglob: 2.1.1
    dev: false

  /is-number@7.0.0:
    resolution: {integrity: sha512-41Cifkg6e8TylSpdtTpeLVMqvSBEVzTttHvERD741+pnZ8ANv0004MRL43QKPDlK9cGvNp6NZWZUBlbGXYxxng==}
    engines: {node: '>=0.12.0'}
    dev: false

  /is-path-inside@3.0.3:
    resolution: {integrity: sha512-Fd4gABb+ycGAmKou8eMftCupSir5lRxqf4aD/vd0cD2qc4HL07OjCeuHMr8Ro4CoMaeCKDB0/ECBOVWjTwUvPQ==}
    engines: {node: '>=8'}
    dev: false

  /is-stream@2.0.1:
    resolution: {integrity: sha512-hFoiJiTl63nn+kstHGBtewWSKnQLpyb155KHheA1l39uvtO9nWIop1p3udqPcUd/xbF1VLMO4n7OI6p7RbngDg==}
    engines: {node: '>=8'}
    dev: false

  /is-stream@3.0.0:
    resolution: {integrity: sha512-LnQR4bZ9IADDRSkvpqMGvt/tEJWclzklNgSw48V5EAaAeDd6qGvN8ei6k5p0tvxSR171VmGyHuTiAOfxAbr8kA==}
    engines: {node: ^12.20.0 || ^14.13.1 || >=16.0.0}
    dev: false

  /isexe@2.0.0:
    resolution: {integrity: sha512-RHxMLp9lnKHGHRng9QFhRCMbYAcVpn69smSGcq3f36xjgVVWThj4qqLbTLlq7Ssj8B+fIQ1EuCEGI2lKsyQeIw==}
    dev: false

  /istanbul-lib-coverage@3.2.2:
    resolution: {integrity: sha512-O8dpsF+r0WV/8MNRKfnmrtCWhuKjxrq2w+jpzBL5UZKTi2LeVWnWOmWRxFlesJONmc+wLAGvKQZEOanko0LFTg==}
    engines: {node: '>=8'}
    dev: false

  /istanbul-lib-instrument@5.2.1:
    resolution: {integrity: sha512-pzqtp31nLv/XFOzXGuvhCb8qhjmTVo5vjVk19XE4CRlSWz0KoeJ3bw9XsA7nOp9YBf4qHjwBxkDzKcME/J29Yg==}
    engines: {node: '>=8'}
    dependencies:
      '@babel/core': 7.24.5
      '@babel/parser': 7.24.5
      '@istanbuljs/schema': 0.1.3
      istanbul-lib-coverage: 3.2.2
      semver: 6.3.1
    transitivePeerDependencies:
      - supports-color
    dev: false

  /istanbul-lib-instrument@6.0.2:
    resolution: {integrity: sha512-1WUsZ9R1lA0HtBSohTkm39WTPlNKSJ5iFk7UwqXkBLoHQT+hfqPsfsTDVuZdKGaBwn7din9bS7SsnoAr943hvw==}
    engines: {node: '>=10'}
    dependencies:
      '@babel/core': 7.24.5
      '@babel/parser': 7.24.5
      '@istanbuljs/schema': 0.1.3
      istanbul-lib-coverage: 3.2.2
      semver: 7.6.0
    transitivePeerDependencies:
      - supports-color
    dev: false

  /istanbul-lib-report@3.0.1:
    resolution: {integrity: sha512-GCfE1mtsHGOELCU8e/Z7YWzpmybrx/+dSTfLrvY8qRmaY6zXTKWn6WQIjaAFw069icm6GVMNkgu0NzI4iPZUNw==}
    engines: {node: '>=10'}
    dependencies:
      istanbul-lib-coverage: 3.2.2
      make-dir: 4.0.0
      supports-color: 7.2.0
    dev: false

  /istanbul-lib-source-maps@4.0.1:
    resolution: {integrity: sha512-n3s8EwkdFIJCG3BPKBYvskgXGoy88ARzvegkitk60NxRdwltLOTaH7CUiMRXvwYorl0Q712iEjcWB+fK/MrWVw==}
    engines: {node: '>=10'}
    dependencies:
      debug: 4.3.4
      istanbul-lib-coverage: 3.2.2
      source-map: 0.6.1
    transitivePeerDependencies:
      - supports-color
    dev: false

  /istanbul-reports@3.1.7:
    resolution: {integrity: sha512-BewmUXImeuRk2YY0PVbxgKAysvhRPUQE0h5QRM++nVWyubKGV0l8qQ5op8+B2DOmwSe63Jivj0BjkPQVf8fP5g==}
    engines: {node: '>=8'}
    dependencies:
      html-escaper: 2.0.2
      istanbul-lib-report: 3.0.1
    dev: false

  /jest-changed-files@29.7.0:
    resolution: {integrity: sha512-fEArFiwf1BpQ+4bXSprcDc3/x4HSzL4al2tozwVpDFpsxALjLYdyiIK4e5Vz66GQJIbXJ82+35PtysofptNX2w==}
    engines: {node: ^14.15.0 || ^16.10.0 || >=18.0.0}
    dependencies:
      execa: 5.1.1
      jest-util: 29.7.0
      p-limit: 3.1.0
    dev: false

  /jest-circus@29.7.0:
    resolution: {integrity: sha512-3E1nCMgipcTkCocFwM90XXQab9bS+GMsjdpmPrlelaxwD93Ad8iVEjX/vvHPdLPnFf+L40u+5+iutRdA1N9myw==}
    engines: {node: ^14.15.0 || ^16.10.0 || >=18.0.0}
    dependencies:
      '@jest/environment': 29.7.0
      '@jest/expect': 29.7.0
      '@jest/test-result': 29.7.0
      '@jest/types': 29.6.3
      '@types/node': 20.12.10
      chalk: 4.1.2
      co: 4.6.0
      dedent: 1.5.3
      is-generator-fn: 2.1.0
      jest-each: 29.7.0
      jest-matcher-utils: 29.7.0
      jest-message-util: 29.7.0
      jest-runtime: 29.7.0
      jest-snapshot: 29.7.0
      jest-util: 29.7.0
      p-limit: 3.1.0
      pretty-format: 29.7.0
      pure-rand: 6.1.0
      slash: 3.0.0
      stack-utils: 2.0.6
    transitivePeerDependencies:
      - babel-plugin-macros
      - supports-color
    dev: false

  /jest-cli@29.7.0(@types/node@20.12.10):
    resolution: {integrity: sha512-OVVobw2IubN/GSYsxETi+gOe7Ka59EFMR/twOU3Jb2GnKKeMGJB5SGUUrEz3SFVmJASUdZUzy83sLNNQ2gZslg==}
    engines: {node: ^14.15.0 || ^16.10.0 || >=18.0.0}
    hasBin: true
    peerDependencies:
      node-notifier: ^8.0.1 || ^9.0.0 || ^10.0.0
    peerDependenciesMeta:
      node-notifier:
        optional: true
    dependencies:
      '@jest/core': 29.7.0
      '@jest/test-result': 29.7.0
      '@jest/types': 29.6.3
      chalk: 4.1.2
      create-jest: 29.7.0(@types/node@20.12.10)
      exit: 0.1.2
      import-local: 3.1.0
      jest-config: 29.7.0(@types/node@20.12.10)
      jest-util: 29.7.0
      jest-validate: 29.7.0
      yargs: 17.7.2
    transitivePeerDependencies:
      - '@types/node'
      - babel-plugin-macros
      - supports-color
      - ts-node
    dev: false

  /jest-config@29.7.0(@types/node@20.12.10):
    resolution: {integrity: sha512-uXbpfeQ7R6TZBqI3/TxCU4q4ttk3u0PJeC+E0zbfSoSjq6bJ7buBPxzQPL0ifrkY4DNu4JUdk0ImlBUYi840eQ==}
    engines: {node: ^14.15.0 || ^16.10.0 || >=18.0.0}
    peerDependencies:
      '@types/node': '*'
      ts-node: '>=9.0.0'
    peerDependenciesMeta:
      '@types/node':
        optional: true
      ts-node:
        optional: true
    dependencies:
      '@babel/core': 7.24.5
      '@jest/test-sequencer': 29.7.0
      '@jest/types': 29.6.3
      '@types/node': 20.12.10
      babel-jest: 29.7.0(@babel/core@7.24.5)
      chalk: 4.1.2
      ci-info: 3.9.0
      deepmerge: 4.3.1
      glob: 7.2.3
      graceful-fs: 4.2.11
      jest-circus: 29.7.0
      jest-environment-node: 29.7.0
      jest-get-type: 29.6.3
      jest-regex-util: 29.6.3
      jest-resolve: 29.7.0
      jest-runner: 29.7.0
      jest-util: 29.7.0
      jest-validate: 29.7.0
      micromatch: 4.0.5
      parse-json: 5.2.0
      pretty-format: 29.7.0
      slash: 3.0.0
      strip-json-comments: 3.1.1
    transitivePeerDependencies:
      - babel-plugin-macros
      - supports-color
    dev: false

  /jest-diff@29.7.0:
    resolution: {integrity: sha512-LMIgiIrhigmPrs03JHpxUh2yISK3vLFPkAodPeo0+BuF7wA2FoQbkEg1u8gBYBThncu7e1oEDUfIXVuTqLRUjw==}
    engines: {node: ^14.15.0 || ^16.10.0 || >=18.0.0}
    dependencies:
      chalk: 4.1.2
      diff-sequences: 29.6.3
      jest-get-type: 29.6.3
      pretty-format: 29.7.0
    dev: false

  /jest-docblock@29.7.0:
    resolution: {integrity: sha512-q617Auw3A612guyaFgsbFeYpNP5t2aoUNLwBUbc/0kD1R4t9ixDbyFTHd1nok4epoVFpr7PmeWHrhvuV3XaJ4g==}
    engines: {node: ^14.15.0 || ^16.10.0 || >=18.0.0}
    dependencies:
      detect-newline: 3.1.0
    dev: false

  /jest-each@29.7.0:
    resolution: {integrity: sha512-gns+Er14+ZrEoC5fhOfYCY1LOHHr0TI+rQUHZS8Ttw2l7gl+80eHc/gFf2Ktkw0+SIACDTeWvpFcv3B04VembQ==}
    engines: {node: ^14.15.0 || ^16.10.0 || >=18.0.0}
    dependencies:
      '@jest/types': 29.6.3
      chalk: 4.1.2
      jest-get-type: 29.6.3
      jest-util: 29.7.0
      pretty-format: 29.7.0
    dev: false

  /jest-environment-node@29.7.0:
    resolution: {integrity: sha512-DOSwCRqXirTOyheM+4d5YZOrWcdu0LNZ87ewUoywbcb2XR4wKgqiG8vNeYwhjFMbEkfju7wx2GYH0P2gevGvFw==}
    engines: {node: ^14.15.0 || ^16.10.0 || >=18.0.0}
    dependencies:
      '@jest/environment': 29.7.0
      '@jest/fake-timers': 29.7.0
      '@jest/types': 29.6.3
      '@types/node': 20.12.10
      jest-mock: 29.7.0
      jest-util: 29.7.0
    dev: false

  /jest-get-type@29.6.3:
    resolution: {integrity: sha512-zrteXnqYxfQh7l5FHyL38jL39di8H8rHoecLH3JNxH3BwOrBsNeabdap5e0I23lD4HHI8W5VFBZqG4Eaq5LNcw==}
    engines: {node: ^14.15.0 || ^16.10.0 || >=18.0.0}
    dev: false

  /jest-haste-map@29.7.0:
    resolution: {integrity: sha512-fP8u2pyfqx0K1rGn1R9pyE0/KTn+G7PxktWidOBTqFPLYX0b9ksaMFkhK5vrS3DVun09pckLdlx90QthlW7AmA==}
    engines: {node: ^14.15.0 || ^16.10.0 || >=18.0.0}
    dependencies:
      '@jest/types': 29.6.3
      '@types/graceful-fs': 4.1.9
      '@types/node': 20.12.10
      anymatch: 3.1.3
      fb-watchman: 2.0.2
      graceful-fs: 4.2.11
      jest-regex-util: 29.6.3
      jest-util: 29.7.0
      jest-worker: 29.7.0
      micromatch: 4.0.5
      walker: 1.0.8
    optionalDependencies:
      fsevents: 2.3.3
    dev: false

  /jest-leak-detector@29.7.0:
    resolution: {integrity: sha512-kYA8IJcSYtST2BY9I+SMC32nDpBT3J2NvWJx8+JCuCdl/CR1I4EKUJROiP8XtCcxqgTTBGJNdbB1A8XRKbTetw==}
    engines: {node: ^14.15.0 || ^16.10.0 || >=18.0.0}
    dependencies:
      jest-get-type: 29.6.3
      pretty-format: 29.7.0
    dev: false

  /jest-matcher-utils@29.7.0:
    resolution: {integrity: sha512-sBkD+Xi9DtcChsI3L3u0+N0opgPYnCRPtGcQYrgXmR+hmt/fYfWAL0xRXYU8eWOdfuLgBe0YCW3AFtnRLagq/g==}
    engines: {node: ^14.15.0 || ^16.10.0 || >=18.0.0}
    dependencies:
      chalk: 4.1.2
      jest-diff: 29.7.0
      jest-get-type: 29.6.3
      pretty-format: 29.7.0
    dev: false

  /jest-message-util@29.7.0:
    resolution: {integrity: sha512-GBEV4GRADeP+qtB2+6u61stea8mGcOT4mCtrYISZwfu9/ISHFJ/5zOMXYbpBE9RsS5+Gb63DW4FgmnKJ79Kf6w==}
    engines: {node: ^14.15.0 || ^16.10.0 || >=18.0.0}
    dependencies:
      '@babel/code-frame': 7.24.2
      '@jest/types': 29.6.3
      '@types/stack-utils': 2.0.3
      chalk: 4.1.2
      graceful-fs: 4.2.11
      micromatch: 4.0.5
      pretty-format: 29.7.0
      slash: 3.0.0
      stack-utils: 2.0.6
    dev: false

  /jest-mock@29.7.0:
    resolution: {integrity: sha512-ITOMZn+UkYS4ZFh83xYAOzWStloNzJFO2s8DWrE4lhtGD+AorgnbkiKERe4wQVBydIGPx059g6riW5Btp6Llnw==}
    engines: {node: ^14.15.0 || ^16.10.0 || >=18.0.0}
    dependencies:
      '@jest/types': 29.6.3
      '@types/node': 20.12.10
      jest-util: 29.7.0
    dev: false

  /jest-pnp-resolver@1.2.3(jest-resolve@29.7.0):
    resolution: {integrity: sha512-+3NpwQEnRoIBtx4fyhblQDPgJI0H1IEIkX7ShLUjPGA7TtUTvI1oiKi3SR4oBR0hQhQR80l4WAe5RrXBwWMA8w==}
    engines: {node: '>=6'}
    peerDependencies:
      jest-resolve: '*'
    peerDependenciesMeta:
      jest-resolve:
        optional: true
    dependencies:
      jest-resolve: 29.7.0
    dev: false

  /jest-regex-util@29.6.3:
    resolution: {integrity: sha512-KJJBsRCyyLNWCNBOvZyRDnAIfUiRJ8v+hOBQYGn8gDyF3UegwiP4gwRR3/SDa42g1YbVycTidUF3rKjyLFDWbg==}
    engines: {node: ^14.15.0 || ^16.10.0 || >=18.0.0}
    dev: false

  /jest-resolve-dependencies@29.7.0:
    resolution: {integrity: sha512-un0zD/6qxJ+S0et7WxeI3H5XSe9lTBBR7bOHCHXkKR6luG5mwDDlIzVQ0V5cZCuoTgEdcdwzTghYkTWfubi+nA==}
    engines: {node: ^14.15.0 || ^16.10.0 || >=18.0.0}
    dependencies:
      jest-regex-util: 29.6.3
      jest-snapshot: 29.7.0
    transitivePeerDependencies:
      - supports-color
    dev: false

  /jest-resolve@29.7.0:
    resolution: {integrity: sha512-IOVhZSrg+UvVAshDSDtHyFCCBUl/Q3AAJv8iZ6ZjnZ74xzvwuzLXid9IIIPgTnY62SJjfuupMKZsZQRsCvxEgA==}
    engines: {node: ^14.15.0 || ^16.10.0 || >=18.0.0}
    dependencies:
      chalk: 4.1.2
      graceful-fs: 4.2.11
      jest-haste-map: 29.7.0
      jest-pnp-resolver: 1.2.3(jest-resolve@29.7.0)
      jest-util: 29.7.0
      jest-validate: 29.7.0
      resolve: 1.22.8
      resolve.exports: 2.0.2
      slash: 3.0.0
    dev: false

  /jest-runner@29.7.0:
    resolution: {integrity: sha512-fsc4N6cPCAahybGBfTRcq5wFR6fpLznMg47sY5aDpsoejOcVYFb07AHuSnR0liMcPTgBsA3ZJL6kFOjPdoNipQ==}
    engines: {node: ^14.15.0 || ^16.10.0 || >=18.0.0}
    dependencies:
      '@jest/console': 29.7.0
      '@jest/environment': 29.7.0
      '@jest/test-result': 29.7.0
      '@jest/transform': 29.7.0
      '@jest/types': 29.6.3
      '@types/node': 20.12.10
      chalk: 4.1.2
      emittery: 0.13.1
      graceful-fs: 4.2.11
      jest-docblock: 29.7.0
      jest-environment-node: 29.7.0
      jest-haste-map: 29.7.0
      jest-leak-detector: 29.7.0
      jest-message-util: 29.7.0
      jest-resolve: 29.7.0
      jest-runtime: 29.7.0
      jest-util: 29.7.0
      jest-watcher: 29.7.0
      jest-worker: 29.7.0
      p-limit: 3.1.0
      source-map-support: 0.5.13
    transitivePeerDependencies:
      - supports-color
    dev: false

  /jest-runtime@29.7.0:
    resolution: {integrity: sha512-gUnLjgwdGqW7B4LvOIkbKs9WGbn+QLqRQQ9juC6HndeDiezIwhDP+mhMwHWCEcfQ5RUXa6OPnFF8BJh5xegwwQ==}
    engines: {node: ^14.15.0 || ^16.10.0 || >=18.0.0}
    dependencies:
      '@jest/environment': 29.7.0
      '@jest/fake-timers': 29.7.0
      '@jest/globals': 29.7.0
      '@jest/source-map': 29.6.3
      '@jest/test-result': 29.7.0
      '@jest/transform': 29.7.0
      '@jest/types': 29.6.3
      '@types/node': 20.12.10
      chalk: 4.1.2
      cjs-module-lexer: 1.3.1
      collect-v8-coverage: 1.0.2
      glob: 7.2.3
      graceful-fs: 4.2.11
      jest-haste-map: 29.7.0
      jest-message-util: 29.7.0
      jest-mock: 29.7.0
      jest-regex-util: 29.6.3
      jest-resolve: 29.7.0
      jest-snapshot: 29.7.0
      jest-util: 29.7.0
      slash: 3.0.0
      strip-bom: 4.0.0
    transitivePeerDependencies:
      - supports-color
    dev: false

  /jest-snapshot@29.7.0:
    resolution: {integrity: sha512-Rm0BMWtxBcioHr1/OX5YCP8Uov4riHvKPknOGs804Zg9JGZgmIBkbtlxJC/7Z4msKYVbIJtfU+tKb8xlYNfdkw==}
    engines: {node: ^14.15.0 || ^16.10.0 || >=18.0.0}
    dependencies:
      '@babel/core': 7.24.5
      '@babel/generator': 7.24.5
      '@babel/plugin-syntax-jsx': 7.24.1(@babel/core@7.24.5)
      '@babel/plugin-syntax-typescript': 7.24.1(@babel/core@7.24.5)
      '@babel/types': 7.24.5
      '@jest/expect-utils': 29.7.0
      '@jest/transform': 29.7.0
      '@jest/types': 29.6.3
      babel-preset-current-node-syntax: 1.0.1(@babel/core@7.24.5)
      chalk: 4.1.2
      expect: 29.7.0
      graceful-fs: 4.2.11
      jest-diff: 29.7.0
      jest-get-type: 29.6.3
      jest-matcher-utils: 29.7.0
      jest-message-util: 29.7.0
      jest-util: 29.7.0
      natural-compare: 1.4.0
      pretty-format: 29.7.0
      semver: 7.6.0
    transitivePeerDependencies:
      - supports-color
    dev: false

  /jest-util@29.7.0:
    resolution: {integrity: sha512-z6EbKajIpqGKU56y5KBUgy1dt1ihhQJgWzUlZHArA/+X2ad7Cb5iF+AK1EWVL/Bo7Rz9uurpqw6SiBCefUbCGA==}
    engines: {node: ^14.15.0 || ^16.10.0 || >=18.0.0}
    dependencies:
      '@jest/types': 29.6.3
      '@types/node': 20.12.10
      chalk: 4.1.2
      ci-info: 3.9.0
      graceful-fs: 4.2.11
      picomatch: 2.3.1
    dev: false

  /jest-validate@29.7.0:
    resolution: {integrity: sha512-ZB7wHqaRGVw/9hST/OuFUReG7M8vKeq0/J2egIGLdvjHCmYqGARhzXmtgi+gVeZ5uXFF219aOc3Ls2yLg27tkw==}
    engines: {node: ^14.15.0 || ^16.10.0 || >=18.0.0}
    dependencies:
      '@jest/types': 29.6.3
      camelcase: 6.3.0
      chalk: 4.1.2
      jest-get-type: 29.6.3
      leven: 3.1.0
      pretty-format: 29.7.0
    dev: false

  /jest-watcher@29.7.0:
    resolution: {integrity: sha512-49Fg7WXkU3Vl2h6LbLtMQ/HyB6rXSIX7SqvBLQmssRBGN9I0PNvPmAmCWSOY6SOvrjhI/F7/bGAv9RtnsPA03g==}
    engines: {node: ^14.15.0 || ^16.10.0 || >=18.0.0}
    dependencies:
      '@jest/test-result': 29.7.0
      '@jest/types': 29.6.3
      '@types/node': 20.12.10
      ansi-escapes: 4.3.2
      chalk: 4.1.2
      emittery: 0.13.1
      jest-util: 29.7.0
      string-length: 4.0.2
    dev: false

  /jest-worker@29.7.0:
    resolution: {integrity: sha512-eIz2msL/EzL9UFTFFx7jBTkeZfku0yUAyZZZmJ93H2TYEiroIx2PQjEXcwYtYl8zXCxb+PAmA2hLIt/6ZEkPHw==}
    engines: {node: ^14.15.0 || ^16.10.0 || >=18.0.0}
    dependencies:
      '@types/node': 20.12.10
      jest-util: 29.7.0
      merge-stream: 2.0.0
      supports-color: 8.1.1
    dev: false

  /jest@29.7.0(@types/node@20.12.10):
    resolution: {integrity: sha512-NIy3oAFp9shda19hy4HK0HRTWKtPJmGdnvywu01nOqNC2vZg+Z+fvJDxpMQA88eb2I9EcafcdjYgsDthnYTvGw==}
    engines: {node: ^14.15.0 || ^16.10.0 || >=18.0.0}
    hasBin: true
    peerDependencies:
      node-notifier: ^8.0.1 || ^9.0.0 || ^10.0.0
    peerDependenciesMeta:
      node-notifier:
        optional: true
    dependencies:
      '@jest/core': 29.7.0
      '@jest/types': 29.6.3
      import-local: 3.1.0
      jest-cli: 29.7.0(@types/node@20.12.10)
    transitivePeerDependencies:
      - '@types/node'
      - babel-plugin-macros
      - supports-color
      - ts-node
    dev: false

  /js-tokens@4.0.0:
    resolution: {integrity: sha512-RdJUflcE3cUzKiMqQgsCu06FPu9UdIJO0beYbPhHN4k6apgJtifcoCtT9bcxOpYBtpD2kCM6Sbzg4CausW/PKQ==}
    dev: false

  /js-yaml@3.14.1:
    resolution: {integrity: sha512-okMH7OXXJ7YrN9Ok3/SXrnu4iX9yOk+25nqX4imS2npuvTYDmo/QEZoqwZkYaIDk3jVvBOTOIEgEhaLOynBS9g==}
    hasBin: true
    dependencies:
      argparse: 1.0.10
      esprima: 4.0.1
    dev: false

  /js-yaml@4.1.0:
    resolution: {integrity: sha512-wpxZs9NoxZaJESJGIZTyDEaYpl0FKSA+FB9aJiyemKhMwkxQg63h4T1KJgUGHpTqPDNRcmmYLugrRjJlBtWvRA==}
    hasBin: true
    dependencies:
      argparse: 2.0.1
    dev: false

  /jsesc@2.5.2:
    resolution: {integrity: sha512-OYu7XEzjkCQ3C5Ps3QIZsQfNpqoJyZZA99wd9aWd05NCtC5pWOkShK2mkL6HXQR6/Cy2lbNdPlZBpuQHXE63gA==}
    engines: {node: '>=4'}
    hasBin: true
    dev: false

  /json-buffer@3.0.1:
    resolution: {integrity: sha512-4bV5BfR2mqfQTJm+V5tPPdf+ZpuhiIvTuAB5g8kcrXOZpTT/QwwVRWBywX1ozr6lEuPdbHxwaJlm9G6mI2sfSQ==}
    dev: false

  /json-parse-even-better-errors@2.3.1:
    resolution: {integrity: sha512-xyFwyhro/JEof6Ghe2iz2NcXoj2sloNsWr/XsERDK/oiPCfaNhl5ONfp+jQdAZRQQ0IJWNzH9zIZF7li91kh2w==}
    dev: false

  /json-schema-traverse@0.4.1:
    resolution: {integrity: sha512-xbbCH5dCYU5T8LcEhhuh7HJ88HXuW3qsI3Y0zOZFKfZEHcpWiHU/Jxzk629Brsab/mMiHQti9wMP+845RPe3Vg==}
    dev: false

  /json-stable-stringify-without-jsonify@1.0.1:
    resolution: {integrity: sha512-Bdboy+l7tA3OGW6FjyFHWkP5LuByj1Tk33Ljyq0axyzdk9//JSi2u3fP1QSmd1KNwq6VOKYGlAu87CisVir6Pw==}
    dev: false

  /json5@2.2.3:
    resolution: {integrity: sha512-XmOWe7eyHYH14cLdVPoyg+GOH3rYX++KpzrylJwSW98t3Nk+U8XOl8FWKOgwtzdb8lXGf6zYwDUzeHMWfxasyg==}
    engines: {node: '>=6'}
    hasBin: true
    dev: false

  /keyv@4.5.4:
    resolution: {integrity: sha512-oxVHkHR/EJf2CNXnWxRLW6mg7JyCCUcG0DtEGmL2ctUo1PNTin1PUil+r/+4r5MpVgC/fn1kjsx7mjSujKqIpw==}
    dependencies:
      json-buffer: 3.0.1
    dev: false

  /kleur@3.0.3:
    resolution: {integrity: sha512-eTIzlVOSUR+JxdDFepEYcBMtZ9Qqdef+rnzWdRZuMbOywu5tO2w2N7rqjoANZ5k9vywhL6Br1VRjUIgTQx4E8w==}
    engines: {node: '>=6'}
    dev: false

  /leven@3.1.0:
    resolution: {integrity: sha512-qsda+H8jTaUaN/x5vzW2rzc+8Rw4TAQ/4KjB46IwK5VH+IlVeeeje/EoZRpiXvIqjFgK84QffqPztGI3VBLG1A==}
    engines: {node: '>=6'}
    dev: false

  /levn@0.4.1:
    resolution: {integrity: sha512-+bT2uH4E5LGE7h/n3evcS/sQlJXCpIp6ym8OWJ5eV6+67Dsql/LaaT7qJBAt2rzfoa/5QBGBhxDix1dMt2kQKQ==}
    engines: {node: '>= 0.8.0'}
    dependencies:
      prelude-ls: 1.2.1
      type-check: 0.4.0
    dev: false

  /lichess-pgn-viewer@2.1.0:
    resolution: {integrity: sha512-mWr/OtdB4D55ZUvZvIvcE3jjhghrAmqgqlOTLLP2U48eMi6wqAbA9sae8mQajg4tDJuN5yNQuvxiJaFXTeiYuw==}
    dependencies:
      '@types/node': 20.12.10
      chessground: 9.1.1
      chessops: 0.12.7
      snabbdom: 3.5.1
    dev: false

  /lila-stockfish-web@0.0.3:
    resolution: {integrity: sha512-HyoLNUhA8wEFw4fJLhhz3FupPtntylz8e7ERmzOHEM0mJ4cznBaKHWjdA7QB/vY/egwRB4bvbTCKpVo9M+drUg==}
    dev: false

  /lilconfig@3.0.0:
    resolution: {integrity: sha512-K2U4W2Ff5ibV7j7ydLr+zLAkIg5JJ4lPn1Ltsdt+Tz/IjQ8buJ55pZAxoP34lqIiwtF9iAvtLv3JGv7CAyAg+g==}
    engines: {node: '>=14'}
    dev: false

  /lines-and-columns@1.2.4:
    resolution: {integrity: sha512-7ylylesZQ/PV29jhEDl3Ufjo6ZX7gCqJr5F7PKrqc93v7fzSymt1BpwEU8nAUXs8qzzvqhbjhK5QZg6Mt/HkBg==}
    dev: false

  /lint-staged@15.2.2:
    resolution: {integrity: sha512-TiTt93OPh1OZOsb5B7k96A/ATl2AjIZo+vnzFZ6oHK5FuTk63ByDtxGQpHm+kFETjEWqgkF95M8FRXKR/LEBcw==}
    engines: {node: '>=18.12.0'}
    hasBin: true
    dependencies:
      chalk: 5.3.0
      commander: 11.1.0
      debug: 4.3.4
      execa: 8.0.1
      lilconfig: 3.0.0
      listr2: 8.0.1
      micromatch: 4.0.5
      pidtree: 0.6.0
      string-argv: 0.3.2
      yaml: 2.3.4
    transitivePeerDependencies:
      - supports-color
    dev: false

  /listr2@8.0.1:
    resolution: {integrity: sha512-ovJXBXkKGfq+CwmKTjluEqFi3p4h8xvkxGQQAQan22YCgef4KZ1mKGjzfGh6PL6AW5Csw0QiQPNuQyH+6Xk3hA==}
    engines: {node: '>=18.0.0'}
    dependencies:
      cli-truncate: 4.0.0
      colorette: 2.0.20
      eventemitter3: 5.0.1
      log-update: 6.0.0
      rfdc: 1.3.1
      wrap-ansi: 9.0.0
    dev: false

  /locate-path@5.0.0:
    resolution: {integrity: sha512-t7hw9pI+WvuwNJXwk5zVHpyhIqzg2qTlklJOf0mVxGSbe3Fp2VieZcduNYjaLDoy6p9uGpQEGWG87WpMKlNq8g==}
    engines: {node: '>=8'}
    dependencies:
      p-locate: 4.1.0
    dev: false

  /locate-path@6.0.0:
    resolution: {integrity: sha512-iPZK6eYjbxRu3uB4/WZ3EsEIMJFMqAoopl3R+zuq0UjcAm/MO6KCweDgPfP3elTztoKP3KtnVHxTn2NHBSDVUw==}
    engines: {node: '>=10'}
    dependencies:
      p-locate: 5.0.0
    dev: false

  /lodash.merge@4.6.2:
    resolution: {integrity: sha512-0KpjqXRVvrYyCsX1swR/XTK0va6VQkQM6MNo7PqW77ByjAhoARA8EfrP1N4+KlKj8YS0ZUCtRT/YUuhyYDujIQ==}
    dev: false

  /log-update@6.0.0:
    resolution: {integrity: sha512-niTvB4gqvtof056rRIrTZvjNYE4rCUzO6X/X+kYjd7WFxXeJ0NwEFnRxX6ehkvv3jTwrXnNdtAak5XYZuIyPFw==}
    engines: {node: '>=18'}
    dependencies:
      ansi-escapes: 6.2.1
      cli-cursor: 4.0.0
      slice-ansi: 7.1.0
      strip-ansi: 7.1.0
      wrap-ansi: 9.0.0
    dev: false

  /loose-envify@1.4.0:
    resolution: {integrity: sha512-lyuxPGr/Wfhrlem2CL/UcnUc1zcqKAImBDzukY7Y5F/yQiNdko6+fRLevlw1HgMySw7f611UIY408EtxRSoK3Q==}
    hasBin: true
    dependencies:
      js-tokens: 4.0.0
    dev: false

  /lru-cache@5.1.1:
    resolution: {integrity: sha512-KpNARQA3Iwv+jTA0utUVVbrh+Jlrr1Fv0e56GGzAFOXN7dk/FviaDW8LHmK52DlcH4WP2n6gI8vN1aesBFgo9w==}
    dependencies:
      yallist: 3.1.1
    dev: false

  /lru-cache@6.0.0:
    resolution: {integrity: sha512-Jo6dJ04CmSjuznwJSS3pUeWmd/H0ffTlkXXgwZi+eq1UCmqQwCh+eLsYOYCwY991i2Fah4h1BEMCx4qThGbsiA==}
    engines: {node: '>=10'}
    dependencies:
      yallist: 4.0.0
    dev: false

  /make-dir@4.0.0:
    resolution: {integrity: sha512-hXdUTZYIVOt1Ex//jAQi+wTZZpUpwBj/0QsOzqegb3rGMMeJiSEu5xLHnYfBrRV4RH2+OCSOO95Is/7x1WJ4bw==}
    engines: {node: '>=10'}
    dependencies:
      semver: 7.6.0
    dev: false

  /makeerror@1.0.12:
    resolution: {integrity: sha512-JmqCvUhmt43madlpFzG4BQzG2Z3m6tvQDNKdClZnO3VbIudJYmxsT0FNJMeiB2+JTSlTQTSbU8QdesVmwJcmLg==}
    dependencies:
      tmpl: 1.0.5
    dev: false

  /merge-stream@2.0.0:
    resolution: {integrity: sha512-abv/qOcuPfk3URPfDzmZU1LKmuw8kT+0nIHvKrKgFrwifol/doWcdA4ZqsWQ8ENrFKkd67Mfpo/LovbIUsbt3w==}
    dev: false

  /merge2@1.4.1:
    resolution: {integrity: sha512-8q7VEgMJW4J8tcfVPy8g09NcQwZdbwFEqhe/WZkoIzjn/3TGDwtOCYtXGxA3O8tPzpczCCDgv+P2P5y00ZJOOg==}
    engines: {node: '>= 8'}
    dev: false

  /merge@1.2.0:
    resolution: {integrity: sha512-3GGUnRRpmQMsRpuMbW26z/raenVYeYXcGR1qBGvlHmPq5jaXqL1Zqgdh/0bRw+mTE6F2oTjCj8Tb/wUOy61/CA==}
    dev: false

  /micromatch@4.0.5:
    resolution: {integrity: sha512-DMy+ERcEW2q8Z2Po+WNXuw3c5YaUSFjAO5GsJqfEl7UjvtIuFKO6ZrKvcItdy98dwFI2N1tg3zNIdKaQT+aNdA==}
    engines: {node: '>=8.6'}
    dependencies:
      braces: 3.0.2
      picomatch: 2.3.1
    dev: false

  /mimic-fn@2.1.0:
    resolution: {integrity: sha512-OqbOk5oEQeAZ8WXWydlu9HJjz9WVdEIvamMCcXmuqUYjTknH/sqsWvhQ3vgwKFRR1HpjvNBKQ37nbJgYzGqGcg==}
    engines: {node: '>=6'}
    dev: false

  /mimic-fn@4.0.0:
    resolution: {integrity: sha512-vqiC06CuhBTUdZH+RYl8sFrL096vA45Ok5ISO6sE/Mr1jRbGH4Csnhi8f3wKVl7x8mO4Au7Ir9D3Oyv1VYMFJw==}
    engines: {node: '>=12'}
    dev: false

  /minimatch@3.1.2:
    resolution: {integrity: sha512-J7p63hRiAjw1NDEww1W7i37+ByIrOWO5XQQAzZ3VOcL0PNybwpfmV/N05zFAzwQ9USyEcX6t3UO+K5aqBQOIHw==}
    dependencies:
      brace-expansion: 1.1.11
    dev: false

  /minimatch@9.0.4:
    resolution: {integrity: sha512-KqWh+VchfxcMNRAJjj2tnsSJdNbHsVgnkBhTNrW7AjVo6OvLtxw8zfT9oLw1JSohlFzJ8jCoTgaoXvJ+kHt6fw==}
    engines: {node: '>=16 || 14 >=14.17'}
    dependencies:
      brace-expansion: 2.0.1
    dev: false

  /ms@2.1.2:
    resolution: {integrity: sha512-sGkPx+VjMtmA6MX27oA4FBFELFCZZ4S4XqeGOXCv68tT+jb3vk/RyaKWP0PTKyWtmLSM0b+adUTEvbs1PEaH2w==}
    dev: false

  /natural-compare@1.4.0:
    resolution: {integrity: sha512-OWND8ei3VtNC9h7V60qff3SVobHr996CTwgxubgyQYEpg290h9J0buyECNNJexkFm5sOajh5G116RYA1c8ZMSw==}
    dev: false

  /node-int64@0.4.0:
    resolution: {integrity: sha512-O5lz91xSOeoXP6DulyHfllpq+Eg00MWitZIbtPfoSEvqIHdl5gfcY6hYzDWnj0qD5tz52PI08u9qUvSVeUBeHw==}
    dev: false

  /node-releases@2.0.14:
    resolution: {integrity: sha512-y10wOWt8yZpqXmOgRo77WaHEmhYQYGNA6y421PKsKYWEK8aW+cqAphborZDhqfyKrbZEN92CN1X2KbafY2s7Yw==}
    dev: false

  /normalize-path@3.0.0:
    resolution: {integrity: sha512-6eZs5Ls3WtCisHWp9S2GUy8dqkpGi4BVSz3GaqiE6ezub0512ESztXUwUB6C6IKbQkY2Pnb/mD4WYojCRwcwLA==}
    engines: {node: '>=0.10.0'}
    dev: false

  /nouislider@15.7.1:
    resolution: {integrity: sha512-5N7C1ru/i8y3dg9+Z6ilj6+m1EfabvOoaRa7ztpxBSKKRZso4vA52DGSbBJjw5XLtFr/LZ9SgGAXqyVtlVHO5w==}
    dev: false

  /npm-run-path@4.0.1:
    resolution: {integrity: sha512-S48WzZW777zhNIrn7gxOlISNAqi9ZC/uQFnRdbeIHhZhCA6UqpkOT8T1G7BvfdgP4Er8gF4sUbaS0i7QvIfCWw==}
    engines: {node: '>=8'}
    dependencies:
      path-key: 3.1.1
    dev: false

  /npm-run-path@5.3.0:
    resolution: {integrity: sha512-ppwTtiJZq0O/ai0z7yfudtBpWIoxM8yE6nHi1X47eFR2EWORqfbu6CnPlNsjeN683eT0qG6H/Pyf9fCcvjnnnQ==}
    engines: {node: ^12.20.0 || ^14.13.1 || >=16.0.0}
    dependencies:
      path-key: 4.0.0
    dev: false

  /object-assign@4.1.1:
    resolution: {integrity: sha512-rJgTQnkUnH1sFw8yT6VSU3zD3sWmu6sZhIseY8VX+GRu3P6F7Fu+JNDoXfklElbLJSnc3FUQHVe4cU5hj+BcUg==}
    engines: {node: '>=0.10.0'}
    dev: false

  /once@1.4.0:
    resolution: {integrity: sha512-lNaJgI+2Q5URQBkccEKHTQOPaXdUxnZZElQTZY0MFUAuaEqe1E+Nyvgdz/aIyNi6Z9MzO5dv1H8n58/GELp3+w==}
    dependencies:
      wrappy: 1.0.2
    dev: false

  /onchange@7.1.0:
    resolution: {integrity: sha512-ZJcqsPiWUAUpvmnJri5TPBooqJOPmC0ttN65juhN15Q8xA+Nbg3BaxBHXQ45EistKKlKElb0edmbPWnKSBkvMg==}
    hasBin: true
    dependencies:
      '@blakeembrey/deque': 1.0.5
      '@blakeembrey/template': 1.1.0
      arg: 4.1.3
      chokidar: 3.6.0
      cross-spawn: 7.0.3
      ignore: 5.3.1
      tree-kill: 1.2.2
    dev: false

  /onetime@5.1.2:
    resolution: {integrity: sha512-kbpaSSGJTWdAY5KPVeMOKXSrPtr8C8C7wodJbcsd51jRnmD+GZu8Y0VoU6Dm5Z4vWr0Ig/1NKuWRKf7j5aaYSg==}
    engines: {node: '>=6'}
    dependencies:
      mimic-fn: 2.1.0
    dev: false

  /onetime@6.0.0:
    resolution: {integrity: sha512-1FlR+gjXK7X+AsAHso35MnyN5KqGwJRi/31ft6x0M194ht7S+rWAvd7PHss9xSKMzE0asv1pyIHaJYq+BbacAQ==}
    engines: {node: '>=12'}
    dependencies:
      mimic-fn: 4.0.0
    dev: false

  /optionator@0.9.4:
    resolution: {integrity: sha512-6IpQ7mKUxRcZNLIObR0hz7lxsapSSIYNZJwXPGeF0mTVqGKFIXj1DQcMoT22S3ROcLyY/rz0PWaWZ9ayWmad9g==}
    engines: {node: '>= 0.8.0'}
    dependencies:
      deep-is: 0.1.4
      fast-levenshtein: 2.0.6
      levn: 0.4.1
      prelude-ls: 1.2.1
      type-check: 0.4.0
      word-wrap: 1.2.5
    dev: false

  /orderedmap@2.1.1:
    resolution: {integrity: sha512-TvAWxi0nDe1j/rtMcWcIj94+Ffe6n7zhow33h40SKxmsmozs6dz/e+EajymfoFcHd7sxNn8yHM8839uixMOV6g==}
    dev: false

  /p-limit@2.3.0:
    resolution: {integrity: sha512-//88mFWSJx8lxCzwdAABTJL2MyWB12+eIY7MDL2SqLmAkeKU9qxRvWuSyTjm3FUmpBEMuFfckAIqEaVGUDxb6w==}
    engines: {node: '>=6'}
    dependencies:
      p-try: 2.2.0
    dev: false

  /p-limit@3.1.0:
    resolution: {integrity: sha512-TYOanM3wGwNGsZN2cVTYPArw454xnXj5qmWF1bEoAc4+cU/ol7GVh7odevjp1FNHduHc3KZMcFduxU5Xc6uJRQ==}
    engines: {node: '>=10'}
    dependencies:
      yocto-queue: 0.1.0
    dev: false

  /p-locate@4.1.0:
    resolution: {integrity: sha512-R79ZZ/0wAxKGu3oYMlz8jy/kbhsNrS7SKZ7PxEHBgJ5+F2mtFW2fK2cOtBh1cHYkQsbzFV7I+EoRKe6Yt0oK7A==}
    engines: {node: '>=8'}
    dependencies:
      p-limit: 2.3.0
    dev: false

  /p-locate@5.0.0:
    resolution: {integrity: sha512-LaNjtRWUBY++zB5nE/NwcaoMylSPk+S+ZHNB1TzdbMJMny6dynpAGt7X/tl/QYq3TIeE6nxHppbo2LGymrG5Pw==}
    engines: {node: '>=10'}
    dependencies:
      p-limit: 3.1.0
    dev: false

  /p-try@2.2.0:
    resolution: {integrity: sha512-R4nPAVTAU0B9D35/Gk3uJf/7XYbQcyohSKdvAxIRSNghFl4e71hVoGnBNQz9cWaXxO2I10KTC+3jMdvvoKw6dQ==}
    engines: {node: '>=6'}
    dev: false

  /parent-module@1.0.1:
    resolution: {integrity: sha512-GQ2EWRpQV8/o+Aw8YqtfZZPfNRWZYkbidE9k5rpl/hC3vtHHBfGm2Ifi6qWV+coDGkrUKZAxE3Lot5kcsRlh+g==}
    engines: {node: '>=6'}
    dependencies:
      callsites: 3.1.0
    dev: false

  /parse-json@5.2.0:
    resolution: {integrity: sha512-ayCKvm/phCGxOkYRSCM82iDwct8/EonSEgCSxWxD7ve6jHggsFl4fZVQBPRNgQoKiuV/odhFrGzQXZwbifC8Rg==}
    engines: {node: '>=8'}
    dependencies:
      '@babel/code-frame': 7.24.2
      error-ex: 1.3.2
      json-parse-even-better-errors: 2.3.1
      lines-and-columns: 1.2.4
    dev: false

  /path-exists@4.0.0:
    resolution: {integrity: sha512-ak9Qy5Q7jYb2Wwcey5Fpvg2KoAc/ZIhLSLOSBmRmygPsGwkVVt0fZa0qrtMz+m6tJTAHfZQ8FnmB4MG4LWy7/w==}
    engines: {node: '>=8'}
    dev: false

  /path-is-absolute@1.0.1:
    resolution: {integrity: sha512-AVbw3UJ2e9bq64vSaS9Am0fje1Pa8pbGqTTsmXfaIiMpnr5DlDhfJOuLj9Sf95ZPVDAUerDfEk88MPmPe7UCQg==}
    engines: {node: '>=0.10.0'}
    dev: false

  /path-key@3.1.1:
    resolution: {integrity: sha512-ojmeN0qd+y0jszEtoY48r0Peq5dwMEkIlCOu6Q5f41lfkswXuKtYrhgoTpLnyIcHm24Uhqx+5Tqm2InSwLhE6Q==}
    engines: {node: '>=8'}
    dev: false

  /path-key@4.0.0:
    resolution: {integrity: sha512-haREypq7xkM7ErfgIyA0z+Bj4AGKlMSdlQE2jvJo6huWD1EdkKYV+G/T4nq0YEF2vgTT8kqMFKo1uHn950r4SQ==}
    engines: {node: '>=12'}
    dev: false

  /path-parse@1.0.7:
    resolution: {integrity: sha512-LDJzPVEEEPR+y48z93A0Ed0yXb8pAByGWo/k5YYdYgpY2/2EsOsksJrq7lOHxryrVOn1ejG6oAp8ahvOIQD8sw==}
    dev: false

  /path-type@4.0.0:
    resolution: {integrity: sha512-gDKb8aZMDeD/tZWs9P6+q0J9Mwkdl6xMV8TjnGP3qJVJ06bdMgkbBlLU8IdfOsIsFz2BW1rNVT3XuNEl8zPAvw==}
    engines: {node: '>=8'}
    dev: false

  /picocolors@1.0.0:
    resolution: {integrity: sha512-1fygroTLlHu66zi26VoTDv8yRgm0Fccecssto+MhsZ0D/DGW2sm8E8AjW7NU5VVTRt5GxbeZ5qBuJr+HyLYkjQ==}
    dev: false

  /picomatch@2.3.1:
    resolution: {integrity: sha512-JU3teHTNjmE2VCGFzuY8EXzCDVwEqB2a8fsIvwaStHhAWJEeVd1o1QD80CU6+ZdEXXSLbSsuLwJjkCBWqRQUVA==}
    engines: {node: '>=8.6'}
    dev: false

  /pidtree@0.6.0:
    resolution: {integrity: sha512-eG2dWTVw5bzqGRztnHExczNxt5VGsE6OwTeCG3fdUf9KBsZzO3R5OIIIzWR+iZA0NtZ+RDVdaoE2dK1cn6jH4g==}
    engines: {node: '>=0.10'}
    hasBin: true
    dev: false

  /pirates@4.0.6:
    resolution: {integrity: sha512-saLsH7WeYYPiD25LDuLRRY/i+6HaPYr6G1OUlN39otzkSTxKnubR9RTxS3/Kk50s1g2JTgFwWQDQyplC5/SHZg==}
    engines: {node: '>= 6'}
    dev: false

  /pkg-dir@4.2.0:
    resolution: {integrity: sha512-HRDzbaKjC+AOWVXxAU/x54COGeIv9eb+6CkDSQoNTt4XyWoIJvuPsXizxu/Fr23EiekbtZwmh1IcIG/l/a10GQ==}
    engines: {node: '>=8'}
    dependencies:
      find-up: 4.1.0
    dev: false

  /prelude-ls@1.2.1:
    resolution: {integrity: sha512-vkcDPrRZo1QZLbn5RLGPpg/WmIQ65qoWWhcGKf/b5eplkkarX0m9z8ppCat4mlOqUsWpyNuYgO3VRyrYHSzX5g==}
    engines: {node: '>= 0.8.0'}
    dev: false

  /prettier@3.0.2:
    resolution: {integrity: sha512-o2YR9qtniXvwEZlOKbveKfDQVyqxbEIWn48Z8m3ZJjBjcCmUy3xZGIv+7AkaeuaTr6yPXJjwv07ZWlsWbEy1rQ==}
    engines: {node: '>=14'}
    hasBin: true
    dev: false

  /pretty-format@29.7.0:
    resolution: {integrity: sha512-Pdlw/oPxN+aXdmM9R00JVC9WVFoCLTKJvDVLgmJ+qAffBMxsV85l/Lu7sNx4zSzPyoL2euImuEwHhOXdEgNFZQ==}
    engines: {node: ^14.15.0 || ^16.10.0 || >=18.0.0}
    dependencies:
      '@jest/schemas': 29.6.3
      ansi-styles: 5.2.0
      react-is: 18.3.1
    dev: false

  /prompts@2.4.2:
    resolution: {integrity: sha512-NxNv/kLguCA7p3jE8oL2aEBsrJWgAakBpgmgK6lpPWV+WuOmY6r2/zbAVnP+T8bQlA0nzHXSJSJW0Hq7ylaD2Q==}
    engines: {node: '>= 6'}
    dependencies:
      kleur: 3.0.3
      sisteransi: 1.0.5
    dev: false

  /prop-types@15.8.1:
    resolution: {integrity: sha512-oj87CgZICdulUohogVAR7AjlC0327U4el4L6eAvOqCeudMDVU0NThNaV+b9Df4dXgSP1gXMTnPdhfe/2qDH5cg==}
    dependencies:
      loose-envify: 1.4.0
      object-assign: 4.1.1
      react-is: 16.13.1
    dev: false

  /prosemirror-commands@1.5.2:
    resolution: {integrity: sha512-hgLcPaakxH8tu6YvVAaILV2tXYsW3rAdDR8WNkeKGcgeMVQg3/TMhPdVoh7iAmfgVjZGtcOSjKiQaoeKjzd2mQ==}
    dependencies:
      prosemirror-model: 1.21.0
      prosemirror-state: 1.4.3
      prosemirror-transform: 1.9.0
    dev: false

  /prosemirror-history@1.4.0:
    resolution: {integrity: sha512-UUiGzDVcqo1lovOPdi9YxxUps3oBFWAIYkXLu3Ot+JPv1qzVogRbcizxK3LhHmtaUxclohgiOVesRw5QSlMnbQ==}
    dependencies:
      prosemirror-state: 1.4.3
      prosemirror-transform: 1.9.0
      prosemirror-view: 1.33.6
      rope-sequence: 1.3.4
    dev: false

  /prosemirror-inputrules@1.4.0:
    resolution: {integrity: sha512-6ygpPRuTJ2lcOXs9JkefieMst63wVJBgHZGl5QOytN7oSZs3Co/BYbc3Yx9zm9H37Bxw8kVzCnDsihsVsL4yEg==}
    dependencies:
      prosemirror-state: 1.4.3
      prosemirror-transform: 1.9.0
    dev: false

  /prosemirror-keymap@1.2.2:
    resolution: {integrity: sha512-EAlXoksqC6Vbocqc0GtzCruZEzYgrn+iiGnNjsJsH4mrnIGex4qbLdWWNza3AW5W36ZRrlBID0eM6bdKH4OStQ==}
    dependencies:
      prosemirror-state: 1.4.3
      w3c-keyname: 2.2.8
    dev: false

  /prosemirror-model@1.21.0:
    resolution: {integrity: sha512-zLpS1mVCZLA7VTp82P+BfMiYVPcX1/z0Mf3gsjKZtzMWubwn2pN7CceMV0DycjlgE5JeXPR7UF4hJPbBV98oWA==}
    dependencies:
      orderedmap: 2.1.1
    dev: false

  /prosemirror-state@1.4.3:
    resolution: {integrity: sha512-goFKORVbvPuAQaXhpbemJFRKJ2aixr+AZMGiquiqKxaucC6hlpHNZHWgz5R7dS4roHiwq9vDctE//CZ++o0W1Q==}
    dependencies:
      prosemirror-model: 1.21.0
      prosemirror-transform: 1.9.0
      prosemirror-view: 1.33.6
    dev: false

  /prosemirror-transform@1.9.0:
    resolution: {integrity: sha512-5UXkr1LIRx3jmpXXNKDhv8OyAOeLTGuXNwdVfg8x27uASna/wQkr9p6fD3eupGOi4PLJfbezxTyi/7fSJypXHg==}
    dependencies:
      prosemirror-model: 1.21.0
    dev: false

  /prosemirror-view@1.33.6:
    resolution: {integrity: sha512-zRLUNgLIQfd8IfGprsXxWTjdA8xEAFJe8cDNrOptj6Mop9sj+BMeVbJvceyAYCm5G2dOdT2prctH7K9dfnpIMw==}
    dependencies:
      prosemirror-model: 1.21.0
      prosemirror-state: 1.4.3
      prosemirror-transform: 1.9.0
    dev: false

  /punycode@2.3.1:
    resolution: {integrity: sha512-vYt7UD1U9Wg6138shLtLOvdAu+8DsC/ilFtEVHcH+wydcSpNE20AfSOduf6MkRFahL5FY7X1oU7nKVZFtfq8Fg==}
    engines: {node: '>=6'}
    dev: false

  /pure-rand@6.1.0:
    resolution: {integrity: sha512-bVWawvoZoBYpp6yIoQtQXHZjmz35RSVHnUOTefl8Vcjr8snTPY1wnpSPMWekcFwbxI6gtmT7rSYPFvz71ldiOA==}
    dev: false

  /queue-microtask@1.2.3:
    resolution: {integrity: sha512-NuaNSa6flKT5JaSYQzJok04JzTL1CA6aGhv5rfLW3PgqA+M2ChpZQnAC8h8i4ZFkBS8X5RqkDBHA7r4hej3K9A==}
    dev: false

  /react-is@16.13.1:
    resolution: {integrity: sha512-24e6ynE2H+OKt4kqsOvNd8kBpV65zoxbA4BVsEOB3ARVWQki/DHzaUoC5KuON/BiccDaCCTZBuOcfZs70kR8bQ==}
    dev: false

  /react-is@18.3.1:
    resolution: {integrity: sha512-/LLMVyas0ljjAtoYiPqYiL8VWXzUUdThrmU5+n20DZv+a+ClRoevUzw5JxU+Ieh5/c87ytoTBV9G1FiKfNJdmg==}
    dev: false

  /readdirp@3.6.0:
    resolution: {integrity: sha512-hOS089on8RduqdbhvQ5Z37A0ESjsqz6qnRcffsMU3495FuTdqSm+7bhJ29JvIOsBDEEnan5DPu9t3To9VRlMzA==}
    engines: {node: '>=8.10.0'}
    dependencies:
      picomatch: 2.3.1
    dev: false

  /require-directory@2.1.1:
    resolution: {integrity: sha512-fGxEI7+wsG9xrvdjsrlmL22OMTTiHRwAMroiEeMgq8gzoLC/PQr7RsRDSTLUg/bZAZtF+TVIkHc6/4RIKrui+Q==}
    engines: {node: '>=0.10.0'}
    dev: false

  /resolve-cwd@3.0.0:
    resolution: {integrity: sha512-OrZaX2Mb+rJCpH/6CpSqt9xFVpN++x01XnN2ie9g6P5/3xelLAkXWVADpdz1IHD/KFfEXyE6V0U01OQ3UO2rEg==}
    engines: {node: '>=8'}
    dependencies:
      resolve-from: 5.0.0
    dev: false

  /resolve-from@4.0.0:
    resolution: {integrity: sha512-pb/MYmXstAkysRFx8piNI1tGFNQIFA3vkE3Gq4EuA1dF6gHp/+vgZqsCGJapvy8N3Q+4o7FwvquPJcnZ7RYy4g==}
    engines: {node: '>=4'}
    dev: false

  /resolve-from@5.0.0:
    resolution: {integrity: sha512-qYg9KP24dD5qka9J47d0aVky0N+b4fTU89LN9iDnjB5waksiC49rvMB0PrUJQGoTmH50XPiqOvAjDfaijGxYZw==}
    engines: {node: '>=8'}
    dev: false

  /resolve.exports@2.0.2:
    resolution: {integrity: sha512-X2UW6Nw3n/aMgDVy+0rSqgHlv39WZAlZrXCdnbyEiKm17DSqHX4MmQMaST3FbeWR5FTuRcUwYAziZajji0Y7mg==}
    engines: {node: '>=10'}
    dev: false

  /resolve@1.22.8:
    resolution: {integrity: sha512-oKWePCxqpd6FlLvGV1VU0x7bkPmmCNolxzjMf4NczoDnQcIWrAF+cPtZn5i6n+RfD2d9i0tzpKnG6Yk168yIyw==}
    hasBin: true
    dependencies:
      is-core-module: 2.13.1
      path-parse: 1.0.7
      supports-preserve-symlinks-flag: 1.0.0
    dev: false

  /restore-cursor@4.0.0:
    resolution: {integrity: sha512-I9fPXU9geO9bHOt9pHHOhOkYerIMsmVaWB0rA2AI9ERh/+x/i7MV5HKBNrg+ljO5eoPVgCcnFuRjJ9uH6I/3eg==}
    engines: {node: ^12.20.0 || ^14.13.1 || >=16.0.0}
    dependencies:
      onetime: 5.1.2
      signal-exit: 3.0.7
    dev: false

  /reusify@1.0.4:
    resolution: {integrity: sha512-U9nH88a3fc/ekCF1l0/UP1IosiuIjyTh7hBvXVMHYgVcfGvt897Xguj2UOLDeI5BG2m7/uwyaLVT6fbtCwTyzw==}
    engines: {iojs: '>=1.0.0', node: '>=0.10.0'}
    dev: false

  /rfdc@1.3.1:
    resolution: {integrity: sha512-r5a3l5HzYlIC68TpmYKlxWjmOP6wiPJ1vWv2HeLhNsRZMrCkxeqxiHlQ21oXmQ4F3SiryXBHhAD7JZqvOJjFmg==}
    dev: false

  /rimraf@3.0.2:
    resolution: {integrity: sha512-JZkJMZkAGFFPP2YqXZXPbMlMBgsxzE8ILs4lMIX/2o0L9UBw9O/Y3o6wFw/i9YLapcUJWwqbi3kdxIPdC62TIA==}
    hasBin: true
    dependencies:
      glob: 7.2.3
    dev: false

  /rope-sequence@1.3.4:
    resolution: {integrity: sha512-UT5EDe2cu2E/6O4igUr5PSFs23nvvukicWHx6GnOPlHAiiYbzNuCRQCuiUdHJQcqKalLKlrYJnjY0ySGsXNQXQ==}
    dev: false

  /run-parallel@1.2.0:
    resolution: {integrity: sha512-5l4VyZR86LZ/lDxZTR6jqL8AFE2S0IFLMP26AbjsLVADxHdhB/c0GUsH+y39UfCi3dzz8OlQuPmnaJOMoDHQBA==}
    dependencies:
      queue-microtask: 1.2.3
    dev: false

  /sax@1.3.0:
    resolution: {integrity: sha512-0s+oAmw9zLl1V1cS9BtZN7JAd0cW5e0QH4W3LWEK6a4LaLEA2OTpGYWDY+6XasBLtz6wkm3u1xRw95mRuJ59WA==}
    dev: false

  /semver@6.3.1:
    resolution: {integrity: sha512-BR7VvDCVHO+q2xBEWskxS6DJE1qRnb7DxzUrogb71CWoSficBxYsiAGd+Kl0mmq/MprG9yArRkyrQxTO6XjMzA==}
    hasBin: true
    dev: false

  /semver@7.6.0:
    resolution: {integrity: sha512-EnwXhrlwXMk9gKu5/flx5sv/an57AkRplG3hTK68W7FRDN+k+OWBj65M7719OkA82XLBxrcX0KSHj+X5COhOVg==}
    engines: {node: '>=10'}
    hasBin: true
    dependencies:
      lru-cache: 6.0.0
    dev: false

  /shebang-command@2.0.0:
    resolution: {integrity: sha512-kHxr2zZpYtdmrN1qDjrrX/Z1rR1kG8Dx+gkpK1G4eXmvXswmcE1hTWBWYUzlraYw1/yZp6YuDY77YtvbN0dmDA==}
    engines: {node: '>=8'}
    dependencies:
      shebang-regex: 3.0.0
    dev: false

  /shebang-regex@3.0.0:
    resolution: {integrity: sha512-7++dFhtcx3353uBaq8DDR4NuxBetBzC7ZQOhmTQInHEd6bSrXdiEyzCvG07Z44UYdLShWUyXt5M/yhz8ekcb1A==}
    engines: {node: '>=8'}
    dev: false

  /shepherd.js@11.2.0:
    resolution: {integrity: sha512-2hbz3N7GuuTjI7y3sfnoqKnH0cNhExx67IJtCTGQI2KhBEyvegsDYW5qjj5BlvvVtQjmL/O/J1GQEciwfoZWpw==}
    engines: {node: 16.* || >= 18}
    dependencies:
      '@floating-ui/dom': 1.6.5
      deepmerge: 4.3.1
    dev: false

  /signal-exit@3.0.7:
    resolution: {integrity: sha512-wnD2ZE+l+SPC/uoS0vXeE9L1+0wuaMqKlfz9AMUo38JsyLSBWSFcHR1Rri62LZc12vLr1gb3jl7iwQhgwpAbGQ==}
    dev: false

  /signal-exit@4.1.0:
    resolution: {integrity: sha512-bzyZ1e88w9O1iNJbKnOlvYTrWPDl46O1bG0D3XInv+9tkPrxrN8jUUTiFlDkkmKWgn1M6CfIA13SuGqOa9Korw==}
    engines: {node: '>=14'}
    dev: false

  /sisteransi@1.0.5:
    resolution: {integrity: sha512-bLGGlR1QxBcynn2d5YmDX4MGjlZvy2MRBDRNHLJ8VI6l6+9FUiyTFNJ0IveOSP0bcXgVDPRcfGqA0pjaqUpfVg==}
    dev: false

  /slash@3.0.0:
    resolution: {integrity: sha512-g9Q1haeby36OSStwb4ntCGGGaKsaVSjQ68fBxoQcutl5fS1vuY18H3wSt3jFyFtrkx+Kz0V1G85A4MyAdDMi2Q==}
    engines: {node: '>=8'}
    dev: false

  /slice-ansi@5.0.0:
    resolution: {integrity: sha512-FC+lgizVPfie0kkhqUScwRu1O/lF6NOgJmlCgK+/LYxDCTk8sGelYaHDhFcDN+Sn3Cv+3VSa4Byeo+IMCzpMgQ==}
    engines: {node: '>=12'}
    dependencies:
      ansi-styles: 6.2.1
      is-fullwidth-code-point: 4.0.0
    dev: false

  /slice-ansi@7.1.0:
    resolution: {integrity: sha512-bSiSngZ/jWeX93BqeIAbImyTbEihizcwNjFoRUIY/T1wWQsfsm2Vw1agPKylXvQTU7iASGdHhyqRlqQzfz+Htg==}
    engines: {node: '>=18'}
    dependencies:
      ansi-styles: 6.2.1
      is-fullwidth-code-point: 5.0.0
    dev: false

  /snabbdom@3.5.1:
    resolution: {integrity: sha512-wHMNIOjkm/YNE5EM3RCbr/+DVgPg6AqQAX1eOxO46zYNvCXjKP5Y865tqQj3EXnaMBjkxmQA5jFuDpDK/dbfiA==}
    engines: {node: '>=8.3.0'}
    dev: false

  /source-map-support@0.5.13:
    resolution: {integrity: sha512-SHSKFHadjVA5oR4PPqhtAVdcBWwRYVd6g6cAXnIbRiIwc2EhPrTuKUBdSLvlEKyIP3GCf89fltvcZiP9MMFA1w==}
    dependencies:
      buffer-from: 1.1.2
      source-map: 0.6.1
    dev: false

  /source-map@0.6.1:
    resolution: {integrity: sha512-UjgapumWlbMhkBgzT7Ykc5YXUT46F0iKu8SGXq0bcwP5dz/h0Plj6enJqjz1Zbq2l5WaqYnrVbwWOWMyF3F47g==}
    engines: {node: '>=0.10.0'}
    dev: false

  /sprintf-js@1.0.3:
    resolution: {integrity: sha512-D9cPgkvLlV3t3IzL0D0YLvGA9Ahk4PcvVwUbN0dSGr1aP0Nrt4AEnTUbuGvquEC0mA64Gqt1fzirlRs5ibXx8g==}
    dev: false

  /stack-utils@2.0.6:
    resolution: {integrity: sha512-XlkWvfIm6RmsWtNJx+uqtKLS8eqFbxUg0ZzLXqY0caEy9l7hruX8IpiDnjsLavoBgqCCR71TqWO8MaXYheJ3RQ==}
    engines: {node: '>=10'}
    dependencies:
      escape-string-regexp: 2.0.0
    dev: false

  /stockfish-mv.wasm@0.6.1:
    resolution: {integrity: sha512-6QE1LeWbv9NNMABHCjDGyjgob+1CfMpIszxUKCUcCH0znreWPXz48G09rhKTUpRzC8YsOTHPQL/s74gDcqXJGw==}
    dev: false

  /stockfish-nnue.wasm@1.0.0-1946a675.smolnet:
    resolution: {integrity: sha512-ofHHGb60dsMuz1SFurbkUBStMz6zmSLEculHUYdryX3782dys785hWgY9HJVgxMZQW+uhAARFcwPtPlyeW/nZg==}
    dev: false

  /stockfish.js@10.0.2:
    resolution: {integrity: sha512-treB3AYcdvRJ9SDPOyL0R2NcEAtQgG432nStfRzR4wzVELGQ6iVoeBHwvirHTfocNOTims7XNkK3SADaocsJmQ==}
    dev: false

  /stockfish.wasm@0.10.0:
    resolution: {integrity: sha512-OTvOlz0ijCSmIb/YvOZ1Dn6vwZVS4Ge3N+RcV0d2b6LXUtCJ9UwmBHypRW3DZ+VXf8WNm7E3P+6jMTVvb3QaBg==}
    dev: false

  /string-argv@0.3.2:
    resolution: {integrity: sha512-aqD2Q0144Z+/RqG52NeHEkZauTAUWJO8c6yTftGJKO3Tja5tUgIfmIl6kExvhtxSDP7fXB6DvzkfMpCd/F3G+Q==}
    engines: {node: '>=0.6.19'}
    dev: false

  /string-length@4.0.2:
    resolution: {integrity: sha512-+l6rNN5fYHNhZZy41RXsYptCjA2Igmq4EG7kZAYFQI1E1VTXarr6ZPXBg6eq7Y6eK4FEhY6AJlyuFIb/v/S0VQ==}
    engines: {node: '>=10'}
    dependencies:
      char-regex: 1.0.2
      strip-ansi: 6.0.1
    dev: false

  /string-width@4.2.3:
    resolution: {integrity: sha512-wKyQRQpjJ0sIp62ErSZdGsjMJWsap5oRNihHhu6G7JVO/9jIB6UyevL+tXuOqrng8j/cxKTWyWUwvSTriiZz/g==}
    engines: {node: '>=8'}
    dependencies:
      emoji-regex: 8.0.0
      is-fullwidth-code-point: 3.0.0
      strip-ansi: 6.0.1
    dev: false

  /string-width@7.1.0:
    resolution: {integrity: sha512-SEIJCWiX7Kg4c129n48aDRwLbFb2LJmXXFrWBG4NGaRtMQ3myKPKbwrD1BKqQn74oCoNMBVrfDEr5M9YxCsrkw==}
    engines: {node: '>=18'}
    dependencies:
      emoji-regex: 10.3.0
      get-east-asian-width: 1.2.0
      strip-ansi: 7.1.0
    dev: false

  /strip-ansi@6.0.1:
    resolution: {integrity: sha512-Y38VPSHcqkFrCpFnQ9vuSXmquuv5oXOKpGeT6aGrr3o3Gc9AlVa6JBfUSOCnbxGGZF+/0ooI7KrPuUSztUdU5A==}
    engines: {node: '>=8'}
    dependencies:
      ansi-regex: 5.0.1
    dev: false

  /strip-ansi@7.1.0:
    resolution: {integrity: sha512-iq6eVVI64nQQTRYq2KtEg2d2uU7LElhTJwsH4YzIHZshxlgZms/wIc4VoDQTlG/IvVIrBKG06CrZnp0qv7hkcQ==}
    engines: {node: '>=12'}
    dependencies:
      ansi-regex: 6.0.1
    dev: false

  /strip-bom@4.0.0:
    resolution: {integrity: sha512-3xurFv5tEgii33Zi8Jtp55wEIILR9eh34FAW00PZf+JnSsTmV/ioewSgQl97JHvgjoRGwPShsWm+IdrxB35d0w==}
    engines: {node: '>=8'}
    dev: false

  /strip-final-newline@2.0.0:
    resolution: {integrity: sha512-BrpvfNAE3dcvq7ll3xVumzjKjZQ5tI1sEUIKr3Uoks0XUl45St3FlatVqef9prk4jRDzhW6WZg+3bk93y6pLjA==}
    engines: {node: '>=6'}
    dev: false

  /strip-final-newline@3.0.0:
    resolution: {integrity: sha512-dOESqjYr96iWYylGObzd39EuNTa5VJxyvVAEm5Jnh7KGo75V43Hk1odPQkNDyXNmUR6k+gEiDVXnjB8HJ3crXw==}
    engines: {node: '>=12'}
    dev: false

  /strip-json-comments@3.1.1:
    resolution: {integrity: sha512-6fPc+R4ihwqP6N/aIv2f1gMH8lOVtWQHoqC4yK6oSDVVocumAsfCqjkXnqiYMhmMwS/mEHLp7Vehlt3ql6lEig==}
    engines: {node: '>=8'}
    dev: false

  /supports-color@5.5.0:
    resolution: {integrity: sha512-QjVjwdXIt408MIiAqCX4oUKsgU2EqAGzs2Ppkm4aQYbjm+ZEWEcW4SfFNTr4uMNZma0ey4f5lgLrkB0aX0QMow==}
    engines: {node: '>=4'}
    dependencies:
      has-flag: 3.0.0
    dev: false

  /supports-color@7.2.0:
    resolution: {integrity: sha512-qpCAvRl9stuOHveKsn7HncJRvv501qIacKzQlO/+Lwxc9+0q2wLyv4Dfvt80/DPn2pqOBsJdDiogXGR9+OvwRw==}
    engines: {node: '>=8'}
    dependencies:
      has-flag: 4.0.0
    dev: false

  /supports-color@8.1.1:
    resolution: {integrity: sha512-MpUEN2OodtUzxvKQl72cUF7RQ5EiHsGvSsVG0ia9c5RbWGL2CI4C7EpPS8UTBIplnlzZiNuV56w+FuNxy3ty2Q==}
    engines: {node: '>=10'}
    dependencies:
      has-flag: 4.0.0
    dev: false

  /supports-preserve-symlinks-flag@1.0.0:
    resolution: {integrity: sha512-ot0WnXS9fgdkgIcePe6RHNk1WA8+muPa6cSjeR3V8K27q9BB1rTE3R1p7Hv0z1ZyAc8s6Vvv8DIyWf681MAt0w==}
    engines: {node: '>= 0.4'}
    dev: false

  /svg.draggable.js@2.2.2:
    resolution: {integrity: sha512-JzNHBc2fLQMzYCZ90KZHN2ohXL0BQJGQimK1kGk6AvSeibuKcIdDX9Kr0dT9+UJ5O8nYA0RB839Lhvk4CY4MZw==}
    engines: {node: '>= 0.8.0'}
    dependencies:
      svg.js: 2.7.1
    dev: false

  /svg.easing.js@2.0.0:
    resolution: {integrity: sha512-//ctPdJMGy22YoYGV+3HEfHbm6/69LJUTAqI2/5qBvaNHZ9uUFVC82B0Pl299HzgH13rKrBgi4+XyXXyVWWthA==}
    engines: {node: '>= 0.8.0'}
    dependencies:
      svg.js: 2.7.1
    dev: false

  /svg.filter.js@2.0.2:
    resolution: {integrity: sha512-xkGBwU+dKBzqg5PtilaTb0EYPqPfJ9Q6saVldX+5vCRy31P6TlRCP3U9NxH3HEufkKkpNgdTLBJnmhDHeTqAkw==}
    engines: {node: '>= 0.8.0'}
    dependencies:
      svg.js: 2.7.1
    dev: false

  /svg.js@2.7.1:
    resolution: {integrity: sha512-ycbxpizEQktk3FYvn/8BH+6/EuWXg7ZpQREJvgacqn46gIddG24tNNe4Son6omdXCnSOaApnpZw6MPCBA1dODA==}
    dev: false

  /svg.pathmorphing.js@0.1.3:
    resolution: {integrity: sha512-49HWI9X4XQR/JG1qXkSDV8xViuTLIWm/B/7YuQELV5KMOPtXjiwH4XPJvr/ghEDibmLQ9Oc22dpWpG0vUDDNww==}
    engines: {node: '>= 0.8.0'}
    dependencies:
      svg.js: 2.7.1
    dev: false

  /svg.resize.js@1.4.3:
    resolution: {integrity: sha512-9k5sXJuPKp+mVzXNvxz7U0uC9oVMQrrf7cFsETznzUDDm0x8+77dtZkWdMfRlmbkEEYvUn9btKuZ3n41oNA+uw==}
    engines: {node: '>= 0.8.0'}
    dependencies:
      svg.js: 2.7.1
      svg.select.js: 2.1.2
    dev: false

  /svg.select.js@2.1.2:
    resolution: {integrity: sha512-tH6ABEyJsAOVAhwcCjF8mw4crjXSI1aa7j2VQR8ZuJ37H2MBUbyeqYr5nEO7sSN3cy9AR9DUwNg0t/962HlDbQ==}
    engines: {node: '>= 0.8.0'}
    dependencies:
      svg.js: 2.7.1
    dev: false

  /svg.select.js@3.0.1:
    resolution: {integrity: sha512-h5IS/hKkuVCbKSieR9uQCj9w+zLHoPh+ce19bBYyqF53g6mnPB8sAtIbe1s9dh2S2fCmYX2xel1Ln3PJBbK4kw==}
    engines: {node: '>= 0.8.0'}
    dependencies:
      svg.js: 2.7.1
    dev: false

  /tablesort@5.3.0:
    resolution: {integrity: sha512-WkfcZBHsp47gVH9CBHG0ZXopriG01IA87arGrchvIe868d4RiXVvoYPS1zMq9IdW05kBs5iGsqxTABqLyWonbg==}
    dev: false

  /test-exclude@6.0.0:
    resolution: {integrity: sha512-cAGWPIyOHU6zlmg88jwm7VRyXnMN7iV68OGAbYDk/Mh/xC/pzVPlQtY6ngoIH/5/tciuhGfvESU8GrHrcxD56w==}
    engines: {node: '>=8'}
    dependencies:
      '@istanbuljs/schema': 0.1.3
      glob: 7.2.3
      minimatch: 3.1.2
    dev: false

  /text-table@0.2.0:
    resolution: {integrity: sha512-N+8UisAXDGk8PFXP4HAzVR9nbfmVJ3zYLAWiTIoqC5v5isinhr+r5uaO8+7r3BMfuNIufIsA7RdpVgacC2cSpw==}
    dev: false

  /textarea-caret@3.1.0:
    resolution: {integrity: sha512-cXAvzO9pP5CGa6NKx0WYHl+8CHKZs8byMkt3PCJBCmq2a34YA9pO1NrQET5pzeqnBjBdToF5No4rrmkDUgQC2Q==}
    dev: false

  /tmpl@1.0.5:
    resolution: {integrity: sha512-3f0uOEAQwIqGuWW2MVzYg8fV/QNnc/IpuJNG837rLuczAaLVHslWHZQj4IGiEl5Hs3kkbhwL9Ab7Hrsmuj+Smw==}
    dev: false

  /to-fast-properties@2.0.0:
    resolution: {integrity: sha512-/OaKK0xYrs3DmxRYqL/yDc+FxFUVYhDlXMhRmv3z915w2HF1tnN1omB354j8VUGO/hbRzyD6Y3sA7v7GS/ceog==}
    engines: {node: '>=4'}
    dev: false

  /to-regex-range@5.0.1:
    resolution: {integrity: sha512-65P7iz6X5yEr1cwcgvQxbbIw7Uk3gOy5dIdtZ4rDveLqhrdJP+Li/Hx6tyK0NEb+2GCyneCMJiGqrADCSNk8sQ==}
    engines: {node: '>=8.0'}
    dependencies:
      is-number: 7.0.0
    dev: false

  /tree-kill@1.2.2:
    resolution: {integrity: sha512-L0Orpi8qGpRG//Nd+H90vFB+3iHnue1zSSGmNOOCh1GLJ7rUKVwV2HvijphGQS2UmhUZewS9VgvxYIdgr+fG1A==}
    hasBin: true
    dev: false

  /ts-api-utils@1.3.0(typescript@5.4.5):
    resolution: {integrity: sha512-UQMIo7pb8WRomKR1/+MFVLTroIvDVtMX3K6OUir8ynLyzB8Jeriont2bTAtmNPa1ekAgN7YPDyf6V+ygrdU+eQ==}
    engines: {node: '>=16'}
    peerDependencies:
      typescript: '>=4.2.0'
    dependencies:
      typescript: 5.4.5
    dev: false

  /type-check@0.4.0:
    resolution: {integrity: sha512-XleUoc9uwGXqjWwXaUTZAmzMcFZ5858QA2vvx1Ur5xIcixXIP+8LnFDgRplU30us6teqdlskFfu+ae4K79Ooew==}
    engines: {node: '>= 0.8.0'}
    dependencies:
      prelude-ls: 1.2.1
    dev: false

  /type-detect@4.0.8:
    resolution: {integrity: sha512-0fr/mIH1dlO+x7TlcMy+bIDqKPsw/70tVyeHW787goQjhmqaZe10uwLujubK9q9Lg6Fiho1KUKDYz0Z7k7g5/g==}
    engines: {node: '>=4'}
    dev: false

  /type-fest@0.20.2:
    resolution: {integrity: sha512-Ne+eE4r0/iWnpAxD852z3A+N0Bt5RN//NjJwRd2VFHEmrywxf5vsZlh4R6lixl6B+wz/8d+maTSAkN1FIkI3LQ==}
    engines: {node: '>=10'}
    dev: false

  /type-fest@0.21.3:
    resolution: {integrity: sha512-t0rzBq87m3fVcduHDUFhKmyyX+9eo6WQjZvf51Ea/M0Q7+T374Jp1aUiyUl0GKxp8M/OETVHSDvmkyPgvX+X2w==}
    engines: {node: '>=10'}
    dev: false

  /types-serviceworker@0.0.1:
    resolution: {integrity: sha512-EKO/SZ3AsHEZsqv+bsdlTCz5k955riOksnYGlG6JhVwNTVsPWj/TScTbiNVZ5+mmX8TcEXF0C8aSxUw0jTDpIw==}
    dev: false

  /typescript@5.4.5:
    resolution: {integrity: sha512-vcI4UpRgg81oIRUFwR0WSIHKt11nJ7SAVlYNIu+QpqeyXP+gpQJy/Z4+F0aGxSE4MqwjyXvW/TzgkLAx2AGHwQ==}
    engines: {node: '>=14.17'}
    hasBin: true
    dev: false

  /undate@0.3.0:
    resolution: {integrity: sha512-ssH8QTNBY6B+2fRr3stSQ+9m2NT8qTaun3ExTx5ibzYQvP7yX4+BnX0McNxFCvh6S5ia/DYu6bsCKQx/U4nb/Q==}
    dev: false

  /undici-types@5.26.5:
    resolution: {integrity: sha512-JlCMO+ehdEIKqlFxk6IfVoAUVmgz7cU7zD/h9XZ0qzeosSHmUJVOzSQvvYSYWXkFXC+IfLKSIffhv0sVZup6pA==}
    dev: false

  /update-browserslist-db@1.0.15(browserslist@4.23.0):
    resolution: {integrity: sha512-K9HWH62x3/EalU1U6sjSZiylm9C8tgq2mSvshZpqc7QE69RaA2qjhkW2HlNA0tFpEbtyFz7HTqbSdN4MSwUodA==}
    hasBin: true
    peerDependencies:
      browserslist: '>= 4.21.0'
    dependencies:
      browserslist: 4.23.0
      escalade: 3.1.2
      picocolors: 1.0.0
    dev: false

  /uri-js@4.4.1:
    resolution: {integrity: sha512-7rKUyy33Q1yc98pQ1DAmLtwX109F7TIfWlW1Ydo8Wl1ii1SeHieeh0HHfPeL2fMXK6z0s8ecKs9frCuLJvndBg==}
    dependencies:
      punycode: 2.3.1
    dev: false

  /uuid@9.0.0:
    resolution: {integrity: sha512-MXcSTerfPa4uqyzStbRoTgt5XIe3x5+42+q1sDuy3R5MDk66URdLMOZe5aPX/SQd+kuYAh0FdP/pO28IkQyTeg==}
    hasBin: true
    dev: false

  /v8-to-istanbul@9.2.0:
    resolution: {integrity: sha512-/EH/sDgxU2eGxajKdwLCDmQ4FWq+kpi3uCmBGpw1xJtnAxEjlD8j8PEiGWpCIMIs3ciNAgH0d3TTJiUkYzyZjA==}
    engines: {node: '>=10.12.0'}
    dependencies:
      '@jridgewell/trace-mapping': 0.3.25
      '@types/istanbul-lib-coverage': 2.0.6
      convert-source-map: 2.0.0
    dev: false

  /vosk-browser@0.0.8:
    resolution: {integrity: sha512-df9MuChirUGKxP/+4k8tBV6hJOic8IRdJXv64+ET0Ue5CddOzLZINiHOWCka765gBzHJWNtQKgaYakS0FXZIJA==}
    dependencies:
      uuid: 9.0.0
    dev: false

  /w3c-keyname@2.2.8:
    resolution: {integrity: sha512-dpojBhNsCNN7T82Tm7k26A6G9ML3NkhDsnw9n/eoxSRlVBB4CEtIQ/KTCLI2Fwf3ataSXRhYFkQi3SlnFwPvPQ==}
    dev: false

  /walker@1.0.8:
    resolution: {integrity: sha512-ts/8E8l5b7kY0vlWLewOkDXMmPdLcVV4GmOQLyxuSswIJsweeFZtAsMF7k1Nszz+TYBQrlYRmzOnr398y1JemQ==}
    dependencies:
      makeerror: 1.0.12
    dev: false

  /which@2.0.2:
    resolution: {integrity: sha512-BLI3Tl1TW3Pvl70l3yq3Y64i+awpwXqsGBYWkkqMtnbXgrMD+yj7rhW0kuEDxzJaYXGjEW5ogapKNMEKNMjibA==}
    engines: {node: '>= 8'}
    hasBin: true
    dependencies:
      isexe: 2.0.0
    dev: false

  /word-wrap@1.2.5:
    resolution: {integrity: sha512-BN22B5eaMMI9UMtjrGd5g5eCYPpCPDUy0FJXbYsaT5zYxjFOckS53SQDE3pWkVoWpHXVb3BrYcEN4Twa55B5cA==}
    engines: {node: '>=0.10.0'}
    dev: false

  /wrap-ansi@7.0.0:
    resolution: {integrity: sha512-YVGIj2kamLSTxw6NsZjoBxfSwsn0ycdesmc4p+Q21c5zPuZ1pl+NfxVdxPtdHvmNVOQ6XSYG4AUtyt/Fi7D16Q==}
    engines: {node: '>=10'}
    dependencies:
      ansi-styles: 4.3.0
      string-width: 4.2.3
      strip-ansi: 6.0.1
    dev: false

  /wrap-ansi@9.0.0:
    resolution: {integrity: sha512-G8ura3S+3Z2G+mkgNRq8dqaFZAuxfsxpBB8OCTGRTCtp+l/v9nbFNmCUP1BZMts3G1142MsZfn6eeUKrr4PD1Q==}
    engines: {node: '>=18'}
    dependencies:
      ansi-styles: 6.2.1
      string-width: 7.1.0
      strip-ansi: 7.1.0
    dev: false

  /wrappy@1.0.2:
    resolution: {integrity: sha512-l4Sp/DRseor9wL6EvV2+TuQn63dMkPjZ/sp9XkghTEbV9KlPS1xUsZ3u7/IQO4wxtcFB4bgpQPRcR3QCvezPcQ==}
    dev: false

  /write-file-atomic@4.0.2:
    resolution: {integrity: sha512-7KxauUdBmSdWnmpaGFg+ppNjKF8uNLry8LyzjauQDOVONfFLNKrKvQOxZ/VuTIcS/gge/YNahf5RIIQWTSarlg==}
    engines: {node: ^12.13.0 || ^14.15.0 || >=16.0.0}
    dependencies:
      imurmurhash: 0.1.4
      signal-exit: 3.0.7
    dev: false

  /xml2js@0.5.0:
    resolution: {integrity: sha512-drPFnkQJik/O+uPKpqSgr22mpuFHqKdbS835iAQrUC73L2F5WkboIRd63ai/2Yg6I1jzifPFKH2NTK+cfglkIA==}
    engines: {node: '>=4.0.0'}
    dependencies:
      sax: 1.3.0
      xmlbuilder: 11.0.1
    dev: false

  /xmlbuilder@11.0.1:
    resolution: {integrity: sha512-fDlsI/kFEx7gLvbecc0/ohLG50fugQp8ryHzMTuW9vSa1GJ0XYWKnhsUx7oie3G98+r56aTQIUB4kht42R3JvA==}
    engines: {node: '>=4.0'}
    dev: false

  /y18n@5.0.8:
    resolution: {integrity: sha512-0pfFzegeDWJHJIAmTLRP2DwHjdF5s7jo9tuztdQxAhINCdvS+3nGINqPd00AphqJR/0LhANUS6/+7SCb98YOfA==}
    engines: {node: '>=10'}
    dev: false

  /yallist@3.1.1:
    resolution: {integrity: sha512-a4UGQaWPH59mOXUYnAG2ewncQS4i4F43Tv3JoAM+s2VDAmS9NsK8GpDMLrCHPksFT7h3K6TOoUNn2pb7RoXx4g==}
    dev: false

  /yallist@4.0.0:
    resolution: {integrity: sha512-3wdGidZyq5PB084XLES5TpOSRA3wjXAlIWMhum2kRcv/41Sn2emQ0dycQW4uZXLejwKvg6EsvbdlVL+FYEct7A==}
    dev: false

  /yaml@2.3.4:
    resolution: {integrity: sha512-8aAvwVUSHpfEqTQ4w/KMlf3HcRdt50E5ODIQJBw1fQ5RL34xabzxtUlzTXVqc4rkZsPbvrXKWnABCD7kWSmocA==}
    engines: {node: '>= 14'}
    dev: false

  /yargs-parser@21.1.1:
    resolution: {integrity: sha512-tVpsJW7DdjecAiFpbIB1e3qxIQsE6NoPc5/eTdrbbIC4h0LVsWhnoa3g+m2HclBIujHzsxZ4VJVA+GUuc2/LBw==}
    engines: {node: '>=12'}
    dev: false

  /yargs@17.7.2:
    resolution: {integrity: sha512-7dSzzRQ++CKnNI/krKnYRV7JKKPUXMEh61soaHKg9mrWEhzFWhFnxPxGl+69cD1Ou63C13NUPCnmIcrvqCuM6w==}
    engines: {node: '>=12'}
    dependencies:
      cliui: 8.0.1
      escalade: 3.1.2
      get-caller-file: 2.0.5
      require-directory: 2.1.1
      string-width: 4.2.3
      y18n: 5.0.8
      yargs-parser: 21.1.1
    dev: false

  /yocto-queue@0.1.0:
    resolution: {integrity: sha512-rVksvsnNCdJ/ohGc6xgPwyN8eheCxsiLM8mxuE/t/mOVqJewPuO1miLpTHQiRgTKCLexL4MeAFVagts7HmNZ2Q==}
    engines: {node: '>=10'}
    dev: false

  /zxcvbn@4.4.2:
    resolution: {integrity: sha512-Bq0B+ixT/DMyG8kgX2xWcI5jUvCwqrMxSFam7m0lAf78nf04hv6lNCsyLYdyYTrCVMqNDY/206K7eExYCeSyUQ==}
    dev: false

  github.com/lichess-org/ab-stub/94236bf34dbc9c05daf50f4c9842d859b9142be0:
    resolution: {tarball: https://codeload.github.com/lichess-org/ab-stub/tar.gz/94236bf34dbc9c05daf50f4c9842d859b9142be0}
    name: ab
    version: 1.0.0
    dev: false

  github.com/ornicar/chess.js/ad0709c0b07773d9d0da8e4605a9a2a28f00d249:
    resolution: {tarball: https://codeload.github.com/ornicar/chess.js/tar.gz/ad0709c0b07773d9d0da8e4605a9a2a28f00d249}
    name: chess.js
    version: 0.10.2
    dev: false

  github.com/ornicar/mithril.js/d99d36d445fad1b22f4b285963ea065291d99ad4:
    resolution: {tarball: https://codeload.github.com/ornicar/mithril.js/tar.gz/d99d36d445fad1b22f4b285963ea065291d99ad4}
    name: mithril
    version: 0.2.1
    dev: false

  github.com/ornicar/mithril.js/dd92827aec63f921149ca9a3460ccd981e7025bb:
    resolution: {tarball: https://codeload.github.com/ornicar/mithril.js/tar.gz/dd92827aec63f921149ca9a3460ccd981e7025bb}
    name: mithril
    version: 0.2.1-lila
    dev: false<|MERGE_RESOLUTION|>--- conflicted
+++ resolved
@@ -27,11 +27,7 @@
         specifier: github:lichess-org/ab-stub
         version: github.com/lichess-org/ab-stub/94236bf34dbc9c05daf50f4c9842d859b9142be0
       chessground:
-<<<<<<< HEAD
         specifier: ^9.1.1
-=======
-        specifier: ^9.0.5
->>>>>>> 8b1014b6
         version: 9.1.1
       eslint:
         specifier: ^8.57.0
@@ -2136,13 +2132,6 @@
       mithril: github.com/ornicar/mithril.js/d99d36d445fad1b22f4b285963ea065291d99ad4
     dev: false
 
-<<<<<<< HEAD
-  /chessground@9.0.4:
-    resolution: {integrity: sha512-KeZd/kcXSKQOGO6LOKu/3bAyVSMh7hgPPharMF15HMfNlHfcBpIVZIDAQRO2PNaNMzPWl0LKc05uFHt0D+lZGA==}
-    dev: false
-
-=======
->>>>>>> 8b1014b6
   /chessground@9.1.1:
     resolution: {integrity: sha512-X4xrBICrixaLATCn+jGEzk58UXcas+9QqJnwVq9nT7AaX2M1CJLMA0vC7noG0s6Tr2zoAHZ1FOviE5b05MgduQ==}
     dev: false
