--- conflicted
+++ resolved
@@ -60,11 +60,7 @@
     evaluation, chat, puzzle, tv, coordinate, blog, donation, qa,
     history, worldMap, opening, video, shutup, push,
     playban, insight, perfStat, slack, quote, challenge,
-<<<<<<< HEAD
-    study, explorer)
-=======
-    fishnet, explorer)
->>>>>>> 8defd9f0
+    study, fishnet, explorer)
 
   lazy val moduleRefs = modules map projectToRef
   lazy val moduleCPDeps = moduleRefs map { new sbt.ClasspathDependency(_, None) }
