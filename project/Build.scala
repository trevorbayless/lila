--- conflicted
+++ resolved
@@ -15,10 +15,6 @@
 }
 
 trait Dependencies {
-<<<<<<< HEAD
-  val scalachess = "com.github.ornicar" %% "scalachess" % "2.13"
-=======
->>>>>>> 8bb3cff0
   val scalaz = "org.scalaz" %% "scalaz-core" % "6.0.4"
   val specs2 = "org.specs2" %% "specs2" % "1.11"
   val salat = "com.novus" %% "salat-core" % "1.9-SNAPSHOT"
