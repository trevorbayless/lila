import play.sbt.PlayImport._
import sbt._, Keys._

object Dependencies {

  object Resolvers {

    val sonatype  = Resolver.sonatypeRepo("releases")
    val sonatypeS = Resolver.sonatypeRepo("snapshots")
    val lilaMaven = "lila-maven" at "https://raw.githubusercontent.com/ornicar/lila-maven/master"

    val commons = Seq(sonatype, lilaMaven, sonatypeS)
  }

  val scalaz      = "org.scalaz"            %% "scalaz-core"                    % "7.2.30"
  val scalalib    = "com.github.ornicar"    %% "scalalib"                       % "6.8"
  val hasher      = "com.roundeights"       %% "hasher"                         % "1.2.1"
  val jodaTime    = "joda-time"             % "joda-time"                       % "2.10.5"
  val chess       = "org.lichess"           %% "scalachess"                     % "9.2.1"
  val compression = "org.lichess"           %% "compression"                    % "1.5"
  val maxmind     = "com.sanoma.cda"        %% "maxmind-geoip2-scala"           % "1.3.1-THIB"
  val prismic     = "io.prismic"            %% "scala-kit"                      % "1.2.18-THIB213"
  val scrimage    = "com.sksamuel.scrimage" %% "scrimage-core"                  % "2.1.8-SNAPSHOT"
  val scaffeine   = "com.github.blemale"    %% "scaffeine"                      % "4.0.0" % "compile"
  val googleOAuth = "com.google.auth"       % "google-auth-library-oauth2-http" % "0.20.0"
  val scalaUri    = "io.lemonlabs"          %% "scala-uri"                      % "2.2.0"
  val scalatags   = "com.lihaoyi"           %% "scalatags"                      % "0.8.5"
  val lettuce     = "io.lettuce"            % "lettuce-core"                    % "5.2.2.RELEASE"
  val epoll       = "io.netty"              % "netty-transport-native-epoll"    % "4.1.44.Final" classifier "linux-x86_64"
  val autoconfig  = "io.methvin.play"       %% "autoconfig-macros"              % "0.3.2" % "provided"
  val scalatest   = "org.scalatest"         %% "scalatest"                      % "3.1.0" % Test
  val akkatestkit = "com.typesafe.akka"     %% "akka-testkit"                   % "2.6.1" % Test

  object flexmark {
    val version = "0.50.50"
    val bundle =
      ("com.vladsch.flexmark" % "flexmark" % version) ::
        List("formatter", "ext-tables", "ext-autolink", "ext-gfm-strikethrough").map { ext =>
          "com.vladsch.flexmark" % s"flexmark-$ext" % version
        }
  }

  object macwire {
    val version = "2.3.3"
    val macros  = "com.softwaremill.macwire" %% "macros" % version % "provided"
    val util    = "com.softwaremill.macwire" %% "util" % version % "provided"
  }

  object reactivemongo {
    val version = "0.20.3"
    val driver  = "org.reactivemongo" %% "reactivemongo" % version
    val stream  = "org.reactivemongo" %% "reactivemongo-akkastream" % version
    val epoll   = "org.reactivemongo" % "reactivemongo-shaded-native" % s"$version-linux-x86-64"
    def bundle  = Seq(driver, stream)
  }

  object play {
    val version = "2.8.1"
    val api     = "com.typesafe.play" %% "play" % version
    val json    = "com.typesafe.play" %% "play-json" % "2.8.1"
  }
  object kamon {
    val core       = "io.kamon" %% "kamon-core"           % "2.0.5"
    val influxdb   = "io.kamon" %% "kamon-influxdb"       % "2.0.1-LILA"
<<<<<<< HEAD
    val metrics    = "io.kamon" %% "kamon-system-metrics" % "2.0.2"
    val prometheus = "io.kamon" %% "kamon-prometheus"     % "2.1.0"
=======
    val metrics    = "io.kamon" %% "kamon-system-metrics" % "2.1.0"
    val prometheus = "io.kamon" %% "kamon-prometheus"     % "2.0.1"
>>>>>>> 161057e6
  }

  object silencer {
    val version = "1.4.4"
    val plugin  = "com.github.ghik" % "silencer-plugin" % version cross CrossVersion.full
    val lib     = "com.github.ghik" % "silencer-lib" % version % Provided cross CrossVersion.full
    val bundle  = Seq(compilerPlugin(plugin), lib)
  }
}<|MERGE_RESOLUTION|>--- conflicted
+++ resolved
@@ -62,13 +62,8 @@
   object kamon {
     val core       = "io.kamon" %% "kamon-core"           % "2.0.5"
     val influxdb   = "io.kamon" %% "kamon-influxdb"       % "2.0.1-LILA"
-<<<<<<< HEAD
-    val metrics    = "io.kamon" %% "kamon-system-metrics" % "2.0.2"
+    val metrics    = "io.kamon" %% "kamon-system-metrics" % "2.1.0"
     val prometheus = "io.kamon" %% "kamon-prometheus"     % "2.1.0"
-=======
-    val metrics    = "io.kamon" %% "kamon-system-metrics" % "2.1.0"
-    val prometheus = "io.kamon" %% "kamon-prometheus"     % "2.0.1"
->>>>>>> 161057e6
   }
 
   object silencer {
