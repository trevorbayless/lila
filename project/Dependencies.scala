import play.sbt.PlayImport._
import sbt._, Keys._

object Dependencies {

  object Resolvers {

    val typesafe = "typesafe.com" at "http://repo.typesafe.com/typesafe/releases/"
    val sonatype = "sonatype" at "https://oss.sonatype.org/content/repositories/releases"
    // val sonatypeS = "sonatype snapshots" at "https://oss.sonatype.org/content/repositories/snapshots"
    val t2v = "t2v.jp repo" at "http://www.t2v.jp/maven-repo/"
    val jgitMaven = "jgit-maven" at "http://download.eclipse.org/jgit/maven"
    val awesomepom = "awesomepom" at "https://raw.github.com/jibs/maven-repo-scala/master"
    val sprayRepo = "spray repo" at "http://repo.spray.io"
    val prismic = "Prismic.io kits" at "https://s3.amazonaws.com/prismic-maven-kits/repository/maven/"
    val ornicarMaven = "ornicar maven" at "https://raw.githubusercontent.com/ornicar/maven/master/oss.sonatype.org/content/repositories/snapshots"

    val commons = Seq(
      // sonatypeS,
      ornicarMaven,
      sonatype,
      awesomepom,
      typesafe,
      prismic,
      t2v, jgitMaven, sprayRepo)
  }

  val scalaz = "org.scalaz" %% "scalaz-core" % "7.1.7"
  val scalalib = "com.github.ornicar" %% "scalalib" % "5.4"
  val config = "com.typesafe" % "config" % "1.3.0"
  val apache = "org.apache.commons" % "commons-lang3" % "3.4"
  val guava = "com.google.guava" % "guava" % "19.0"
  val findbugs = "com.google.code.findbugs" % "jsr305" % "3.0.1"
  val hasher = "com.roundeights" %% "hasher" % "1.2.0"
  val jgit = "org.eclipse.jgit" % "org.eclipse.jgit" % "3.2.0.201312181205-r"
  val jodaTime = "joda-time" % "joda-time" % "2.9.1"
  val RM = "org.reactivemongo" % "reactivemongo_2.11" % "0.11.9-SNAPSHOT"
  val PRM = "org.reactivemongo" % "play2-reactivemongo_2.11" % "0.11.9-SNAPSHOT"
  val maxmind = "com.sanoma.cda" %% "maxmind-geoip2-scala" % "1.2.3-THIB"
  val prismic = "io.prismic" %% "scala-kit" % "1.2.11-THIB"
<<<<<<< HEAD
  val pushyScala = "default" %% "pushy-scala" % "0.1-SNAPSHOT"
=======
  val stm = "org.scala-stm" %% "scala-stm" % "0.7"
>>>>>>> 77a7362a

  object play {
    val version = "2.4.6"
    val api = "com.typesafe.play" %% "play" % version
    val test = "com.typesafe.play" %% "play-test" % version
  }
  object spray {
    val version = "1.3.3"
    val caching = "io.spray" %% "spray-caching" % version
    val util = "io.spray" %% "spray-util" % version
  }
  object akka {
    val version = "2.4.1"
    val actor = "com.typesafe.akka" %% "akka-actor" % version
    val slf4j = "com.typesafe.akka" %% "akka-slf4j" % version
  }
  object kamon {
    val version = "0.5.2"
    val core = "io.kamon" %% "kamon-core" % version
    val statsd = "io.kamon" %% "kamon-statsd" % version
  }
}<|MERGE_RESOLUTION|>--- conflicted
+++ resolved
@@ -38,11 +38,8 @@
   val PRM = "org.reactivemongo" % "play2-reactivemongo_2.11" % "0.11.9-SNAPSHOT"
   val maxmind = "com.sanoma.cda" %% "maxmind-geoip2-scala" % "1.2.3-THIB"
   val prismic = "io.prismic" %% "scala-kit" % "1.2.11-THIB"
-<<<<<<< HEAD
+  val stm = "org.scala-stm" %% "scala-stm" % "0.7"
   val pushyScala = "default" %% "pushy-scala" % "0.1-SNAPSHOT"
-=======
-  val stm = "org.scala-stm" %% "scala-stm" % "0.7"
->>>>>>> 77a7362a
 
   object play {
     val version = "2.4.6"
