resolvers += Resolver.url(
  "lila-maven-sbt",
  url("https://raw.githubusercontent.com/lichess-org/lila-maven/master")
)(Resolver.ivyStylePatterns)
addSbtPlugin("com.typesafe.play" % "sbt-plugin"   % "2.8.18-lila_1.21") // scala2 branch
<<<<<<< HEAD
addSbtPlugin("org.scalameta"     % "sbt-scalafmt" % "2.5.2")
addSbtPlugin("ch.epfl.scala"     % "sbt-bloop"    % "1.5.9")
=======
addSbtPlugin("org.scalameta"     % "sbt-scalafmt" % "2.5.0")
addSbtPlugin("ch.epfl.scala"     % "sbt-bloop"    % "1.5.11")
>>>>>>> 8a1422a7
<|MERGE_RESOLUTION|>--- conflicted
+++ resolved
@@ -3,10 +3,5 @@
   url("https://raw.githubusercontent.com/lichess-org/lila-maven/master")
 )(Resolver.ivyStylePatterns)
 addSbtPlugin("com.typesafe.play" % "sbt-plugin"   % "2.8.18-lila_1.21") // scala2 branch
-<<<<<<< HEAD
 addSbtPlugin("org.scalameta"     % "sbt-scalafmt" % "2.5.2")
-addSbtPlugin("ch.epfl.scala"     % "sbt-bloop"    % "1.5.9")
-=======
-addSbtPlugin("org.scalameta"     % "sbt-scalafmt" % "2.5.0")
-addSbtPlugin("ch.epfl.scala"     % "sbt-bloop"    % "1.5.11")
->>>>>>> 8a1422a7
+addSbtPlugin("ch.epfl.scala"     % "sbt-bloop"    % "1.5.11")