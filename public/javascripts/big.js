--- conflicted
+++ resolved
@@ -281,11 +281,7 @@
       clearTimeout(self.pingSchedule);
     },
     onSuccess: function() {
-<<<<<<< HEAD
-      $('#connect_error').remove();
-=======
       $('#network_error').remove();
->>>>>>> 9410b35c
     },
     baseUrl: function() {
       var key = this.options.baseUrlKey;
