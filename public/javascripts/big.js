// ==ClosureCompiler==
// @compilation_level ADVANCED_OPTIMIZATIONS
// ==/ClosureCompiler==

var lichess = window.lichess = window.lichess || {};

lichess.StrongSocket = function(url, version, settings) {
  var self = this;
  self.settings = $.extend(true, {}, lichess.StrongSocket.defaults, settings);
  self.url = url;
  self.version = version;
  self.options = self.settings.options;
  self.ws = null;
  self.pingSchedule = null;
  self.connectSchedule = null;
  self.ackableMessages = [];
  self.lastPingTime = self.now();
  self.currentLag = 0;
  self.averageLag = 0;
  self.tryOtherUrl = false;
  self.autoReconnect = true;
  self.debug('Debug is enabled');
  if (self.options.resetUrl || self.options.prodPipe) {
    lichess.storage.remove(self.options.baseUrlKey);
  }
  if (self.options.prodPipe) {
    self.options.baseUrls = ['socket.en.lichess.org:9021'];
  }
  self.connect();
  window.addEventListener('unload', function() {
    self.destroy();
  });
};
lichess.StrongSocket.available = window.WebSocket || window.MozWebSocket;
lichess.StrongSocket.sri = Math.random().toString(36).substring(2);
lichess.StrongSocket.defaults = {
  events: {
    fen: function(e) {
      $('.live_' + e.id).each(function() {
        lichess.parseFen($(this).data("fen", e.fen).data("lastmove", e.lm));
      });
    }
  },
  params: {
    sri: lichess.StrongSocket.sri
  },
  options: {
    name: "unnamed",
    pingMaxLag: 7000, // time to wait for pong before reseting the connection
    pingDelay: 1000, // time between pong and ping
    autoReconnectDelay: 1000,
    lagTag: false, // jQuery object showing ping lag
    ignoreUnknownMessages: false,
    baseUrls: ['socket.' + document.domain].concat(
      ($('body').data('ports') + '').split(',').map(function(port) {
        return 'socket.' + document.domain + ':' + port;
      })),
    baseUrlKey: 'surl3'
  }
};
lichess.StrongSocket.prototype = {
  connect: function() {
    var self = this;
    self.destroy();
    self.autoReconnect = true;
    var fullUrl = "ws://" + self.baseUrl() + self.url + "?" + $.param($.extend(self.settings.params, {
      version: self.version
    }));
    self.debug("connection attempt to " + fullUrl, true);
    try {
      if (window.MozWebSocket) self.ws = new MozWebSocket(fullUrl);
      else if (window.WebSocket) self.ws = new WebSocket(fullUrl);
      else throw "[lila] no websockets found on this browser!";

      self.ws.onerror = function(e) {
        self.onError(e);
      };
      self.ws.onclose = function(e) {
        if (self.autoReconnect) {
          self.debug('Will autoreconnect in ' + self.options.autoReconnectDelay);
          self.scheduleConnect(self.options.autoReconnectDelay);
        }
      };
      self.ws.onopen = function() {
        self.debug("connected to " + fullUrl, true);
        self.onSuccess();
        $('body').removeClass('offline');
        self.pingNow();
        $('body').trigger('socket.open');
        if ($('#user_tag').length) setTimeout(function() {
          self.send("following_onlines");
        }, 500);
        var resend = self.ackableMessages;
        self.ackableMessages = [];
        resend.forEach(function(x) {
          self.send(x.t, x.d);
        });
      };
      self.ws.onmessage = function(e) {
        var m = JSON.parse(e.data);
        if (m.t == "n") {
          self.pong();
        } else self.debug(e.data);
        if (m.t == "b") {
          m.d.forEach(function(mm) {
            self.handle(mm);
          });
        } else self.handle(m);
      };
    } catch (e) {
      self.onError(e);
    }
    self.scheduleConnect(self.options.pingMaxLag);
  },
  send: function(t, d, o) {
    var self = this;
    var data = d || {},
      options = o || {};
    if (options && options.ackable)
      self.ackableMessages.push({
        t: t,
        d: d
      });
    var message = JSON.stringify({
      t: t,
      d: data
    });
    self.debug("send " + message);
    try {
      self.ws.send(message);
    } catch (e) {
      self.debug(e);
    }
  },
  sendAckable: function(t, d) {
    this.send(t, d, {
      ackable: true
    });
  },
  scheduleConnect: function(delay) {
    var self = this;
    // self.debug('schedule connect ' + delay);
    clearTimeout(self.pingSchedule);
    clearTimeout(self.connectSchedule);
    self.connectSchedule = setTimeout(function() {
      $('body').addClass('offline');
      self.tryOtherUrl = true;
      self.connect();
    }, delay);
  },
  schedulePing: function(delay) {
    var self = this;
    clearTimeout(self.pingSchedule);
    self.pingSchedule = setTimeout(function() {
      self.pingNow();
    }, delay);
  },
  pingNow: function() {
    var self = this;
    clearTimeout(self.pingSchedule);
    clearTimeout(self.connectSchedule);
    try {
      self.ws.send(self.pingData());
      self.lastPingTime = self.now();
    } catch (e) {
      self.debug(e, true);
    }
    self.scheduleConnect(self.options.pingMaxLag);
  },
  pong: function() {
    var self = this;
    clearTimeout(self.connectSchedule);
    self.schedulePing(self.options.pingDelay);
    self.currentLag = self.now() - self.lastPingTime;
    if (!self.averageLag) self.averageLag = self.currentLag;
    else self.averageLag = 0.2 * (self.currentLag - self.averageLag) + self.averageLag;
    if (self.options.lagTag) {
      self.options.lagTag.html(Math.round(self.averageLag));
    }
  },
  pingData: function() {
    return JSON.stringify({
      t: "p",
      v: this.version
    });
  },
  handle: function(m) {
    var self = this;
    if (m.v) {
      if (m.v <= self.version) {
        self.debug("already has event " + m.v);
        return;
      }
      if (m.v > self.version + 1) {
        self.debug("event gap detected from " + self.version + " to " + m.v);
        if (!self.options.prodPipe) return;
      }
      self.version = m.v;
    }
    switch (m.t || false) {
      case false:
        break;
      case 'resync':
        if (!self.options.prodPipe) lichess.reload();
        break;
      case 'ack':
        self.ackableMessages = [];
        break;
      default:
        if (self.settings.receive) self.settings.receive(m.t, m.d);
        var h = self.settings.events[m.t];
        if (h) h(m.d || null);
        else if (!self.options.ignoreUnknownMessages) {
          self.debug('Message not supported ' + JSON.stringify(m));
        }
    }
  },
  now: function() {
    return new Date().getTime();
  },
  debug: function(msg, always) {
    if ((always || this.options.debug) && window.console && console.debug) {
      console.debug("[" + this.options.name + " " + this.settings.params.sri + "]", msg);
    }
  },
  destroy: function() {
    clearTimeout(this.pingSchedule);
    clearTimeout(this.connectSchedule);
    this.disconnect();
    this.ws = null;
  },
  disconnect: function() {
    if (this.ws) {
      this.debug("Disconnect", true);
      this.autoReconnect = false;
      this.ws.onerror = $.noop();
      this.ws.onclose = $.noop();
      this.ws.onopen = $.noop();
      this.ws.onmessage = $.noop();
      this.ws.close();
    }
  },
  onError: function(e) {
    var self = this;
    self.options.debug = true;
    self.debug('error: ' + JSON.stringify(e));
    self.tryOtherUrl = true;
    setTimeout(function() {
      if (!$('#network_error').length) {
        var msg = "Your browser supports websockets, but cannot get a connection. Maybe you are behind a proxy that does not support websockets. Ask your system administrator to fix it!";
        $('#nb_connected_players').after('<span id="network_error" title="' + msg + '" data-icon="j"> Network error</span>');
      }
    }, 1000);
    clearTimeout(self.pingSchedule);
  },
  onSuccess: function() {
    $('#network_error').remove();
  },
  baseUrl: function() {
    var key = this.options.baseUrlKey;
    var urls = this.options.baseUrls;
    var url = lichess.storage.get(key);
    if (!url) {
      url = urls[0];
      lichess.storage.set(key, url);
    } else if (this.tryOtherUrl) {
      this.tryOtherUrl = false;
      url = urls[(urls.indexOf(url) + 1) % urls.length];
      lichess.storage.set(key, url);
    }
    return url;
  },
  pingInterval: function() {
    return this.options.pingDelay + this.averageLag;
  }
};

// declare now, populate later in a distinct script.
var lichess_translations = lichess_translations || [];

function withStorage(f) {
  // can throw an exception when storage is full
  try {
    return !!window.localStorage ? f(window.localStorage) : null;
  } catch (e) {}
}
lichess.storage = {
  get: function(k) {
    return withStorage(function(s) {
      return s.getItem(k);
    });
  },
  remove: function(k) {
    withStorage(function(s) {
      s.removeItem(k);
    });
  },
  set: function(k, v) {
    // removing first may help http://stackoverflow.com/questions/2603682/is-anyone-else-receiving-a-quota-exceeded-err-on-their-ipad-when-accessing-local
    withStorage(function(s) {
      s.removeItem(k);
      s.setItem(k, v);
    });
  }
};

(function() {

  /////////////
  // ctrl.js //
  /////////////

  $.userLink = function(u) {
    return $.userLinkLimit(u, false);
  };
  $.userLinkLimit = function(u, limit, klass) {
    var split = u.split(' ');
    var id = split.length == 1 ? split[0] : split[1];
    return (u || false) ? '<a class="user_link ulpt ' + (klass || '') + '" href="/@/' + id + '">' + ((limit || false) ? u.substring(0, limit) : u) + '</a>' : 'Anonymous';
  };
  $.redirect = function(obj) {
    var url;
    if (typeof obj == "string") url = obj;
    else {
      url = obj.url;
      if (obj.cookie) {
        var domain = document.domain.replace(/^.+(\.[^\.]+\.[^\.]+)$/, '$1');
        var cookie = [
          encodeURIComponent(obj.cookie.name) + '=' + obj.cookie.value,
          '; max-age=' + obj.cookie.maxAge,
          '; path=/',
          '; domain=' + domain
        ].join('');
        document.cookie = cookie;
      }
    }
    location.href = 'http://' + location.hostname + '/' + url.replace(/^\//, '');
  };
  $.fp = {};
  $.fp.range = function(to) {
    return Array.apply(null, Array(to)).map(function(_, i) {
      return i;
    });
  };
  $.fp.contains = function(list, needle) {
    return list.indexOf(needle) !== -1;
  };
  $.fp.find = function(list, pred) {
    for (var i = 0, len = list.length; i < len; i++) {
      if (pred(list[i])) return list[i];
    }
    return undefined;
  };
  $.fp.debounce = function(func, wait, immediate) {
    var timeout;
    return function() {
      var context = this,
        args = arguments;
      var later = function() {
        timeout = null;
        if (!immediate) func.apply(context, args);
      };
      var callNow = immediate && !timeout;
      clearTimeout(timeout);
      timeout = setTimeout(later, wait);
      if (callNow) func.apply(context, args);
    };
  };

  var nbEl = document.querySelector('#nb_connected_players > strong');
  lichess.socket = null;
  lichess.idleTime = 20 * 60 * 1000;
  $.extend(true, lichess.StrongSocket.defaults, {
    events: {
      following_onlines: function(us) {
        $('#friend_box').friends("set", us);
      },
      following_enters: function(name) {
        $('#friend_box').friends('enters', name);
      },
      following_leaves: function(name) {
        $('#friend_box').friends('leaves', name);
      },
      n: function(e) {
        if (nbEl && e) {
          var prev = parseInt(nbEl.textContent, 10) || Math.max(0, (e - 10));
          var k = 5;
          var interv = lichess.socket.pingInterval() / k;
          $.fp.range(k).forEach(function(it) {
            setTimeout(function() {
              var val = Math.round(((prev * (k - 1 - it)) + (e * (it + 1))) / k);
              if (val != prev) {
                nbEl.textContent = val;
                prev = val;
              }
            }, Math.round(it * interv));
          });
        }
      },
      message: function(msg) {
        $('#chat').chat("append", msg);
      },
      nbm: function(e) {
        $('#nb_messages').text(e || "0").toggleClass("unread", e > 0);
      },
      redirect: function(o) {
        setTimeout(function() {
          lichess.hasToReload = true;
          $.redirect(o);
        }, 300);
      },
      tournamentReminder: function(data) {
        if (!$('#tournament_reminder').length && $('body').data("tournament-id") != data.id) {
          $('#notifications').append(data.html).find("a.withdraw").click(function() {
            $.post($(this).attr("href"));
            $('#tournament_reminder').remove();
            return false;
          });
        }
      },
      challengeReminder: function(data) {
        if (!lichess.storage.get('challenge-refused-' + data.id)) {
          var refreshButton = function() {
            var nb = $('#challenge_notifications > div').length;
            $('#nb_challenges').text(nb);
            $('#challenge_notifications_tag').toggleClass('none', !nb);
          };
          var htmlId = 'challenge_reminder_' + data.id;
          var $notif = $('#' + htmlId);
          var declineListener = function($a, callback) {
            return $a.click(function() {
              $.post($(this).attr("href"));
              lichess.storage.set('challenge-refused-' + data.id, 1);
              $('#' + htmlId).remove();
              if ($.isFunction(callback)) callback();
              refreshButton();
              return false;
            });
          };
          if ($notif.length) clearTimeout($notif.data('timeout'));
          else {
            $('#challenge_notifications').append(data.html);
            $notif = $('#' + htmlId);
            $notif.find('> a').click(function() {
              lichess.hasToReload = true; // allow quit by accept challenge (simul)
            });
            declineListener($notif.find('a.decline'));
            $('body').trigger('lichess.content_loaded');
            if (!lichess.storage.get('challenge-' + data.id)) {
              $('#top .challenge_notifications').addClass('shown');
              $.sound.dong();
              lichess.storage.set('challenge-' + data.id, 1);
            }
            refreshButton();
          }
          $('.lichess_overboard.joining.' + data.id).each(function() {
            if (!$(this).find('a.decline').length) $(this).find('form').append(
              declineListener($(data.html).find('a.decline').text($.trans('decline')), function() {
                location.href = "/";
              })
            );
          });
          $notif.data('timeout', setTimeout(function() {
            $notif.remove();
            refreshButton();
          }, 3000));
        }
      },
      deployPre: function(html) {
        $('#notifications').append(html);
        setTimeout(function() {
          $('#deploy_pre').fadeOut(1000).remove();
        }, 10000);
      },
      deployPost: function(html) {
        $('#notifications').append(html);
        setTimeout(function() {
          $('#deploy_post').fadeOut(1000).remove();
        }, 10000);
        lichess.socket.disconnect();
      }
    },
    params: {},
    options: {
      name: "site",
      lagTag: $('#top .ping strong'),
      debug: location.search.indexOf('debug-ws') != -1,
      prodPipe: location.search.indexOf('prod-ws') != -1,
      resetUrl: location.search.indexOf('reset-ws') != -1
    }
  });

  lichess.hasToReload = false;
  lichess.reload = function() {
    lichess.hasToReload = true;
    location.reload();
  };

  lichess.parseFen = function($elem) {
    if (!$elem || !$elem.jquery) {
      $elem = $('.parse_fen');
    }
    $elem.each(function() {
      var $this = $(this).removeClass('parse_fen');
      var lm = $this.data('lastmove');
      var lastMove = lm ? [lm[0] + lm[1], lm[2] + lm[3]] : [];
      var color = $this.data('color');
      var ground = $this.data('chessground');
      var playable = $this.data('playable');
      var config = {
        coordinates: false,
        viewOnly: !playable,
        minimalDom: !playable,
        fen: $this.data('fen'),
        lastMove: lm ? [lm[0] + lm[1], lm[2] + lm[3]] : null
      };
      if (color) config.orientation = color;
      if (ground) ground.set(config);
      else $this.data('chessground', Chessground($this[0], config));
    });
  }

  $(function() {

    // small layout
    function onResize() {
      if ($(document.body).width() < 1000) {
        $(document.body).addClass("tight");
        $('#site_header .side_menu').prependTo('div.content_box:first');
      } else {
        $(document.body).removeClass("tight");
        $('#timeline, div.side_box, div.under_chat').each(function() {
          var ol = $(this).offset().left;
          if (ol < 3) {
            var dec = 3 - ol;
            var pad = $(this).outerWidth() - $(this).width();
            $(this).css({
              'margin-left': (dec - 30) + 'px',
              'width': (230 - pad - dec) + 'px'
            });
            $(this).find('input.lichess_say').css('width', (204 - dec) + 'px');
          }
        });
        $('#featured_game').each(function() {
          $(this).children().toggle($(this).width() >= 220);
        });
        $('div.content_box .side_menu').appendTo('#site_header');
      }
    }
    $(window).resize(onResize);
    onResize();

    if (!lichess.StrongSocket.available) {
      $('#lichess').on('mouseover', function() {
        $('#lichess').off('mouseover');
        var inUrFaceUrl = window.opera ? '/assets/opera-websocket.html' : '/assets/browser.html';
        $.ajax(inUrFaceUrl, {
          success: function(html) {
            $('body').prepend(html);
          }
        });
      });
    }

    if (lichess.round) startRound(document.getElementById('lichess'), lichess.round);
    else if (lichess.prelude) startPrelude(document.querySelector('.lichess_game'), lichess.prelude);
    else if (lichess.analyse) startAnalyse(document.getElementById('lichess'), lichess.analyse);
    else if (lichess.user_analysis) startUserAnalysis(document.getElementById('lichess'), lichess.user_analysis);
    else if (lichess.lobby) startLobby(document.getElementById('hooks_wrap'), lichess.lobby);
    else if (lichess.tournament) startTournament(document.getElementById('tournament'), lichess.tournament);

    $('#lichess').on('click', '.socket-link:not(.disabled)', function() {
      lichess.socket.send($(this).data('msg'), $(this).data('data'));
    });

    $('#friend_box').friends();

    $('#lichess').on('click', '.copyable', function() {
      $(this).select();
    });

    $('body').on('click', '.relation_actions a.relation', function() {
      var $a = $(this).addClass('processing');
      $.ajax({
        url: $a.attr('href'),
        type: 'post',
        success: function(html) {
          $a.parent().html(html);
        }
      });
      return false;
    });

    $('body').on('click', '.game_row', function() {
      location.href = $(this).find('a.mini_board').attr('href');
    });

    function userPowertips() {
      var header = document.getElementById('site_header');
      $('.ulpt').removeClass('ulpt').each(function() {
        $(this).powerTip({
          fadeInTime: 100,
          fadeOutTime: 100,
          placement: $(this).data('placement') || ($.contains(header, this) ? 'e' : 'w'),
          mouseOnToPopup: true,
          closeDelay: 200
        }).on({
          powerTipPreRender: function() {
            $.ajax({
              url: ($(this).attr('href') || $(this).data('href')).replace(/\?.+$/, '') + '/mini',
              success: function(html) {
                $('#powerTip').html(html);
                $('body').trigger('lichess.content_loaded');
              }
            });
          }
        }).data('powertip', ' ');
      });
    }
    setTimeout(userPowertips, 600);
    $('body').on('lichess.content_loaded', userPowertips);

    $('#message_notifications_tag').on('click', function() {
      $.ajax({
        url: $(this).data('href'),
        cache: false,
        success: function(html) {
          $('#message_notifications_display').html(html)
            .find('a.mark_as_read').click(function() {
              $.ajax({
                url: $(this).attr('href'),
                method: 'post'
              });
              $(this).parents('.notification').remove();
              if ($('#message_notifications_display').children().length === 0)
                $('#message_notifications_tag').click();
              return false;
            });
          $('body').trigger('lichess.content_loaded');
        }
      });
    });

    function setMoment() {
      $("time.moment").removeClass('moment').each(function() {
        var parsed = moment(this.getAttribute('datetime'));
        var format = this.getAttribute('data-format');
        this.textContent = format == 'calendar' ? parsed.calendar() : parsed.format(format);
      });
    }
    setMoment();
    $('body').on('lichess.content_loaded', setMoment);

    function setMomentFromNow() {
      $("time.moment-from-now").each(function() {
        this.textContent = moment(this.getAttribute('datetime')).fromNow();
      });
    }
    setMomentFromNow();
    $('body').on('lichess.content_loaded', setMomentFromNow);
    setInterval(setMomentFromNow, 2000);

    if ($('body').hasClass('blind_mode')) {
      var setBlindMode = function() {
        $('[data-hint]').each(function() {
          $(this).attr('aria-label', $(this).data('hint'));
        });
      };
      setBlindMode();
      $('body').on('lichess.content_loaded', setBlindMode);
    }

    setTimeout(function() {
      if (lichess.socket === null) {
        lichess.socket = new lichess.StrongSocket("/socket", 0);
      }
      $.idleTimer(lichess.idleTime, lichess.socket.destroy.bind(lichess.socket), lichess.socket.connect.bind(lichess.socket));
    }, 200);

    // themepicker
    $('#themepicker_toggle').one('mouseover', function() {
      var $themepicker = $('#themepicker');
      $.ajax({
        url: $(this).data('url'),
        cache: false,
        success: function(html) {
          $themepicker.append(html);
          var $body = $('body');
          var $content = $body.children('.content');
          var $dropdown = $themepicker.find('.dropdown');
          var themes = $dropdown.data('themes').split(' ');
          var theme = $.fp.find(document.body.classList, function(a) {
            return $.fp.contains(themes, a);
          });
          var sets = $dropdown.data('sets').split(' ');
          var set = $.fp.find(document.body.classList, function(a) {
            return $.fp.contains(sets, a);
          });
          var theme3ds = $dropdown.data('theme3ds').split(' ');
          var theme3d = $.fp.find(document.body.classList, function(a) {
            return $.fp.contains(theme3ds, a);
          });
          var set3ds = $dropdown.data('set3ds').split(' ');
          var set3d = $.fp.find(document.body.classList, function(a) {
            return $.fp.contains(set3ds, a);
          });
          var background = $body.hasClass('dark') ? 'dark' : 'light';
          var is3d = $content.hasClass('is3d');
          $themepicker.find('.is2d div.theme').hover(function() {
            $body.removeClass(themes.join(' ')).addClass($(this).data("theme"));
          }, function() {
            $body.removeClass(themes.join(' ')).addClass(theme);
          }).click(function() {
            theme = $(this).data("theme");
            $.post($(this).parent().data("href"), {
              theme: theme
            });
            $themepicker.removeClass("shown");
          });
          $themepicker.find('.is2d div.no-square').hover(function() {
            $body.removeClass(sets.join(' ')).addClass($(this).data("set"));
          }, function() {
            $body.removeClass(sets.join(' ')).addClass(set);
          }).click(function() {
            set = $(this).data("set");
            $.post($(this).parent().data("href"), {
              set: set
            });
            $themepicker.removeClass("shown");
          });
          $themepicker.find('.is3d div.theme').hover(function() {
            $body.removeClass(theme3ds.join(' ')).addClass($(this).data("theme"));
          }, function() {
            $body.removeClass(theme3ds.join(' ')).addClass(theme3d);
          }).click(function() {
            theme3d = $(this).data("theme");
            $.post($(this).parent().data("href"), {
              theme: theme3d
            });
            $themepicker.removeClass("shown");
          });
          $themepicker.find('.is3d div.no-square').hover(function() {
            $body.removeClass(set3ds.join(' ')).addClass($(this).data("set"));
          }, function() {
            $body.removeClass(set3ds.join(' ')).addClass(set3d);
          }).click(function() {
            set3d = $(this).data("set");
            $.post($(this).parent().data("href"), {
              set: set3d
            });
            $themepicker.removeClass("shown");
          });
          var showBg = function(bg) {
            $body.removeClass('light dark').addClass(bg);
            if (bg == 'dark' && $('link[href*="dark.css"]').length === 0) {
              $('link[href*="common.css"]').clone().each(function() {
                $(this).attr('href', $(this).attr('href').replace(/common\.css/, 'dark.css')).appendTo('head');
              });
            }
          };
          var showDimensions = function(is3d) {
            $content.add('#top').removeClass('is2d is3d').addClass(is3d ? 'is3d' : 'is2d');
            setZoom(getZoom());
          };
          $themepicker.find('.background a').click(function() {
            background = $(this).data('bg');
            $.post($(this).parent().data('href'), {
              bg: background
            });
            $(this).addClass('active').siblings().removeClass('active');
            $themepicker.removeClass("shown");
            return false;
          }).hover(function() {
            showBg($(this).data('bg'));
          }, function() {
            showBg(background);
          }).filter('.' + background).addClass('active');
          $themepicker.find('.dimensions a').click(function() {
            is3d = $(this).data('is3d');
            $.post($(this).parent().data('href'), {
              is3d: is3d
            });
            $(this).addClass('active').siblings().removeClass('active');
            $themepicker.removeClass("shown");
            return false;
          }).hover(function() {
            showDimensions($(this).data('is3d'));
          }, function() {
            showDimensions(is3d);
          }).filter('.' + (is3d ? 'd3' : 'd2')).addClass('active');
          $themepicker.find('.slider').slider({
            orientation: "horizontal",
            min: 1,
            max: 2,
            range: 'min',
            step: 0.01,
            value: getZoom(),
            slide: function(e, ui) {
              manuallySetZoom(ui.value);
            }
          });
        }
      });
    });

    // Zoom
    var getZoom = function() {
      return lichess.storage.get('zoom') || 1;
    };
    var setZoom = function(v) {
      lichess.storage.set('zoom', v);

      var $boardWrap = $(".lichess_game .cg-board-wrap");
      var $lichessGame = $(".lichess_game");
      var px = function(i) {
        return Math.round(i) + 'px';
      };

      $boardWrap.css("width", px(512 * getZoom()));
      $('.underboard').css("margin-left", px((getZoom() - 1) * 250));
      $('.lichess_game > .lichess_overboard').css("left", px(56 + (getZoom() - 1) * 254));

      if ($('body > .content').hasClass('is3d')) {
        $boardWrap.css("height", px(479.08572 * getZoom()));
        $lichessGame.css({
          height: px(479.08572 * getZoom()),
          paddingTop: px(50 * (getZoom() - 1))
        });
        $('#tv_history > .content').css("height", px(250 + 540 * (getZoom() - 1)));
        $('.chat_panels').css("height", px(290 + 529 * (getZoom() - 1)));
      } else {
        $boardWrap.css("height", px(512 * getZoom()));
        $lichessGame.css({
          height: px(512 * getZoom()),
          paddingTop: px(0)
        });
        $('#tv_history > .content').css("height", px(270 + 525 * (getZoom() - 1)));
        $('.chat_panels').css("height", px(325 + 510 * (getZoom() - 1)));
      }

      if ($lichessGame.length) {
        // if on a board with a game
        $('body > .content').css("margin-left", 'calc(50% - ' + px(246.5 + 256 * getZoom()) + ')');
      }
    };

    var manuallySetZoom = $.fp.debounce(setZoom, 10);
    if (getZoom() > 1) setZoom(getZoom()); // Instantiate the page's zoom

    function translateTexts() {
      $('.trans_me').each(function() {
        $(this).removeClass('trans_me');
        if ($(this).val()) $(this).val($.trans($(this).val()));
        else $(this).text($.trans($(this).text()));
      });
    }
    translateTexts();
    $('body').on('lichess.content_loaded', translateTexts);

    $('input.autocomplete').each(function() {
      var $a = $(this);
      $a.autocomplete({
        source: $a.data('provider'),
        minLength: 2,
        delay: 100
      });
    });

    $('.infinitescroll:has(.pager a)').each(function() {
      $(this).infinitescroll({
        navSelector: ".pager",
        nextSelector: ".pager a:last",
        itemSelector: ".infinitescroll .paginated_element",
        errorCallback: function() {
          $("#infscr-loading").remove();
        }
      }, function() {
        $("#infscr-loading").remove();
        $('body').trigger('lichess.content_loaded');
      }).find('div.pager').hide();
    });

    $('#top a.toggle').each(function() {
      var $this = $(this);
      var $p = $this.parent();
      $this.click(function() {
        $p.toggleClass('shown');
        $p.siblings('.shown').removeClass('shown');
        setTimeout(function() {
          $p.click(function(e) {
            e.stopPropagation();
          });
          $('html').one('click', function(e) {
            $p.removeClass('shown').off('click');
          });
        }, 10);
        return false;
      });
    });

    var acceptLanguages = $('body').data('accept-languages');
    if (acceptLanguages) {
      $('#top .lichess_language').one('mouseover', function() {
        var $links = $(this).find('.language_links'),
          langs = acceptLanguages.split(',');
        $.ajax({
          url: $links.data('url'),
          cache: false,
          success: function(list) {
            $links.prepend(list.map(function(lang) {
              var klass = $.fp.contains(langs, lang[0]) ? 'class="accepted"' : '';
              return '<li><button type="submit" ' + klass + '" name="lang" value="' + lang[0] + '">' + lang[1] + '</button></li>';
            }).join(''));
          }
        });
      });
    }

    $('#incomplete_translation a.close').one('click', function() {
      $(this).parent().remove();
    });

    $('#translation_call .close').click(function() {
      $.post($(this).data("href"));
      $(this).parent().fadeOut(500);
      return false;
    });

    $('a.delete, input.delete').click(function() {
      return confirm('Delete?');
    });
    $('input.confirm, button.confirm').click(function() {
      return confirm('Confirm this action?');
    });

    $('div.content').on('click', 'a.bookmark', function() {
      var t = $(this).toggleClass("bookmarked");
      $.post(t.attr("href"));
      var count = (parseInt(t.text(), 10) || 0) + (t.hasClass("bookmarked") ? 1 : -1);
      t.find('span').html(count > 0 ? ' ' + count : "");
      return false;
    });

    $("#import_game form").submit(function() {
      var pgn = $(this).find('textarea').val();
      var nbMoves = parseInt(pgn.replace(/\n/g, ' ').replace(/^.+\s(\d+)\..+$/, '$1'), 10);
      var delay = 50;
      var duration = nbMoves * delay * 2.1 + 1000;
      $(this).find('button').hide().end()
        .find('.error').hide().end()
        .find('.progression').show().animate({
          width: '100%'
        }, duration);
      return true;
    });

    setInterval(function() {
      $('.glowing').toggleClass('glow');
    }, 1500);
  });

  $.sound = (function() {
    var baseUrl = $('body').data('sound-dir') + '/';
    var a = new Audio();
    var hasOgg = !!a.canPlayType && a.canPlayType('audio/ogg; codecs="vorbis"');
    var hasMp3 = !!a.canPlayType && a.canPlayType('audio/mpeg;');
    var ext = hasOgg ? 'ogg' : 'mp3';
    var audio = {
      dong: new Audio(baseUrl + 'dong2.' + ext),
      moveW: new Audio(baseUrl + 'move3.' + ext),
      moveB: new Audio(baseUrl + 'move3.' + ext),
      take: new Audio(baseUrl + 'take2.' + ext),
      lowtime: new Audio(baseUrl + 'lowtime.' + ext)
    };
    var volumes = {
      lowtime: 0.6
    };
    var canPlay = hasOgg || hasMp3;
    var $control = $('#sound_control');
    var $toggle = $('#sound_state');
    $control.add($toggle).toggleClass('sound_state_on', lichess.storage.get('sound') == 1);
    var enabled = function() {
      return $toggle.hasClass("sound_state_on");
    };
    var shouldPlay = function() {
      return canPlay && enabled();
    };
    var play = {
      move: function(white) {
        if (shouldPlay()) {
          if (white) audio.moveW.play();
          else audio.moveB.play();
        }
      },
      take: function() {
        if (shouldPlay()) audio.take.play();
      },
      dong: function() {
        if (shouldPlay()) audio.dong.play();
      },
      lowtime: function() {
        if (shouldPlay()) audio.lowtime.play();
      }
    };
    var getVolume = function() {
      return lichess.storage.get('sound-volume') || 0.8;
    };
    var setVolume = function(v) {
      lichess.storage.set('sound-volume', v);
      Object.keys(audio).forEach(function(k) {
        audio[k].volume = v * (volumes[k] ? volumes[k] : 1);
      });
    };
    var manuallySetVolume = $.fp.debounce(function(v) {
      setVolume(v);
      play.move(true);
    }, 100);
    setVolume(getVolume());
    if (canPlay) {
      $toggle.click(function() {
        $control.add($toggle).toggleClass('sound_state_on', !enabled());
        if (enabled()) lichess.storage.set('sound', 1);
        else lichess.storage.remove('sound');
        play.dong();
        return false;
      });
      $toggle.one('mouseover', function() {
        $toggle.parent().find('.slider').slider({
          orientation: "vertical",
          min: 0,
          max: 1,
          range: 'min',
          step: 0.01,
          value: getVolume(),
          slide: function(e, ui) {
            manuallySetVolume(ui.value);
          }
        });
      });
    } else $toggle.addClass('unavailable');

    return play;
  })();

  $.fn.orNot = function() {
    return this.length === 0 ? false : this;
  };

  $.trans = function() {
    var str = lichess_translations[arguments[0]];
    if (!str) return arguments[0];
    Array.prototype.slice.call(arguments, 1).forEach(function(arg) {
      str = str.replace('%s', arg);
    });
    return str;
  };

  function urlToLink(text) {
    var exp = /\bhttp:\/\/(?:[a-z]{0,3}\.)?(lichess\.org[-A-Z0-9+&@#\/%?=~_|!:,.;]*[-A-Z0-9+&@#\/%=~_|])/ig;
    return text.replace(exp, "<a href='http://$1'>$1</a>");
  }

  var startTournamentClock = function() {
    $("div.game_tournament div.clock").each(function() {
      $(this).clock({
<<<<<<< HEAD
        time: $(this).data("time")
=======
        time: parseFloat($(this).data("time"))
>>>>>>> 37d0178a
      });
    });
  };

  /////////////
  // game.js //
  /////////////

  function startRound(element, cfg) {
    var data = cfg.data;
    if (data.chat) $('#chat').chat({
      messages: data.chat,
      initialNote: data.note,
      gameId: data.game.id
    });
    var $watchers = $('#site_header div.watchers').watchers();
    var $nowPlaying = $('#now_playing');
    var round;
    if (data.tournament) $('body').data('tournament-id', data.tournament.id);
    lichess.socket = new lichess.StrongSocket(
      data.url.socket,
      data.player.version, {
        options: {
          name: "round"
        },
        params: {
          ran: "--ranph--",
          userTv: $('.user_tv').data('user-tv')
        },
        receive: function(t, d) {
          round.socketReceive(t, d);
        },
        events: {
          crowd: function(e) {
            $watchers.watchers("set", e.watchers);
          },
          featured: function(o) {
            if (data.tv) lichess.reload();
          },
          end: function() {
            var url = (data.tv ? cfg.routes.Tv.side : cfg.routes.Round.sideWatcher)(data.game.id, data.player.color).url;
            $.ajax({
              url: url,
              cache: false,
              success: function(html) {
                $('#site_header div.side').replaceWith(html);
                $('body').trigger('lichess.content_loaded');
                startTournamentClock();
              }
            });
          },
          checkCount: function(e) {
            $('div.check_count')
              .find('.white').text(e.black).end()
              .find('.black').text(e.white);
          }
        }
      });
    cfg.element = element.querySelector('.round');
    cfg.socketSend = lichess.socket.send.bind(lichess.socket);
    round = LichessRound(cfg);
    startTournamentClock();
    $('.crosstable', element).prependTo($('.underboard .center', element)).show();
    $('#tv_history').on("click", "tr", function() {
      location.href = $(this).find('a.view').attr('href');
    });
    var loadPlaying = function() {
      var $moveOn = $nowPlaying.find('.move_on').click(function() {
        setMoveOn(round.moveOn.toggle());
      });
      var setMoveOn = function(value) {
        $moveOn.toggleClass('enabled', value);
      };
      setMoveOn(round.moveOn.get());
    };
    loadPlaying();
    $nowPlaying.on('click', '>a', function() {
      lichess.hasToReload = true;
      return true;
    });
  }

  function startPrelude(element, cfg) {
    var data = cfg.data;
    lichess.socket = new lichess.StrongSocket(
      data.url.socket,
      data.player.version, {
        options: {
          name: "prelude"
        },
        params: {
          ran: "--ranph--"
        },
        events: {
          declined: function() {
            $('#challenge_await').remove();
            $('#challenge_declined').show();
          }
        }
      });

    Chessground(element.querySelector('.lichess_board'), {
      viewOnly: true,
      fen: data.game.fen,
      orientation: data.player.color,
      check: data.game.check,
      coordinates: data.pref.coords !== 0,
      highlight: {
        check: data.pref.highlight
      }
    });
    setTimeout(function() {
      $('.lichess_overboard_wrap', element).addClass('visible');
    }, 100);
    $('#challenge_await').each(function() {
      setInterval(function() {
        $('#challenge_await').each(function() {
          lichess.socket.send('challenge', $(this).data('user'));
        });
      }, 1500);
    });
  }

  $.widget("lichess.watchers", {
    _create: function() {
      this.list = this.element.find("span.list");
      this.number = this.element.find("span.number");
    },
    set: function(users) {
      var self = this;
      if (users.length > 0) {
        self.list.html(users.map(function(u) {
          return u.indexOf('(') === -1 ? $.userLink(u) : u.replace(/\s\(1\)/, '');
        }).join(", "));
        var nb = 0;
        users.forEach(function(u) {
          nb += (u.indexOf('(') === -1 ? 1 : parseInt(u.replace(/^.+\((\d+)\)$/, '$1')));
        });
        self.number.html(nb);
        self.element.show();
      } else {
        self.element.hide();
      }
    }
  });

  $.widget("lichess.friends", {
    _create: function() {
      var self = this;
      self.$list = self.element.find("div.list");
      self.$title = self.element.find('.title').click(function() {
        self.element.find('.content_wrap').toggle(100, function() {
          lichess.storage.set('friends-hide', $(this).is(':visible') ? 0 : 1);
        });
      });
      if (lichess.storage.get('friends-hide') == 1) self.$title.click();
      self.$nbOnline = self.$title.find('.online');
      self.$nobody = self.element.find("div.nobody");
      self.set(self.element.data('preload').split(','));
    },
    repaint: function() {
      this.users = $.unique(this.users).filter(function(u) {
        return u !== '';
      });
      this.$nbOnline.text(this.users.length);
      this.$nobody.toggle(this.users.length === 0);
      this.$list.html(this.users.map(this._renderUser).join(""));
      $('body').trigger('lichess.content_loaded');
    },
    set: function(us) {
      this.users = us || [];
      this.repaint();
    },
    enters: function(user) {
      this.users.push(user);
      this.repaint();
    },
    leaves: function(user) {
      this.users = this.users.filter(function(u) {
        return u != user
      });
      this.repaint();
    },
    _renderUser: function(user) {
      var id = $.fp.contains(user, ' ') ? user.split(' ')[1] : user;
      return '<a class="ulpt" data-placement="nw" href="/@/' + id + '">' + user + '</a>';
    }
  });

  $.widget("lichess.chat", {
    _create: function() {
      this.options = $.extend({
        messages: [],
        initialNote: '',
        gameId: null
      }, this.options);
      var self = this;
      self.$msgs = self.element.find('.messages');
      self.$msgs.on('click', 'a', function() {
        $(this).attr('target', '_blank');
      });
      var $form = self.element.find('form');
      var $input = self.element.find('input.lichess_say');
      var $parent = self.element.parent();

      // send a message
      $form.submit(function() {
        var text = $.trim($input.val());
        if (!text) return false;
        if (text.length > 140) {
          alert('Max length: 140 chars. ' + text.length + ' chars used.');
          return false;
        }
        $input.val('');
        lichess.socket.send('talk', text);
        return false;
      });

      self.element.find('a.send').click(function() {
        $input.trigger('click');
        $form.submit();
      });

      // toggle the chat
      var $toggle = $parent.find('input.toggle_chat');
      $toggle.change(function() {
        var enabled = $toggle.is(':checked');
        self.element.toggleClass('hidden', !enabled);
        if (!enabled) lichess.storage.set('nochat', 1);
        else lichess.storage.remove('nochat');
      });
      $toggle[0].checked = lichess.storage.get('nochat') != 1;
      if (!$toggle[0].checked) {
        self.element.addClass('hidden');
      }
      if (self.options.messages.length > 0) self._appendMany(self.options.messages);

      // Toggle Notes/Chat display
      $panels = self.element.find('div.chat_panels > div');
      $parent.find('.chat_menu').on('click', 'a', function() {
        var panel = $(this).data('panel');
        $(this).siblings('.active').removeClass('active').end().addClass('active');
        $panels.removeClass('active').filter('.' + panel).addClass('active');
      }).find('a:first').click();

      $notes = self.element.find('.notes textarea');
      if (self.options.gameId && $notes.length) {
        $notes.on('change keyup paste', $.fp.debounce(function() {
          $.post('/' + self.options.gameId + '/note', {
            text: $notes.val()
          });
        }, 1000));
        $notes.val(self.options.initialNote || '');
      }
    },
    append: function(msg) {
      this._appendHtml(this._render(msg));
    },
    _appendMany: function(objs) {
      var self = this,
        html = "";
      $.each(objs, function() {
        html += self._render(this);
      });
      self._appendHtml(html);
    },
    _render: function(msg) {
      var user, sys = false;
      if (msg.c) {
        user = '<span class="color">[' + msg.c + ']</span>';
      } else if (msg.u == 'lichess') {
        sys = true;
        user = '<span class="system"></span>';
      } else {
        user = '<span class="user">' + $.userLinkLimit(msg.u, 14) + '</span>';
      }
      return '<li class="' + (sys ? 'system trans_me' : '') + (msg.r ? ' troll' : '') + '">' + user + urlToLink(msg.t) + '</li>';
    },
    _appendHtml: function(html) {
      if (!html) return;
      this.$msgs.append(html);
      $('body').trigger('lichess.content_loaded');
      this.$msgs.scrollTop(999999);
    }
  });

  $.widget("lichess.clock", {
    _create: function() {
      var self = this;
      this.options.time = this.options.time * 1000;
      this.$time = this.element.find('>div.time');
      var end_time = new Date().getTime() + self.options.time;
      self.options.interval = setInterval(function() {
          var current_time = Math.round(end_time - new Date().getTime());
          if (current_time <= 0) {
            clearInterval(self.options.interval);
            current_time = 0;
          }
          self.options.time = current_time;
          self._show();
        },
        1000);
    },
    destroy: function() {
      this.stop();
      $.Widget.prototype.destroy.apply(this);
    },
    _show: function() {
      this.$time.html(this._formatDate(new Date(this.options.time)));
    },
    _formatDate: function(date) {
      var minutes = this._prefixInteger(date.getUTCMinutes(), 2);
      var seconds = this._prefixInteger(date.getSeconds(), 2);
      var b = function(x) {
        return '<b>' + x + '</b>';
      };
      if (this.options.time >= 3600000) {
        var hours = this._prefixInteger(date.getUTCHours(), 2);
        return b(hours) + ':' + b(minutes) + ':' + b(seconds);
      } else {
        return b(minutes) + ':' + b(seconds);
      }
    },
    _prefixInteger: function(num, length) {
      return (num / Math.pow(10, length)).toFixed(length).substr(2);
    }
  });

  /////////////////
  // gamelist.js //
  /////////////////

  $(function() {
    lichess.parseFen();
    $('body').on('lichess.content_loaded', lichess.parseFen);

    var socketOpened = false;

    function startWatching() {
      if (!socketOpened) return;
      var ids = [];
      $('.mini_board.live').removeClass("live").each(function() {
        ids.push(this.getAttribute("data-live"));
      });
      if (ids.length) {
        lichess.socket.send("startWatching", ids.join(" "));
      }
    }
    $('body').on('lichess.content_loaded', startWatching);
    $('body').on('socket.open', function() {
      socketOpened = true;
      startWatching();
    });

    setTimeout(function() {
      $('div.checkmateCaptcha').each(function() {
        var $captcha = $(this);
        var $board = $captcha.find('.mini_board');
        var $input = $captcha.find('input').val('');
        var color = $board.data('color');

        $board.data('chessground').set({
          orientation: color,
          turnColor: color,
          movable: {
            free: false,
            dests: $board.data('moves'),
            color: color,
            coordinates: false,
            events: {
              after: function(orig, dest) {
                $captcha.removeClass("success failure");
                submit(orig + ' ' + dest);
              }
            }
          }
        });

        var submit = function(solution) {
          $input.val(solution);
          $.ajax({
            url: $captcha.data('check-url'),
            data: {
              solution: solution
            },
            success: function(data) {
              $captcha.toggleClass('success', data == 1);
              $captcha.toggleClass('failure', data != 1);
              if (data == 1) $board.data('chessground').stop();
              else setTimeout(function() {
                lichess.parseFen($board);
                $board.data('chessground').set({
                  turnColor: color,
                  movable: {
                    dests: $board.data('moves')
                  }
                });
              }, 300);
            }
          });
        };
      });
    }, 100);
  });

  function startLobby(element, cfg) {
    var $newposts = $("div.new_posts");
    var nbrEl = document.querySelector('#site_baseline span');
    var lobby;

    lichess.socket = new lichess.StrongSocket(
      '/lobby/socket/v1',
      cfg.data.version, {
        receive: function(t, d) {
          lobby.socketReceive(t, d);
        },
        events: {
          reload_timeline: function() {
            $.ajax({
              url: $("#timeline").data('href'),
              cache: false,
              success: function(html) {
                $('#timeline').html(html);
                $('body').trigger('lichess.content_loaded');
              }
            });
          },
          streams: function(html) {
            $('#streams_on_air').html(html);
          },
          featured: function(o) {
            $('#featured_game').html(o.html);
            $('body').trigger('lichess.content_loaded');
          },
          redirect: function(e) {
            lobby.setRedirecting();
            $.redirect(e);
          },
          tournaments: function(data) {
            $("#enterable_tournaments").html(data);
            $('body').trigger('lichess.content_loaded');
          },
          reload_forum: function() {
            setTimeout(function() {
              $.ajax({
                url: $newposts.data('url'),
                cache: false,
                success: function(data) {
                  $newposts.find('ol').html(data).end().scrollTop(0);
                  $('body').trigger('lichess.content_loaded');
                }
              });
            }, Math.round(Math.random() * 5000));
          },
          nbr: function(e) {
            if (nbrEl && e) {
              var prev = parseInt(nbrEl.textContent, 10);
              var k = 4;
              var interv = 2000 / k;
              $.fp.range(k).forEach(function(it) {
                setTimeout(function() {
                  var val = Math.round(((prev * (k - 1 - it)) + (e * (it + 1))) / k);
                  if (val !== prev) {
                    nbrEl.textContent = val;
                    prev = val;
                  }
                }, Math.round(it * interv));
              });
            }
          },
          fen: function(e) {
            lichess.StrongSocket.defaults.events.fen(e);
            lobby.gameActivity(e.id);
          }
        },
        options: {
          name: 'lobby'
        }
      });

    cfg.socketSend = lichess.socket.send.bind(lichess.socket);
    lobby = LichessLobby(document.getElementById('hooks_wrap'), cfg);

    var $startButtons = $('#start_buttons');

    function sliderTime(v) {
      if (v <= 20) return v;
      switch (v) {
        case 21:
          return 25;
        case 22:
          return 30;
        case 23:
          return 35;
        case 24:
          return 40;
        case 25:
          return 45;
        case 26:
          return 60;
        case 27:
          return 90;
        case 28:
          return 120;
        case 29:
          return 150;
        default:
          return 180;
      }
    }

    function sliderDays(v) {
      if (v <= 3) return v;
      switch (v) {
        case 4:
          return 5;
        case 5:
          return 7;
        case 6:
          return 10;
        default:
          return 14;
      }
    }

    function sliderInitVal(v, f, max) {
      for (var i = 0; i < max; i++) {
        if (f(i) === v) return i;
      }
    }

    function prepareForm() {
      var $form = $('.lichess_overboard');
      var $timeModeSelect = $form.find('#timeMode');
      var $modeChoicesWrap = $form.find('.mode_choice');
      var $modeChoices = $modeChoicesWrap.find('input');
      var $casual = $modeChoices.eq(0),
        $rated = $modeChoices.eq(1);
      var $variantSelect = $form.find('#variant');
      var $fenPosition = $form.find(".fen_position");
      var $timeInput = $form.find('.time_choice input');
      var $incrementInput = $form.find('.increment_choice input');
      var $daysInput = $form.find('.days_choice input');
      var isHook = $form.hasClass('game_config_hook');
      var $ratings = $form.find('.ratings > div');
      var toggleButtons = function() {
        var timeMode = $timeModeSelect.val();
        var rated = $rated.prop('checked');
        var timeOk = timeMode != '1' || $timeInput.val() > 0 || $incrementInput.val() > 0;
        var ratedOk = !isHook || !rated || timeMode != '0';
        $form.find('.color_submits button').toggle(timeOk && ratedOk);
      };
      var showRating = function() {
        var timeMode = $timeModeSelect.val();
        var key;
        switch ($variantSelect.val()) {
          case '1':
            if (timeMode == '1') {
              var time = $timeInput.val() * 60 + $incrementInput.val() * 30;
              if (time < 180) key = 'bullet';
              else if (time < 480) key = 'blitz';
              else key = 'classical';
            } else key = 'correspondence';
            break;
          case '2':
            key = 'chess960';
            break;
          case '4':
            key = 'kingOfTheHill';
            break;
          case '5':
            key = 'threeCheck';
            break;
          case '6':
            key = 'antichess'
        }
        $ratings.hide().filter('.' + key).show();
      };
      if (isHook) {
        var $formTag = $form.find('form');
        if ($form.data('anon')) {
          $timeModeSelect.val(1)
            .children('.timeMode_2, .timeMode_0')
            .prop('disabled', true)
            .attr('title', $.trans('You need an account to do that'));
        }
        var ajaxSubmit = function(color) {
          $.ajax({
            url: $formTag.attr('action').replace(/uid-placeholder/, lichess.StrongSocket.sri),
            data: $formTag.serialize() + "&color=" + color,
            type: 'post'
          });
          $form.find('a.close').click();
          lobby.setTab($timeModeSelect.val() === '1' ? 'real_time' : 'seeks');
          return false;
        };
        $formTag.find('.color_submits button').click(function() {
          return ajaxSubmit($(this).val());
        });
        $formTag.submit(function() {
          return ajaxSubmit('random');
        });
      }
      $form.find('div.buttons').buttonset().disableSelection();
      $form.find('button.submit').button().disableSelection();
      $timeInput.add($incrementInput).each(function() {
        var $input = $(this),
          $value = $input.siblings('span');
        $input.hide().after($('<div>').slider({
          value: sliderInitVal(parseInt($input.val()), sliderTime, 100),
          min: 0,
          max: 30,
          range: 'min',
          step: 1,
          slide: function(event, ui) {
            var time = sliderTime(ui.value);
            $value.text(time);
            $input.attr('value', time);
            showRating();
            toggleButtons();
          }
        }));
      });
      $daysInput.each(function() {
        var $input = $(this),
          $value = $input.siblings('span');
        $input.hide().after($('<div>').slider({
          value: sliderInitVal(parseInt($input.val()), sliderDays, 20),
          min: 1,
          max: 7,
          range: 'min',
          step: 1,
          slide: function(event, ui) {
            var days = sliderDays(ui.value);
            $value.text(days);
            $input.attr('value', days);
          }
        }));
      });
      $form.find('.rating_range').each(function() {
        var $this = $(this);
        var $input = $this.find("input");
        var $span = $this.siblings("span.range");
        var min = $input.data("min");
        var max = $input.data("max");
        var values = $input.val() ? $input.val().split("-") : [min, max];

        $span.text(values.join(' - '));
        $this.slider({
          range: true,
          min: min,
          max: max,
          values: values,
          step: 50,
          slide: function(event, ui) {
            $input.val(ui.values[0] + "-" + ui.values[1]);
            $span.text(ui.values[0] + " - " + ui.values[1]);
          }
        });
        var $ratingRangeConfig = $this.parent();
        $modeChoices.add($form.find('.members_only input')).on('change', function() {
          var rated = $rated.prop('checked');
          var membersOnly = $form.find('.members_only input').prop('checked');
          $ratingRangeConfig.toggle(rated || membersOnly);
          $form.find('.members_only').toggle(!rated);
          toggleButtons();
        }).trigger('change');
      });
      $timeModeSelect.on('change', function() {
        var timeMode = $(this).val();
        $form.find('.time_choice, .increment_choice').toggle(timeMode == '1');
        $form.find('.days_choice').toggle(timeMode == '2');
        toggleButtons();
        showRating();
      }).trigger('change');
      var $ratingRangeConfig = $form.find('.rating_range_config');
      var $fenInput = $fenPosition.find('input');

      var validateFen = $.fp.debounce(function() {
        $fenInput.removeClass("success failure");
        var fen = $fenInput.val();
        if (fen) {
          $.ajax({
            url: $fenInput.parent().data('validate-url'),
            data: {
              fen: fen
            },
            success: function(data) {
              $fenInput.addClass("success");
              $fenPosition.find('.preview').html(data);
              $fenPosition.find('a.board_editor').each(function() {
                $(this).attr('href', $(this).attr('href').replace(/editor\/.+$/, "editor/" + fen));
              });
              $('body').trigger('lichess.content_loaded');
            },
            error: function() {
              $fenInput.addClass("failure");
              $fenPosition.find('.preview').html("");
            }
          });
        }
      }, 500);
      $fenInput.on('keyup', validateFen);

      $variantSelect.on('change', function() {
        var fen = $(this).val() == '3';
        if (fen && $fenInput.val() !== '') validateFen();
        $fenPosition.toggle(fen);
        $modeChoicesWrap.toggle(!fen);
        if (fen) $casual.click();
        showRating();
      }).trigger('change');

      $form.find('div.level').each(function() {
        var $infos = $(this).find('.ai_info > div');
        $(this).find('label').mouseenter(function() {
          $infos.hide().filter('.' + $(this).attr('for')).show();
        });
        $(this).find('#config_level').mouseleave(function() {
          var level = $(this).find('input:checked').val();
          $infos.hide().filter('.level_' + level).show();
        }).trigger('mouseout');
      });

      $form.find('a.close.icon').click(function() {
        $form.remove();
        $startButtons.find('a.active').removeClass('active');
        return false;
      });
    }

    $startButtons.find('a').click(function() {
      $(this).addClass('active').siblings().removeClass('active');
      $('.lichess_overboard').remove();
      $.ajax({
        url: $(this).attr('href'),
        cache: false,
        success: function(html) {
          $('.lichess_overboard').remove();
          $('#hooks_wrap').prepend(html);
          prepareForm();
          $('body').trigger('lichess.content_loaded');
        }
      });
      return false;
    });

    if (['#ai', '#friend', '#hook'].indexOf(window.location.hash) !== -1) {
      $startButtons
        .find('a.config_' + location.hash.replace(/#/, ''))
        .each(function() {
          $(this).attr("href", $(this).attr("href") + location.search);
        }).click();
    }
  };

  ///////////////////
  // tournament.js //
  ///////////////////

  $(function() {

    var $tournamentList = $('#tournamentList');
    if (!lichess.tournament) {
      // handle tournament list
      lichess.StrongSocket.defaults.params.flag = "tournament";
      lichess.StrongSocket.defaults.events.reload = function() {
        $tournamentList.load($tournamentList.data("href"), function() {
          $('body').trigger('lichess.content_loaded');
        });
      };
      return;
    }
  });

  function startTournament(element, cfg) {
    $('body').data('tournament-id', cfg.data.id);
    var $watchers = $("div.watchers").watchers();
    if (lichess_chat) $('#chat').chat({
      messages: lichess_chat
    });
<<<<<<< HEAD
    var tournament;
    lichess.socket = new lichess.StrongSocket(
      '/tournament/' + cfg.data.id + '/socket/v1', cfg.socketVersion, {
        receive: function(t, d) {
          tournament.socketReceive(t, d)
        },
        events: {
          crowd: function(data) {
            $watchers.watchers("set", data);
=======

    function startClock() {
      $("div.tournament_clock").each(function() {
        $(this).clock({
          time: parseFloat($(this).data("time"))
        });
      });
    }
    startClock();

    function drawBars() {
      $wrap.find('table.standing').each(function() {
        var $bars = $(this).find('.bar');
        var max = Math.max.apply(Math, $bars.map(function() {
          return parseInt(this.getAttribute('data-value'));
        }));
        $bars.each(function() {
          var width = Math.ceil((parseInt($(this).data('value')) * 100) / max);
          $(this).css('width', width + '%');
        });
      });
    }
    drawBars();

    function reload() {
      $.ajax({
        url: $wrap.data('href'),
        cache: false,
        success: function(html) {
          var $tour = $(html);
          if ($wrap.find('table.standing').length) {
            // started
            $wrap.find('table.standing thead').replaceWith($tour.find('table.standing thead'));
            $wrap.find('table.standing tbody').replaceWith($tour.find('table.standing tbody'));
            drawBars();
            $wrap.find('div.pairings').replaceWith($tour.find('div.pairings'));
            $wrap.find('div.game_list').replaceWith($tour.find('div.game_list'));
          } else {
            // created
            $wrap.find('table.user_list').replaceWith($tour.find('table.user_list'));
>>>>>>> 37d0178a
          }
        },
        options: {
          name: "tournament"
        }
      });
    cfg.socketSend = lichess.socket.send.bind(lichess.socket);
    tournament = LichessTournament(element, cfg);
  };

  ////////////////
  // analyse.js //
  ////////////////

  function startAnalyse(element, cfg) {
    var data = cfg.data;
    if (data.chat) $('#chat').chat({
      messages: data.chat,
      initialNote: data.note,
      gameId: data.game.id
    });
    var $watchers = $('#site_header div.watchers').watchers();
    var analyse, $panels;
    lichess.socket = new lichess.StrongSocket(
      data.url.socket,
      data.player.version, {
        options: {
          name: "analyse"
        },
        params: {
          ran: "--ranph--",
          userTv: $('.user_tv').data('user-tv')
        },
        events: {
          analysisAvailable: function() {
            $.sound.dong();
            location.href = location.href.split('#')[0] + '#' + analyse.pathStr();
            location.reload();
          },
          crowd: function(event) {
            $watchers.watchers("set", event.watchers);
          }
        }
      });

    var $advChart = $("#adv_chart");
    var $timeChart = $("#movetimes_chart");
    var $inputFen = $('input.fen', element);
    var unselect = function(chart) {
      chart.getSelectedPoints().forEach(function(point) {
        point.select(false);
      });
    };
    var lastFen, lastPath;
    cfg.onChange = function(fen, path) {
      lastFen = fen = fen || lastFen;
      lastPath = path = path || lastPath;
      var chart, point;
      $inputFen.val(fen);
      if ($advChart.length) {
        chart = $advChart.highcharts();
        if (chart) {
          if (path.length > 1) unselect(chart);
          else {
            point = chart.series[0].data[path[0].ply - 1];
            if (typeof point != "undefined") {
              point.select();
              chart.setTitle({
                text: point.name + ' ' + 'Advantage: <strong>' + point.y + '</strong>'
              });
            } else unselect(chart);
          }
        }
      }
      var timeChartFirstDisplay = true;
      if ($timeChart.length) {
        chart = $timeChart.highcharts();
        if (chart) {
          if (path.length > 1) unselect(chart);
          else {
            var white = path[0].ply % 2 !== 0;
            var serie = white ? 0 : 1;
            var turn = Math.floor((path[0].ply - 1) / 2);
            point = chart.series[serie].data[turn];
            if (typeof point != "undefined") {
              point.select();
              var title = point.name + ' ' + 'Time used: <strong>' + (point.y * (white ? 1 : -1)) + '</strong> s';
              chart.setTitle({
                text: title
              });
              if (timeChartFirstDisplay) {
                chart.setTitle({
                  text: title
                });
                timeChartFirstDisplay = false;
              }
            } else unselect(chart);
          }
        }
      }
    };
    data.path = window.location.hash ? location.hash.replace(/#/, '') : '';
    analyse = LichessAnalyse(element.querySelector('.analyse'), cfg.data, cfg.routes, cfg.i18n, cfg.onChange);
    cfg.jump = analyse.jump;

    $('.underboard_content', element).appendTo($('.underboard .center', element)).show();
    $('.advice_summary', element).appendTo($('.underboard .right', element)).show();

    $panels = $('div.analysis_panels > div');
    var $menu = $('div.analysis_menu');
    var storageKey = 'lichess.analysis.panel';
    var setPanel = function(panel) {
      $menu.children('.active').removeClass('active').end().find('.' + panel).addClass('active');
      $panels.removeClass('active').filter('.' + panel).addClass('active');
      if (panel == 'move_times') try {
        $.renderMoveTimesChart();
      } catch (e) {}
    };
    $menu.on('click', 'a', function() {
      var panel = $(this).data('panel');
      lichess.storage.set(storageKey, panel);
      setPanel(panel);
    });
    if (cfg.data.analysis) setPanel('computer_analysis');
    else {
      var stored = lichess.storage.get(storageKey);
      if (stored && $menu.children('.' + stored).length) setPanel(stored);
      else if ($menu.children('.crosstable').length) $menu.children('.crosstable').click();
      else $menu.children('.move_times').click();
    }

    $panels.find('form.future_game_analysis').submit(function() {
      if ($(this).hasClass('must_login')) {
        if (confirm($.trans('You need an account to do that'))) {
          location.href = '/signup';
        }
        return false;
      }
      $.ajax({
        method: 'post',
        url: $(this).attr('action'),
        success: function(html) {
          $panels.filter('.panel.computer_analysis').html(html);
        }
      });
      return false;
    });
  }

  ////////////////
  // user_analysis.js //
  ////////////////

  function startUserAnalysis(element, cfg) {
    var analyse = LichessAnalyse(element.querySelector('.analyse'), cfg.data, cfg.routes, cfg.i18n, null);
  }

  /////////////// forum.js ////////////////////

  $('#lichess_forum').on('click', 'a.delete', function() {
    $.post($(this).attr("href"));
    $(this).closest(".post").slideUp(100);
    return false;
  });

  $.idleTimer = function(delay, onIdle, onWakeUp) {
    var eventType = 'mousemove';
    var listening = false;
    var active = true;
    var lastSeenActive = new Date();
    var onActivity = function() {
      if (!active) onWakeUp();
      active = true;
      lastSeenActive = new Date();
      stopListening();
    };
    var startListening = function() {
      if (!listening) {
        document.addEventListener(eventType, onActivity);
        listening = true;
      }
    };
    var stopListening = function() {
      if (listening) {
        document.removeEventListener(eventType, onActivity);
        listening = false;
      }
    };
    setInterval(function() {
      if (active && new Date() - lastSeenActive > delay) {
        onIdle();
        active = false;
        startListening();
      } else startListening();
    }, 5000);
  };

  $.modal = function(html) {
    var $wrap = $('<div id="modal-wrap">').html(html.clone().show());
    var $overlay = $('<div id="modal-overlay">').html($wrap);
    $overlay.one('click', function() {
      $('#modal-overlay').remove();
    });
    $wrap.click(function(e) {
      e.stopPropagation();
    });
    $('body').prepend($overlay);
  };
})();<|MERGE_RESOLUTION|>--- conflicted
+++ resolved
@@ -1063,11 +1063,7 @@
   var startTournamentClock = function() {
     $("div.game_tournament div.clock").each(function() {
       $(this).clock({
-<<<<<<< HEAD
-        time: $(this).data("time")
-=======
         time: parseFloat($(this).data("time"))
->>>>>>> 37d0178a
       });
     });
   };
@@ -1849,7 +1845,6 @@
     if (lichess_chat) $('#chat').chat({
       messages: lichess_chat
     });
-<<<<<<< HEAD
     var tournament;
     lichess.socket = new lichess.StrongSocket(
       '/tournament/' + cfg.data.id + '/socket/v1', cfg.socketVersion, {
@@ -1859,48 +1854,6 @@
         events: {
           crowd: function(data) {
             $watchers.watchers("set", data);
-=======
-
-    function startClock() {
-      $("div.tournament_clock").each(function() {
-        $(this).clock({
-          time: parseFloat($(this).data("time"))
-        });
-      });
-    }
-    startClock();
-
-    function drawBars() {
-      $wrap.find('table.standing').each(function() {
-        var $bars = $(this).find('.bar');
-        var max = Math.max.apply(Math, $bars.map(function() {
-          return parseInt(this.getAttribute('data-value'));
-        }));
-        $bars.each(function() {
-          var width = Math.ceil((parseInt($(this).data('value')) * 100) / max);
-          $(this).css('width', width + '%');
-        });
-      });
-    }
-    drawBars();
-
-    function reload() {
-      $.ajax({
-        url: $wrap.data('href'),
-        cache: false,
-        success: function(html) {
-          var $tour = $(html);
-          if ($wrap.find('table.standing').length) {
-            // started
-            $wrap.find('table.standing thead').replaceWith($tour.find('table.standing thead'));
-            $wrap.find('table.standing tbody').replaceWith($tour.find('table.standing tbody'));
-            drawBars();
-            $wrap.find('div.pairings').replaceWith($tour.find('div.pairings'));
-            $wrap.find('div.game_list').replaceWith($tour.find('div.game_list'));
-          } else {
-            // created
-            $wrap.find('table.user_list').replaceWith($tour.find('table.user_list'));
->>>>>>> 37d0178a
           }
         },
         options: {
