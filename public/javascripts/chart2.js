// ==ClosureCompiler==
// @compilation_level ADVANCED_OPTIMIZATIONS
// @externs_url http://closure-compiler.googlecode.com/svn/trunk/contrib/externs/jquery-2.0.js
// ==/ClosureCompiler==
//
$(function() {

  var disabled = {
    enabled: false
  };
  var noText = {
    text: null
  };
  var noAnimation = {
    animation: disabled
  };
  var theme = Highcharts.theme;
  var defaults = {
    yAxis: {
      title: noText
    },
    credits: disabled,
    legend: disabled
  };

  function mergeDefaults(config) {
    return $.extend(true, {}, defaults, config);
  }

  if ($('div.rating_history').length) {
    $('div.rating_history').highcharts('StockChart', mergeDefaults({
      rangeSelector: {
        enabled: true,
        selected: 1,
        inputEnabled: false,
        labelStyle: {
          display: 'none'
        }
      },
      xAxis: {
        title: noText,
        labels: disabled,
        lineWidth: 0,
        tickWidth: 0
      },
      scrollbar: disabled,
      series: _.map(lichess_rating_series, function(serie) {
        return {
          name: serie.name,
          type: 'line',
          marker: {
            enabled: true,
            radius: 2
          },
          data: _.map(serie.points, function(r) {
            return [Date.UTC(r[0], r[1], r[2]), r[3]];
          })
        };
      })
    }));
  }

  $('#adv_chart').each(function() {
    var $this = $(this);
    var cpMax = parseInt($this.data('max'), 10) / 100;
    $(this).highcharts(mergeDefaults({
      series: [{
        name: 'Advantage',
        data: _.map($this.data('rows'), function(row) {
          row.y = row.y / 100;
          return row;
        })
      }],
      chart: {
        type: 'area',
        margin: 0,
        marginTop: 20,
        spacing: [10, 0, 0, 0]
      },
      plotOptions: {
        area: {
          color: theme.colors[7],
          negativeColor: theme.colors[1],
          threshold: 0,
          lineWidth: 1,
          allowPointSelect: true,
          column: noAnimation,
          cursor: 'pointer',
          events: {
            click: function(event) {
              if (event.point) {
                event.point.select();
                lichess.analyse.jump(event.point.x + 1, 0);
              }
            }
          },
          marker: {
            radius: 1,
            states: {
              hover: {
                radius: 3,
                lineColor: '#b57600',
                fillColor: '#ffffff'
              },
              select: {
                radius: 4,
                lineColor: '#b57600',
                fillColor: '#ffffff'
              }
            }
          }
        }
      },
      title: {
        text: $this.data('title'),
        align: 'left',
        y: 5
      },
      xAxis: {
        title: noText,
        labels: disabled,
        lineWidth: 0,
<<<<<<< HEAD
        tickWidth: 0
=======
        tickWidth: 0,
        plotLines: [
        {
          label: {
            text: 'Opening',
            verticalAlign: 'top',
            align: 'left',
            x: 6,
            style: {
              color: Highcharts.theme.lichess.text.weak,
            }
          },
          color: '#30cc4d',
          width: 1,
          value: 0
        },
        {
          label: {
            text: 'Mid-Game',
            verticalAlign: 'top',
            align: 'left',
            x: 6,
            style: {
              color: Highcharts.theme.lichess.text.weak,
            }
          },
          color: '#3093cc',
          width: mid === null ? 0 : 1,
          value: mid
        },
        {
          label: {
            text: 'End-Game',
            verticalAlign: 'top',
            align: 'left',
            x: 6,
            style: {
              color: Highcharts.theme.lichess.text.weak,
            }
          },
          color: '#cc9730',
          width: end === null ? 0 : 1,
          value: end
        }]
>>>>>>> 7cff4bde
      },
      yAxis: {
        min: -cpMax,
        max: cpMax,
        labels: disabled,
        gridLineWidth: 0
      }
    }));
    lichess.analyse.onChange();
  });

  $.renderMoveTimesChart = function() {
    $('#movetimes_chart:not(.rendered)').each(function() {
      var $this = $(this).addClass('rendered');
      var series = $this.data('series');
      var timeMax = parseInt($this.data('max'), 10);
      $(this).highcharts(mergeDefaults({
        series: [{
          name: 'White',
          data: series.white
        }, {
          name: 'Black',
          data: series.black
        }],
        chart: {
          type: 'area',
          margin: 0,
          marginTop: 0,
          spacing: [0, 0, 0, 0]
        },
        tooltip: {
          formatter: function() {
            var seconds = Math.abs(this.point.y);
            var unit = seconds > 1 ? 'seconds' : 'second';
            var white = this.point.x % 2;
            var dots = white === 0 ? '.' : '...';
            var turn = Math.ceil(this.point.x / 2 + (white ? 0 : 1));
            return turn + dots + ' ' + this.point.name + '<br /><strong>' + seconds + '</strong> ' + unit;
          }
        },
        plotOptions: {
          area: {
            color: theme.colors[7],
            negativeColor: theme.colors[1],
            threshold: 0,
            lineWidth: 1,
            allowPointSelect: true,
            column: noAnimation,
            cursor: 'pointer',
            events: {
              click: function(event) {
                if (event.point) {
                  event.point.select();
                  lichess.analyse.jump(event.point.x + 1, 0);
                }
              }
            },
            marker: {
              radius: 1,
              states: {
                hover: {
                  radius: 3,
                  lineColor: '#b57600',
                  fillColor: '#ffffff'
                },
                select: {
                  radius: 4,
                  lineColor: '#b57600',
                  fillColor: '#ffffff'
                }
              }
            }
          }
        },
        title: {
          text: null
        },
        xAxis: {
          title: noText,
          labels: disabled,
          lineWidth: 0,
          tickWidth: 0
        },
        yAxis: {
          min: -timeMax,
          max: timeMax,
          labels: disabled,
          gridLineWidth: 0
        }
      }));
    });
    lichess.analyse.onChange();
  };
  if ($('#movetimes_chart:visible:not(.rendered)').length) $.renderMoveTimesChart();
});

Highcharts.makeFont = function(size) {
  return size + "px 'Open Sans', 'Lucida Grande', 'Lucida Sans Unicode', Verdana, Arial, Helvetica, sans-serif";
};

Highcharts.theme = (function() {

  var light = $('body').hasClass('light');
  var text = {
    weak: light ? '#a0a0a0' : '#707070',
    strong: light ? '#707070' : '#a0a0a0'
  };
  var line = {
    weak: light ? '#ccc' : '#404040',
    strong: light ? '#a0a0a0' : '#606060'
  };

  return {
    light: light,
    lichess: {
      text: text,
      line: line
    },
    colors: ["#DDDF0D", "#7798BF", "#55BF3B", "#DF5353", "#aaeeee", "#ff0066", "#eeaaee",
      "#55BF3B", "#DF5353", "#7798BF", "#aaeeee"
    ],
    chart: {
      backgroundColor: null,
      borderWidth: 0,
      borderRadius: 0,
      plotBackgroundColor: null,
      plotShadow: false,
      plotBorderWidth: 0
    },
    title: {
      style: {
        font: Highcharts.makeFont(13),
        color: text.strong
      }
    },
    xAxis: {
      gridLineWidth: 0,
      gridLineColor: line.weak,
      lineColor: line.strong,
      tickColor: line.strong,
      labels: {
        style: {
          color: text.weak,
          fontWeight: 'bold'
        }
      },
      title: {
        style: {
          color: text.weak,
          font: Highcharts.makeFont(12)
        }
      }
    },
    yAxis: {
      alternateGridColor: null,
      minorTickInterval: null,
      gridLineColor: line.weak,
      minorGridLineColor: null,
      lineWidth: 0,
      tickWidth: 0,
      labels: {
        style: {
          color: text.weak,
          fontSize: '10px'
        }
      },
      title: {
        style: {
          color: text.weak,
          font: Highcharts.makeFont(12)
        }
      }
    },
    legend: {
      itemStyle: {
        color: text.strong
      },
      itemHiddenStyle: {
        color: text.weak
      }
    },
    labels: {
      style: {
        color: text.strong
      }
    },
    tooltip: {
      backgroundColor: {
        linearGradient: {
          x1: 0,
          y1: 0,
          x2: 0,
          y2: 1
        },
        stops: light ? [
          [0, 'rgba(200, 200, 200, .8)'],
          [1, 'rgba(250, 250, 250, .8)']
        ] : [
          [0, 'rgba(56, 56, 56, .8)'],
          [1, 'rgba(16, 16, 16, .8)']
        ]
      },
      borderWidth: 0,
      style: {
        fontWeight: 'bold',
        color: text.strong
      }
    },
    plotOptions: {
      series: {
        shadow: false,
        nullColor: '#444444'
      },
      line: {
        dataLabels: {
          color: text.strong
        },
        marker: {
          lineColor: text.weak
        }
      },
      spline: {
        marker: {
          lineColor: text.weak
        }
      },
      scatter: {
        marker: {
          lineColor: text.weak
        }
      },
      candlestick: {
        lineColor: text.strong
      }
    },

    // highstock
    rangeSelector: light ? {} : {
      buttonTheme: {
        fill: '#505053',
        stroke: '#000000',
        style: {
          color: '#CCC'
        },
        states: {
          hover: {
            fill: '#707073',
            stroke: '#000000',
            style: {
              color: 'white'
            }
          },
          select: {
            fill: '#000003',
            stroke: '#000000',
            style: {
              color: 'white'
            }
          }
        }
      },
      inputBoxBorderColor: '#505053',
      inputStyle: {
        backgroundColor: '#333',
        color: 'silver'
      },
      labelStyle: {
        color: 'silver'
      }
    },

    navigator: light ? {} : {
      handles: {
        backgroundColor: '#666',
        borderColor: '#AAA'
      },
      outlineColor: '#CCC',
      maskFill: 'rgba(255,255,255,0.1)',
      series: {
        color: '#7798BF',
        lineColor: '#A6C7ED'
      },
      xAxis: {
        gridLineColor: '#505053'
      }
    }
  };
})();
Highcharts.setOptions(Highcharts.theme);<|MERGE_RESOLUTION|>--- conflicted
+++ resolved
@@ -120,9 +120,6 @@
         title: noText,
         labels: disabled,
         lineWidth: 0,
-<<<<<<< HEAD
-        tickWidth: 0
-=======
         tickWidth: 0,
         plotLines: [
         {
@@ -167,7 +164,6 @@
           width: end === null ? 0 : 1,
           value: end
         }]
->>>>>>> 7cff4bde
       },
       yAxis: {
         min: -cpMax,
