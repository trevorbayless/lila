var selector = '.auth-login form';

$(function() {
  load($(selector));
});

function load($f) {
  $f.submit(function() {
    $f.find('.submit').attr('disabled', true);
    $.ajax({
      url: $f.attr('action'),
      method: $f.attr('method'),
      data: {
        username: $f.find('#form3-username').val(),
        password: $f.find('#form3-password').val(),
        token: $f.find('#form3-token').val()
      },
      success: function(res) {
        if (res === 'MissingTotpToken' || res === 'InvalidTotpToken') {
          $f.find('.one-factor').hide();
          $f.find('.two-factor').show();
          $f.find('.two-factor input').val('').focus();
          $f.find('.submit').attr('disabled', false);
          if (res === 'InvalidTotpToken') $f.find('.two-factor .error').show();
        }
<<<<<<< HEAD
        else lichess.redirect(res.startsWith('ok:') ? res.substr(3) : '/');
=======
        else location.href = res.indexOf('ok:') === 0 ? res.substr(3) : '/';
>>>>>>> 89071a5c
      },
      error: function(err) {
        $f.replaceWith($(err.responseText).find(selector));
        load($(selector));
      }
    });
    return false;
  });
}<|MERGE_RESOLUTION|>--- conflicted
+++ resolved
@@ -23,11 +23,7 @@
           $f.find('.submit').attr('disabled', false);
           if (res === 'InvalidTotpToken') $f.find('.two-factor .error').show();
         }
-<<<<<<< HEAD
-        else lichess.redirect(res.startsWith('ok:') ? res.substr(3) : '/');
-=======
-        else location.href = res.indexOf('ok:') === 0 ? res.substr(3) : '/';
->>>>>>> 89071a5c
+        else location.href = res.startsWith('ok:') ? res.substr(3) : '/';
       },
       error: function(err) {
         $f.replaceWith($(err.responseText).find(selector));
