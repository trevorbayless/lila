--- conflicted
+++ resolved
@@ -355,11 +355,6 @@
     else if (lichess.analyse) startAnalyse(document.getElementById('lichess'), lichess.analyse);
     else if (lichess.user_analysis) startUserAnalysis(document.getElementById('lichess'), lichess.user_analysis);
     else if (lichess.study) startStudy(document.getElementById('lichess'), lichess.study);
-<<<<<<< HEAD
-    else if (lichess.lobby) startLobby(document.getElementById('hooks_wrap'), lichess.lobby);
-    else if (lichess.puzzle) startPuzzle(lichess.puzzle);
-=======
->>>>>>> 6423fe13
     else if (lichess.tournament) startTournament(document.getElementById('tournament'), lichess.tournament);
     else if (lichess.simul) startSimul(document.getElementById('simul'), lichess.simul);
 
@@ -1278,421 +1273,6 @@
     }, 200);
   });
 
-<<<<<<< HEAD
-  function startLobby(element, cfg) {
-    var lobby;
-    var nbRoundSpread = $.spreadNumber(
-      document.querySelector('#nb_games_in_play span'),
-      8,
-      function() {
-        return lichess.socket.pingInterval();
-      });
-    var nbUserSpread = $.spreadNumber(
-      document.querySelector('#nb_connected_players > strong'),
-      10,
-      function() {
-        return lichess.socket.pingInterval();
-      });
-    var onFirstConnect = function() {
-      var gameId = lichess.getParameterByName('hook_like');
-      if (!gameId) return;
-      $.post('/setup/hook/' + lichess.StrongSocket.sri + '/like/' + gameId);
-      lobby.setTab('real_time');
-      window.history.replaceState(null, null, '/');
-    };
-    lichess.socket = lichess.StrongSocket(
-      '/lobby/socket/v2',
-      cfg.data.version, {
-        receive: function(t, d) {
-          lobby.socketReceive(t, d);
-        },
-        events: {
-          n: function(nbUsers, msg) {
-            nbUserSpread(msg.d);
-            setTimeout(function() {
-              nbRoundSpread(msg.r);
-            }, lichess.socket.pingInterval() / 2);
-          },
-          reload_timeline: function() {
-            $.ajax({
-              url: $("#timeline").data('href'),
-              success: function(html) {
-                $('#timeline').html(html);
-                lichess.pubsub.emit('content_loaded')();
-              }
-            });
-          },
-          streams: function(html) {
-            $('#streams_on_air').html(html);
-          },
-          featured: function(o) {
-            $('#featured_game').html(o.html);
-            lichess.pubsub.emit('content_loaded')();
-          },
-          redirect: function(e) {
-            lobby.setRedirecting();
-            $.redirect(e);
-          },
-          tournaments: function(data) {
-            $("#enterable_tournaments").html(data);
-            lichess.pubsub.emit('content_loaded')();
-          },
-          simuls: function(data) {
-            $("#enterable_simuls").html(data).parent().toggle($('#enterable_simuls tr').length > 0);
-            lichess.pubsub.emit('content_loaded')();
-          },
-          reload_forum: function() {
-            var $newposts = $("div.new_posts");
-            setTimeout(function() {
-              $.ajax({
-                url: $newposts.data('url'),
-                success: function(data) {
-                  $newposts.find('ol').html(data).end().scrollTop(0);
-                  lichess.pubsub.emit('content_loaded')();
-                }
-              });
-            }, Math.round(Math.random() * 5000));
-          },
-          fen: function(e) {
-            lichess.StrongSocket.defaults.events.fen(e);
-            lobby.gameActivity(e.id);
-          }
-        },
-        options: {
-          name: 'lobby',
-          onFirstConnect: onFirstConnect
-        }
-      });
-
-    cfg.socketSend = lichess.socket.send;
-    lobby = LichessLobby(element, cfg);
-
-    var $startButtons = $('#start_buttons');
-
-    var sliderTimes = [
-      0, 0.5, 0.75, 1, 1.5, 2, 3, 4, 5, 6, 7, 8, 9, 10, 11, 12, 13, 14, 15,
-      16, 17, 18, 19, 20, 25, 30, 35, 40, 45, 60, 90, 120, 150, 180
-    ];
-
-    function sliderTime(v) {
-      return v < sliderTimes.length ? sliderTimes[v] : 180;
-    }
-
-    function showTime(v) {
-      if (v === 1 / 2) return '½';
-      if (v === 3 / 4) return '¾';
-      return v;
-    }
-
-    function sliderIncrement(v) {
-      if (v <= 20) return v;
-      switch (v) {
-        case 21:
-          return 25;
-        case 22:
-          return 30;
-        case 23:
-          return 35;
-        case 24:
-          return 40;
-        case 25:
-          return 45;
-        case 26:
-          return 60;
-        case 27:
-          return 90;
-        case 28:
-          return 120;
-        case 29:
-          return 150;
-        default:
-          return 180;
-      }
-    }
-
-    function sliderDays(v) {
-      if (v <= 3) return v;
-      switch (v) {
-        case 4:
-          return 5;
-        case 5:
-          return 7;
-        case 6:
-          return 10;
-        default:
-          return 14;
-      }
-    }
-
-    function sliderInitVal(v, f, max) {
-      for (var i = 0; i < max; i++) {
-        if (f(i) === v) return i;
-      }
-    }
-
-    function prepareForm() {
-      var $form = $('.lichess_overboard');
-      var $timeModeSelect = $form.find('#timeMode');
-      var $modeChoicesWrap = $form.find('.mode_choice');
-      var $modeChoices = $modeChoicesWrap.find('input');
-      var $casual = $modeChoices.eq(0),
-        $rated = $modeChoices.eq(1);
-      var $variantSelect = $form.find('#variant');
-      var $fenPosition = $form.find(".fen_position");
-      var $timeInput = $form.find('.time_choice input');
-      var $incrementInput = $form.find('.increment_choice input');
-      var $daysInput = $form.find('.days_choice input');
-      var isHook = $form.hasClass('game_config_hook');
-      var $ratings = $form.find('.ratings > div');
-      var randomColorVariants = $form.data('random-color-variants').split(',');
-      var toggleButtons = function() {
-        var timeMode = $timeModeSelect.val();
-        var rated = $rated.prop('checked');
-        var timeOk = timeMode != '1' || $timeInput.val() > 0 || $incrementInput.val() > 0;
-        var ratedOk = !isHook || !rated || timeMode != '0';
-        if (timeOk && ratedOk) {
-          $form.find('.color_submits button').toggleClass('nope', false);
-          $form.find('.color_submits button:not(.random)').toggle(!rated || randomColorVariants.indexOf($variantSelect.val()) === -1);
-        } else
-          $form.find('.color_submits button').toggleClass('nope', true);
-      };
-      var showRating = function() {
-        var timeMode = $timeModeSelect.val();
-        var key;
-        switch ($variantSelect.val()) {
-          case '1':
-            if (timeMode == '1') {
-              var time = $timeInput.val() * 60 + $incrementInput.val() * 40;
-              if (time < 180) key = 'bullet';
-              else if (time < 480) key = 'blitz';
-              else key = 'classical';
-            } else key = 'correspondence';
-            break;
-          case '10':
-            key = 'crazyhouse';
-            break;
-          case '2':
-            key = 'chess960';
-            break;
-          case '4':
-            key = 'kingOfTheHill';
-            break;
-          case '5':
-            key = 'threeCheck';
-            break;
-          case '6':
-            key = 'antichess'
-            break;
-          case '7':
-            key = 'atomic'
-            break;
-          case '8':
-            key = "horde"
-            break;
-          case '9':
-            key = "racingKings"
-            break;
-        }
-        $ratings.hide().filter('.' + key).show();
-      };
-      if (isHook) {
-        var $formTag = $form.find('form');
-        if ($form.data('anon')) {
-          $timeModeSelect.val(1)
-            .children('.timeMode_2, .timeMode_0')
-            .prop('disabled', true)
-            .attr('title', $.trans('You need an account to do that'));
-        }
-        var ajaxSubmit = function(color) {
-          $.ajax({
-            url: $formTag.attr('action').replace(/uid-placeholder/, lichess.StrongSocket.sri),
-            data: $formTag.serialize() + "&color=" + color,
-            type: 'post'
-          });
-          $form.find('a.close').click();
-          lobby.setTab($timeModeSelect.val() === '1' ? 'real_time' : 'seeks');
-          return false;
-        };
-        $formTag.find('.color_submits button').click(function() {
-          return ajaxSubmit($(this).val());
-        }).attr('disabled', false);
-        $formTag.submit(function() {
-          return ajaxSubmit('random');
-        });
-      } else
-        $form.find('form').one('submit', function() {
-          $(this).find('.color_submits').find('button').hide().end().append(lichess.spinnerHtml);
-        });
-      lichess.slider().done(function() {
-        $timeInput.add($incrementInput).each(function() {
-          var $input = $(this),
-            $value = $input.siblings('span');
-          var isTimeSlider = $input.parent().hasClass('time_choice');
-          $input.hide().after($('<div>').slider({
-            value: sliderInitVal(parseFloat($input.val()), isTimeSlider ? sliderTime : sliderIncrement, 100),
-            min: 0,
-            max: isTimeSlider ? 33 : 30,
-            range: 'min',
-            step: 1,
-            slide: function(event, ui) {
-              var time = (isTimeSlider ? sliderTime : sliderIncrement)(ui.value);
-              $value.text(isTimeSlider ? showTime(time) : time);
-              $input.attr('value', time);
-              showRating();
-              toggleButtons();
-            }
-          }));
-        });
-        $daysInput.each(function() {
-          var $input = $(this),
-            $value = $input.siblings('span');
-          $input.hide().after($('<div>').slider({
-            value: sliderInitVal(parseInt($input.val()), sliderDays, 20),
-            min: 1,
-            max: 7,
-            range: 'min',
-            step: 1,
-            slide: function(event, ui) {
-              var days = sliderDays(ui.value);
-              $value.text(days);
-              $input.attr('value', days);
-            }
-          }));
-        });
-        $form.find('.rating_range').each(function() {
-          var $this = $(this);
-          var $input = $this.find("input");
-          var $span = $this.siblings("span.range");
-          var min = $input.data("min");
-          var max = $input.data("max");
-          var values = $input.val() ? $input.val().split("-") : [min, max];
-
-          $span.text(values.join(' - '));
-          $this.slider({
-            range: true,
-            min: min,
-            max: max,
-            values: values,
-            step: 50,
-            slide: function(event, ui) {
-              $input.val(ui.values[0] + "-" + ui.values[1]);
-              $span.text(ui.values[0] + " - " + ui.values[1]);
-            }
-          });
-        });
-      });
-      $modeChoices.add($form.find('.members_only input')).on('change', function() {
-        var rated = $rated.prop('checked');
-        var membersOnly = $form.find('.members_only input').prop('checked');
-        $form.find('.rating_range_config').toggle(rated || membersOnly);
-        $form.find('.members_only').toggle(!rated);
-        toggleButtons();
-      }).trigger('change');
-      $timeModeSelect.on('change', function() {
-        var timeMode = $(this).val();
-        $form.find('.time_choice, .increment_choice').toggle(timeMode == '1');
-        $form.find('.days_choice').toggle(timeMode == '2');
-        toggleButtons();
-        showRating();
-      }).trigger('change');
-
-      var $fenInput = $fenPosition.find('input');
-      var validateFen = $.fp.debounce(function() {
-        $fenInput.removeClass("success failure");
-        var fen = $fenInput.val();
-        if (fen) {
-          $.ajax({
-            url: $fenInput.parent().data('validate-url'),
-            data: {
-              fen: fen
-            },
-            success: function(data) {
-              $fenInput.addClass("success");
-              $fenPosition.find('.preview').html(data);
-              $fenPosition.find('a.board_editor').each(function() {
-                $(this).attr('href', $(this).attr('href').replace(/editor\/.+$/, "editor/" + fen));
-              });
-              $form.find('.color_submits button').removeClass('nope');
-              lichess.pubsub.emit('content_loaded')();
-            },
-            error: function() {
-              $fenInput.addClass("failure");
-              $fenPosition.find('.preview').html("");
-              $form.find('.color_submits button').addClass('nope');
-            }
-          });
-        }
-      }, 200);
-      $fenInput.on('keyup', validateFen);
-
-      $variantSelect.on('change', function() {
-        var fen = $(this).val() == '3';
-        $fenPosition.toggle(fen);
-        $modeChoicesWrap.toggle(!fen);
-        if (fen) {
-          $casual.click();
-          document.body.dispatchEvent(new Event('chessground.resize'));
-        }
-        showRating();
-        toggleButtons();
-      }).trigger('change');
-
-      $form.find('div.level').each(function() {
-        var $infos = $(this).find('.ai_info > div');
-        $(this).find('label').mouseenter(function() {
-          $infos.hide().filter('.' + $(this).attr('for')).show();
-        });
-        $(this).find('#config_level').mouseleave(function() {
-          var level = $(this).find('input:checked').val();
-          $infos.hide().filter('.level_' + level).show();
-        }).trigger('mouseout');
-      });
-
-      $form.find('a.close.icon').click(function() {
-        $form.remove();
-        $startButtons.find('a.active').removeClass('active');
-        return false;
-      });
-    }
-
-    $startButtons.find('a').not('.disabled').on('mousedown', function() {
-      $.ajax({
-        url: $(this).attr('href'),
-        success: function(html) {
-          $('.lichess_overboard').remove();
-          $('#hooks_wrap').prepend(html);
-          prepareForm();
-          lichess.pubsub.emit('content_loaded')();
-        },
-        error: function() {
-          lichess.reload();
-        }
-      });
-      $(this).addClass('active').siblings().removeClass('active');
-      $('.lichess_overboard').remove();
-      return false;
-    });
-
-    if (['#ai', '#friend', '#hook'].indexOf(location.hash) !== -1) {
-      $startButtons
-        .find('a.config_' + location.hash.replace('#', ''))
-        .each(function() {
-          $(this).attr("href", $(this).attr("href") + location.search);
-        }).trigger('mousedown');
-
-      if (location.hash === '#hook') {
-        if (/time=realTime/.test(location.search))
-          lobby.setTab('real_time');
-        else if (/time=correspondence/.test(location.search))
-          lobby.setTab('seeks');
-      }
-
-      window.history.replaceState(null, null, '/');
-    }
-  };
-
-=======
->>>>>>> 6423fe13
   ///////////////////
   // tournament.js //
   ///////////////////
@@ -2004,43 +1584,4 @@
       history.pushState('', document.title, location.pathname);
     }
   }
-<<<<<<< HEAD
-
-  ////////////////
-  // puzzle.js //
-  ////////////////
-
-  function startPuzzle(cfg) {
-    var puzzle;
-    cfg.element = document.querySelector('#puzzle');
-    cfg.sideElement = document.querySelector('#site_header .side_box');
-    lichess.socket = lichess.StrongSocket('/socket', 0, {
-      options: {
-        name: "puzzle"
-      },
-      params: {
-        ran: "--ranph--"
-      },
-      receive: function(t, d) {
-        puzzle.socketReceive(t, d);
-      }
-    });
-    cfg.socketSend = lichess.socket.send;
-    puzzle = LichessPuzzle(cfg);
-    topMenuIntent();
-  }
-
-  /////////////// forum.js ////////////////////
-
-  $('#lichess_forum').on('click', 'a.delete', function() {
-    $.post($(this).attr("href"));
-    $(this).closest(".post").slideUp(100);
-    return false;
-  }).on('click', 'form.unsub button', function() {
-    var $form = $(this).parent().toggleClass('on off');
-    $.post($form.attr("action") + '?unsub=' + $(this).data('unsub'));
-    return false;
-  });
-=======
->>>>>>> 6423fe13
 })();