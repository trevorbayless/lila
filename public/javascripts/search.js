$(function() {

  var $form = $(".search__form");
  var $usernames = $form.find(".usernames input");
  var $userRows = $form.find(".user-row");
  var $result = $(".search__result");

  function getUsernames() {
    var us = [];
    $usernames.each(function() {
      var u = $(this).val().trim();
      if (u) us.push(u);
    });
    return us;
  }

  function userChoices(row) {
    var options = ["<option value=''></option>"];
    var isSelected = function(row, rowClassName, user, dataKey) {
      var player = $form.data(dataKey);
      return (row.classList.contains(rowClassName) && player.length && user == player) ? "selected" : ""
    }
    getUsernames().forEach(function(user) {
      var option = [];
      option.push("<option value='" + user + "'");
      option.push(isSelected(row, "winner", user, 'req-winner'));
      option.push(isSelected(row, "loser", user, 'req-loser'));
      option.push(isSelected(row, "whiteUser", user, 'req-white'));
      option.push(isSelected(row, "blackUser", user, 'req-black'));
      option.push(">" + user + "</option>");
      options.push(option.join(""));
    });
    $(row).find('select').html(options.join(""));
    $(row).toggleNone(options.length > 1);
  }

  function reloadUserChoices() {
    $userRows.each(function() {
      userChoices(this);
    });
  }
  reloadUserChoices();
  $usernames.on("input paste", reloadUserChoices);

  var toggleAiLevel = function() {
    $form.find(".opponent select").each(function() {
      $form.find(".aiLevel").toggleNone($(this).val() == 1);
      $form.find(".opponentName").toggleNone($(this).val() != 1);
    });
  };
  toggleAiLevel();
  $form.find(".opponent select").change(toggleAiLevel);

  var serialize = function(all) {
    var sel = $form.find("input,select");
    return (all ? sel : sel.not('[type=hidden]')).filter(function() {
      return !!this.value;
    }).serialize()
  };

  var serialized = serialize();
  $result.find("a.permalink").each(function() {
    var s = $(this).hasClass('download') ? serialize(true) : serialized;
    $(this).attr("href", $(this).attr("href").split('?')[0] + "?" + s);
  });
  $result.find('.search__rows').each(function() {
    var $next = $(this).find(".pager a");
    if (!$next.length) return;
    $next.attr("href", $next.attr("href") + "&" + serialized);
    $(this).infinitescroll({
      navSelector: ".pager",
      nextSelector: $next,
      itemSelector: ".search__rows .paginated",
      loading: {
        msgText: "",
        finishedMsg: "---"
      }
    }, function() {
      $("#infscr-loading").remove();
      lichess.pubsub.emit('content_loaded')();
    });
  });

  $form.submit(function() {
    $form.find("input,select").filter(function() { return !this.value; }).attr("disabled", "disabled");
    $form.addClass('searching');
  });
<<<<<<< HEAD
=======

  if ($form.hasClass('realtime')) {
    var submit = function() {
      $form.submit();
    };
    $form.find("select, input[type=checkbox]").change(submit);
    $usernames.on("keyup", lichess.fp.debounce(submit, 1500));
  }

  $("form.search .flatpickr").flatpickr({
    maxDate: 'today',
    dateFormat: 'Z',
    altInput: true,
    altFormat: 'Y-m-d h:i K'
  });
>>>>>>> e8a3effd
});<|MERGE_RESOLUTION|>--- conflicted
+++ resolved
@@ -85,22 +85,11 @@
     $form.find("input,select").filter(function() { return !this.value; }).attr("disabled", "disabled");
     $form.addClass('searching');
   });
-<<<<<<< HEAD
-=======
 
-  if ($form.hasClass('realtime')) {
-    var submit = function() {
-      $form.submit();
-    };
-    $form.find("select, input[type=checkbox]").change(submit);
-    $usernames.on("keyup", lichess.fp.debounce(submit, 1500));
-  }
-
-  $("form.search .flatpickr").flatpickr({
+  $form.find(".flatpickr").flatpickr({
     maxDate: 'today',
     dateFormat: 'Z',
     altInput: true,
     altFormat: 'Y-m-d h:i K'
   });
->>>>>>> e8a3effd
 });