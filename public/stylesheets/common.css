body,
ul,
ol,
li,
h1,
h2,
form,
legend,
input,
textarea,
p,
th,
td {
  margin: 0;
  padding: 0;
}
table {
  border-collapse: collapse;
  border-spacing: 0;
}
img {
  border: 0;
}
em,
strong,
th {
  font-style: normal;
  font-weight: normal;
}
li {
  list-style: none;
}
th {
  text-align: left;
}
h1,
h2,
h3 {
  font-size: 100%;
  font-weight: normal;
}
input,
textarea,
select,
button {
  font-family: inherit;
  font-size: inherit;
  font-weight: inherit;
}
time {
  display: inline-block;
}
@font-face {
  font-family: 'Open Sans';
  font-style: normal;
  font-weight: 300;
  src: local('Open Sans Light'), local('OpenSans-Light'), url(http://themes.googleusercontent.com/static/fonts/opensans/v7/DXI1ORHCpsQm3Vp6mXoaTXhCUOGz7vYGh680lGh-uXM.woff) format('woff');
}
@font-face {
  font-family: 'Open Sans';
  font-style: normal;
  font-weight: 400;
  src: local('Open Sans'), local('OpenSans'), url(http://themes.googleusercontent.com/static/fonts/opensans/v7/cJZKeOuBrn4kERxqtaUH3T8E0i7KZn-EPnyo3HZu7kw.woff) format('woff');
}
@font-face {
  font-family: 'Open Sans';
  font-style: normal;
  font-weight: 700;
  src: local('Open Sans Bold'), local('OpenSans-Bold'), url(http://themes.googleusercontent.com/static/fonts/opensans/v7/k3k702ZOKiLJc3WVjuplzHhCUOGz7vYGh680lGh-uXM.woff) format('woff');
}
@font-face {
  font-family: "lichess";
  src: url("../font25/fonts/lichess.eot");
  src: url("../font25/fonts/lichess.eot?#iefix") format("embedded-opentype"), url("../font25/fonts/lichess.woff") format("woff"), url("../font25/fonts/lichess.ttf") format("truetype"), url("../font25/fonts/lichess.svg#lichess") format("svg");
  font-weight: normal;
  font-style: normal;
}
.is::before,
[data-icon]::before {
  font-size: 1.2em;
  vertical-align: middle;
  font-family: "lichess" !important;
  font-style: normal !important;
  font-weight: normal !important;
  text-transform: none !important;
  speak: none;
  line-height: 1;
  -webkit-font-smoothing: antialiased;
  -moz-osx-font-smoothing: grayscale;
  content: attr(data-icon);
}
[data-icon].is2::before {
  font-size: 20px;
}
[data-icon].is3::before {
  font-size: 22px;
}
[data-icon].is4::before {
  font-size: 30px;
}
[data-icon].is-green::before {
  color: #759900;
}
[data-icon].is-red::before {
  color: #dc322f;
}
[data-icon].is-gold::before {
  color: #d59120;
}
body.blind_mode .is::before,
body.blind_mode .is::after,
body.blind_mode [data-icon]::before {
  content: none;
  display: none;
  visibility: hidden;
}
.is.color-icon.white::before {
  content: "K";
}
.is.color-icon.black::before {
  content: "J";
}
.is.color-icon.random::before {
  content: "l";
}

@font-face {
  font-family: 'ChessSansPiratf';
  src: url("../fonts/ChessSansPiratf.eot");
  src: url("../fonts/ChessSansPiratf.eot?#iefix") format("embedded-opentype"), url("../fonts/ChessSansPiratf.woff") format("woff"), url("../fonts/ChessSansPiratf.ttf") format("truetype"), url("../fonts/ChessSansPiratf.svg#lichess") format("svg");
}
.thin {
  font-weight: lighter;
}
#blind_mode {
  margin-left: -99999px;
  height: 0;
}
body.blind_mode #blind_mode {
  text-align: center;
  padding: 5px 0;
  background: #888;
  margin-left: 0;
  height: auto;
}
/* jquery-ui */

.ui-helper-hidden {
  display: none;
}
.ui-helper-hidden-accessible {
  border: 0;
  clip: rect(0 0 0 0);
  height: 1px;
  margin: -1px;
  overflow: hidden;
  padding: 0;
  position: absolute;
  width: 1px;
}
.ui-button {
  display: inline-block;
  text-align: center;
}
.ui-button .ui-button-text {
  display: block;
  line-height: 1.4;
}
.ui-button-text-only .ui-button-text {
  padding: .4em 1em;
}
div.ui-buttonset {
  margin-left: -0.4em;
}
div.ui-buttonset .ui-button {
  margin-right: -.4em;
}
.buttonset .button {
  margin-left: -2px;
  margin-right: -3px;
}
ul.ui-autocomplete {
  width: 200px;
  background: #FAFAFA;
  border: 1px solid #DADADA;
  max-height: 200px;
  overflow: auto;
}
ul.ui-autocomplete li a {
  display: block;
  padding: 0.6em 1em;
  text-decoration: none;
}
ul.ui-autocomplete li a.ui-state-focus {
  background: #E1F6F8;
  color: #444;
}
.ui-corner-right {
  border-top-right-radius: 2px;
  border-bottom-right-radius: 2px;
}
.ui-corner-left {
  border-top-left-radius: 2px;
  border-bottom-left-radius: 2px;
}
.ui-corner-all {
  border-radius: 2px;
}
/* slider */

.ui-slider {
  background: #fff;
  position: relative;
  text-align: left;
}
.ui-slider .ui-slider-handle {
  position: absolute;
  z-index: 2;
  width: 1.2em;
  height: 1.2em;
  cursor: default;
}
.ui-slider .ui-slider-range {
  position: absolute;
  z-index: 1;
  font-size: .7em;
  display: block;
  border: 0;
  background-position: 0 0;
}
.ui-slider-horizontal {
  height: .8em;
}
.ui-slider-horizontal .ui-slider-handle {
  top: -.3em;
  margin-left: -.6em;
}
.ui-slider-horizontal .ui-slider-range {
  top: 0;
  height: 100%;
}
.ui-slider-horizontal .ui-slider-range-min {
  left: 0;
}
.ui-slider-horizontal .ui-slider-range-max {
  right: 0;
}
.loader,
.loader:before,
.loader:after {
  border-radius: 50%;
}
.loader:before,
.loader:after {
  position: absolute;
  content: '';
}
.loader:before {
  width: 5.2em;
  height: 10.2em;
  background: #eee;
  border-radius: 10.2em 0 0 10.2em;
  top: -0.1em;
  left: -0.1em;
  -webkit-transform-origin: 5.2em 5.1em;
  transform-origin: 5.2em 5.1em;
  -webkit-animation: load2 2s infinite ease 1.5s;
  animation: load2 2s infinite ease 1.5s;
}
.loader {
  display: block;
  font-size: 11px;
  margin: 0 auto;
  position: relative;
  width: 10em;
  height: 10em;
  box-shadow: inset 0 0 0 1em #ccc;
}
.loader span {
  position: absolute;
  top: 0;
  left: 0;
  display: block;
  width: 100%;
  line-height: 8.5em;
  z-index: 1;
  font-size: 1.15em;
  font-family: monospace;
}
.loader:after {
  width: 5.2em;
  height: 10.2em;
  background: #eee;
  border-radius: 0 10.2em 10.2em 0;
  top: -0.1em;
  left: 5.1em;
  -webkit-transform-origin: 0px 5.1em;
  transform-origin: 0px 5.1em;
  -webkit-animation: load2 2s infinite ease;
  animation: load2 2s infinite ease;
}
.loader.fast:before {
  -webkit-animation: load2 0.6s infinite ease 0.45s;
  animation: load2 0.6s infinite ease 0.45s;
}
.loader.fast:after {
  -webkit-animation: load2 0.6s infinite ease;
  animation: load2 0.6s infinite ease;
}
@-webkit-keyframes load2 {
  0% {
    -webkit-transform: rotate(0deg);
    transform: rotate(0deg);
  }
  100% {
    -webkit-transform: rotate(360deg);
    transform: rotate(360deg);
  }
}
@keyframes load2 {
  0% {
    -webkit-transform: rotate(0deg);
    transform: rotate(0deg);
  }
  100% {
    -webkit-transform: rotate(360deg);
    transform: rotate(360deg);
  }
}
div.lichess_overboard .loader:before,
div.lichess_overboard .loader:after,
div.content_box .loader:before,
div.content_box .loader:after {
  background: #fff;
}
#infscr-loading.loader {
  font-size: 4px;
  margin-top: 10px;
  margin-bottom: 10px;
}
#powerTip,
#hook {
  width: 224px;
  min-height: 3em;
  cursor: default;
  background-color: #f0f0f0;
  border: 1px solid #c0c0c0;
  display: none;
  position: absolute;
  z-index: 2147483647;
}
#powerTip > .title {
  padding: 5px;
  border-bottom: 1px solid #c0c0c0;
}
#powerTip span.localization {
  display: block;
  height: 16px;
  margin-top: 5px;
}
#powerTip a.mini_board {
  border-width: 0 0 1px 0;
}
#powerTip .countrylang {
  float: right;
  font-size: 0.9em;
}
#powerTip .ratings {
  text-align: center;
  margin-top: 3px;
}
#powerTip .ratings > span {
  padding: 2px 5px;
  width: 20%;
  text-align: left;
}
#powerTip > .actions {
  width: 100%;
}
#powerTip > .actions a {
  margin: 0;
  border-radius: 0;
  display: block;
  font-size: 0.9em;
  letter-spacing: -1px;
  text-align: center;
  padding: 0 7px;
  height: 30px;
  line-height: 30px;
  text-decoration: none;
  cursor: pointer;
  border-width: 0 1px 0 0;
}
#powerTip > .actions a span::before {
  font-size: 1.5em;
}
#powerTip > .actions td:last-child a {
  border-right: 0;
}
#powerTip::before,
#hook::before {
  content: "";
  position: absolute;
}
#powerTip.n::before,
#powerTip.s::before {
  border-right: 5px solid transparent;
  border-left: 5px solid transparent;
  left: 50%;
  margin-left: -5px;
}
#powerTip.e::before,
#powerTip.w::before {
  border-bottom: 5px solid transparent;
  border-top: 5px solid transparent;
  margin-top: -5px;
  top: 50%;
}
#powerTip.n::before {
  border-top: 10px solid #acacac;
  border-top: 10px solid rgba(172, 172, 172, 0.8);
  bottom: -10px;
}
#powerTip.e::before {
  border-right: 10px solid #acacac;
  border-right: 10px solid rgba(172, 172, 172, 0.8);
  left: -10px;
}
#powerTip.s::before {
  border-bottom: 10px solid #acacac;
  border-bottom: 10px solid rgba(172, 172, 172, 0.8);
  top: -10px;
}
#powerTip.w::before {
  border-left: 10px solid #acacac;
  border-left: 10px solid rgba(172, 172, 172, 0.8);
  right: -10px;
}
#powerTip.ne::before,
#hook.ne::before,
#powerTip.se::before {
  border-right: 10px solid transparent;
  border-left: 0;
  left: 10px;
}
#powerTip.nw::before,
#powerTip.sw::before {
  border-left: 10px solid transparent;
  border-right: 0;
  right: 10px;
}
#powerTip.ne::before,
#hook.ne::before,
#powerTip.nw::before {
  border-top: 10px solid #acacac;
  border-top: 10px solid rgba(172, 172, 172, 0.8);
  bottom: -10px;
}
#powerTip.se::before,
#powerTip.sw::before {
  border-bottom: 10px solid #acacac;
  border-bottom: 10px solid rgba(172, 172, 172, 0.8);
  top: -10px;
}
#powerTip.nw-alt::before,
#powerTip.ne-alt::before,
#hook.ne-alt::before,
#powerTip.sw-alt::before,
#powerTip.se-alt::before {
  border-top: 10px solid #acacac;
  border-top: 10px solid rgba(172, 172, 172, 0.8);
  bottom: -10px;
  border-left: 5px solid transparent;
  border-right: 5px solid transparent;
  left: 10px;
}
#powerTip.ne-alt::before,
#hook.ne-alt::before {
  left: auto;
  right: 10px;
}
#powerTip.sw-alt::before,
#powerTip.se-alt::before {
  border-top: none;
  border-bottom: 10px solid #acacac;
  border-bottom: 10px solid rgba(172, 172, 172, 0.8);
  bottom: auto;
  top: -10px;
}
#powerTip.se-alt::before {
  left: auto;
  right: 10px;
}
.clearfix::after {
  content: ".";
  display: block;
  height: 0;
  clear: both;
  visibility: hidden;
}
.clearfix {
  display: inline-block;
}
.none {
  display: none;
}
html {
  min-height: 100%;
}
body {
  font: 12px'Open Sans', 'Lucida Grande', 'Lucida Sans Unicode', Geneva, Verdana, Sans-Serif;
  color: #707070;
  background: #eee;
  background-image: -moz-linear-gradient(top, #d7d7d7 0%, #eeeeee 116px);
  background-image: -webkit-gradient(linear, left top, left bottom, color-stop(0%, #d7d7d7), color-stop(116px, #eeeeee));
  background-image: -webkit-linear-gradient(top, #d7d7d7 0%, #eeeeee 116px);
  background-image: -ms-linear-gradient(top, #d7d7d7 0%, #eeeeee 116px);
  background-image: linear-gradient(to bottom, #d7d7d7 0%, #eeeeee 116px);
  background-repeat: no-repeat;
  overflow-x: hidden;
}
a,
a:visited,
button,
input {
  color: #747474;
}
a,
a:visited,
button,
.button,
.ui-button {
  cursor: pointer;
}
a,
a:visited {
  text-decoration: underline;
}
a:hover {
  text-decoration: none;
}
a.revert-underline {
  text-decoration: none;
}
a.revert-underline:hover {
  text-decoration: underline;
}
button.a {
  border: none;
  background: none;
}
strong {
  font-weight: bold;
}
.small {
  font-size: 11.5px;
}
#site_header {
  width: 200px;
  float: left;
  position: relative;
}
body.tight #site_header {
  display: none;
}
#site_header a.lang_fallback {
  font-weight: bold;
  display: inline-block;
  margin-right: 1em;
}
body > div.content {
  width: 1005px;
  margin: 20px auto 30px auto;
}
body.tight > div.content {
  width: auto;
  min-width: 780px;
  margin-top: 35px;
}
#top {
  width: 100%;
  min-width: 1005px;
  height: 24px;
}
body.tight #top {
  min-width: 780px;
}
#site_description {
  position: absolute;
  top: -100px;
}
#lichess {
  margin-left: 211px;
}
body.tight #lichess {
  margin-left: 10px;
}
#site_title {
  width: 130px;
  font-size: 30px;
  text-decoration: none;
  display: block;
  margin-bottom: 3px;
}
body.tight #site_title {
  margin-left: 10px;
}
#site_title span.extension {
  font-weight: lighter;
}
#site_baseline span {
  font-weight: bold;
}
body.tight #site_baseline {
  display: none;
}
#footer_wrap {
  border-top: 1px solid #c9c9c9;
  border-bottom: 1px solid #c9c9c9;
  background: #e4e4e4;
  padding: 30px 0;
  margin-top: 60px;
}
#footer_wrap div.footer {
  width: 1000px;
  margin: auto;
  line-height: 2em;
  position: relative;
}
#footer_wrap div.footer a {
  text-decoration: none;
}
body.tight div.footer {
  width: auto;
  padding: 0 10px;
}
div.footer > .center {
  position: absolute;
  top: 1em;
  left: 0px;
  right: 0px;
  margin: 0px auto;
  width: 120px;
}
div.footer div.right {
  float: right;
  text-align: right;
  margin-right: 74px;
}
#friend_box .nobody {
  text-align: center;
  display: none;
  padding: 3px 5px;
  height: 100%;
}
#friend_box .nobody span {
  display: block;
  margin: 5px;
}
#friend_box a.find {
  display: none;
  margin: 30px 7px 0 7px;
  font-style: normal;
}
#friend_box div.nobody:hover a.find {
  display: block;
}
.country > img {
  vertical-align: middle;
}
div.content_box {
  border: 1px solid #ccc;
  background: #fff;
  padding: 20px 24px 24px 24px;
  text-align: left;
}
div.content_box h1 {
  font-size: 1.8em;
  font-weight: normal;
  display: inline;
}
div.content_box.small_box {
  width: 530px;
}
div.content_box.no_padding {
  padding: 0;
}
div.content_box.no_padding h1 {
  display: block;
  padding: 20px 25px;
}
div.content_box .content_box_title {
  padding: 20px 20px 0 20px;
}
div.content_box_top {
  padding: 10px 0 0 20px;
  background-color: #f0f0f0;
  background-image: linear-gradient(to bottom, #fafafa 0%, #f0f0f0 100%);
  text-decoration: none;
  text-shadow: 0px 1px 0px #FFF;
}
div.content_box_top .link:hover {
  background: #fff;
}
div.content_box_top h1.lichess_title {
  display: inline;
  padding: 0;
}
div.content_box .content_box_content {
  padding: 20px;
}
div.content_box_inter {
  padding-left: 25px;
  background: #f0f0f0;
  border-top: 1px solid #ccc;
  border-bottom: 1px solid #ccc;
  display: block;
}
div.content_box_inter .intertab {
  display: inline-block;
  text-align: center;
  line-height: 1.4em;
  margin: 5px 0 -1px 0;
  padding: 0.5em 0.7em;
  text-decoration: none;
  text-transform: capitalize;
  font-weight: lighter;
  border: 1px solid transparent;
}
div.content_box_inter.tabs .intertab {
  margin-top: 7px;
  border-bottom: none;
  padding-bottom: 0.8em;
}
div.content_box_inter .intertab strong {
  font-weight: normal;
}
div.content_box_inter a.intertab:hover,
div.content_box_inter a.intertab.active {
  border-color: #ccc;
}
div.content_box_inter a.intertab.active {
  background: #fff;
}
div.content_box .lichess_title {
  font-size: 2em;
  display: block;
  margin-bottom: 0.5em;
}
div.content_box table.datatable {
  width: 100%;
  margin-top: 20px;
}
div.content_box table.datatable td {
  padding: 5px 10px 5px 10px;
}
div.content_box table.datatable tr:nth-child(odd) {
  background: #eee;
}
table.slist {
  width: 100%;
  border-bottom: 1px solid #d4d4d4;
}
table.slist thead th {
  border-top: 1px solid #d4d4d4;
  border-bottom: 1px solid #d4d4d4;
  padding: 0.4em 0.6em;
}
table.slist thead th.large {
  font-size: 1.4em;
}
table.slist td {
  padding: 0.6em;
  font-size: 1.1em;
}
table.slist td .label {
  font-family: monospace;
  font-size: 10px;
}
table.slist tbody tr:nth-child(even) {
  background: #f4f4f4;
}
table.slist td:first-child,
table.slist th:first-child {
  padding-left: 25px;
}
div.side h2 {
  text-align: center;
  font-size: 1.5em;
}
div.side_box {
  margin-top: 12px;
  margin-left: -30px;
  width: 226px;
  border: 1px solid #ccc;
}
div.side_box.padded {
  width: 212px;
  padding: 7px;
}
div.side_box .top {
  border-bottom: 1px solid #ccc;
  padding: 3px 5px;
  font-weight: bold;
  color: #999;
}
div.side_box .padded {
  padding: 7px;
}
div.chat_menu {
  margin-left: -30px;
  margin-top: 12px;
  margin-bottom: -12px;
  width: 226px;
  text-align: center;
  font-weight: bold;
  color: #999;
}
div.chat_menu > a {
  text-decoration: none;
  background: #f0f0f0;
  border: 1px solid #c0c0c0;
  height: 20px;
  padding: 3px 8px 0 8px;
  margin: -1px 0 -1px -5px;
  display: inline-block;
}
div.chat_menu > a.active {
  background-color: #eee;
  border-bottom: 1px solid #eee;
}
div.chat_panels {
  height: 325px;
}
.is3d div.chat_panels {
  height: 290px;
}
div.chat_panels div.messages_container,
div.chat_panels div.notes {
  display: none;
}
div.chat_panels textarea {
  resize: none;
  height: calc(100% + 10px);
  width: calc(100% - 12px);
  padding: 0.5em;
  border: none;
  background-color: transparent;
}
div.chat_panels div.active {
  display: block;
  height: calc(100% - 22px);
}
.notification .message_infos,
.notification .game_infos,
div.side_box .game_infos {
  padding-left: 36px;
  position: relative;
}
.notification .message_infos,
.notification .game_infos {
  display: block;
}
div.side_box .game_infos {
  border-bottom: 1px solid #ccc;
  padding-bottom: 8px;
  margin-bottom: 6px;
}
.notification .message_infos::before,
.notification .game_infos::before,
div.side_box .game_infos::before {
  position: absolute;
  top: 2px;
  left: 0px;
  font-size: 30px;
  opacity: 0.7;
}
div.side_box .game_infos .bookmark {
  position: absolute;
  right: 0px;
  background: radial-gradient(ellipse at center, rgba(238, 238, 238, 1) 0%, rgba(238, 238, 238, 1) 25%, rgba(238, 238, 238, 0) 100%);
  opacity: 0;
  transform: translate(0, -20px);
  transition: 0.3s;
  z-index: 10; /* to go over the board */
}
div.side_box .game_infos:hover .bookmark {
  transform: translate(0, 0);
  opacity: 1;
}
div.side_box .game_infos .setup {
  display: block;
}
div.side_box div.players {
}
div.side_box div.status {
  text-align: center;
  margin-top: 5px;
}
div.side div.confrontation {
  text-align: center;
  margin-bottom: 5px;
}
div.side div.confrontation em {
  font-style: italic;
}
div.side div.buttons {
  width: 228px;
  margin-left: -30px;
  margin-top: 2em;
  text-align: center;
}
div.side form.search {
  margin: 1em 0 0 0;
}
div.side form.search input {
  border: 1px solid #ccc;
  padding: 3px 5px;
  width: 186px;
}
#site_header div.side_menu {
  margin-top: 15px;
}
#site_header div.side_menu a {
  padding: 8px 0 8px 8px;
  display: block;
  text-decoration: none;
  width: 203px;
}
body.tight div.side_menu a {
  padding-right: 10px;
}
#site_header div.side_menu a.active {
  background: white;
  border: 1px solid #dadada;
  border-right: none;
}
#nb_connected_players,
#reconnecting,
#network_error,
a.goto_nav,
#top a.toggle,
#sound_state {
  text-decoration: none;
  font-size: 13px;
  height: 24px;
  line-height: 24px;
  padding: 0 8px;
}
#reconnecting {
  display: none;
}
body.offline #reconnecting,
#network_error {
  display: inline-block;
  color: #dc322f;
  float: left;
}
body.offline #nb_connected_players {
  display: none;
}
#nb_connected_players,
#reconnecting {
  border-left: 1px solid #ccc;
}
#top a.goto_nav,
#nb_connected_players {
  float: left;
}
#top a.message {
  opacity: 0.7;
  float: right;
}
#top .goto_nav {
  border-bottom: 2px solid transparent;
  transition: 0.13s;
}
#top a.goto_nav:hover,
#top a.toggle:hover,
#sound_state:hover {
  color: #303030;
  border-color: #808080;
}
#top a.goto_nav.current {
  color: #303030;
  border-color: #d85000;
}
.unread {
  padding: 1px 5px 1px 4px;
  font-weight: bold;
  border-radius: 2px;
  font-size: 0.9em;
}
#top .new_messages,
#top .new_challenges {
  display: none;
}
#top .unread {
  display: inline;
}
#top .shown a.toggle {
  background: #fff;
}
#top a.signin {
  float: right;
  display: block;
  margin: 4px 0.5em 0 0;
  border-color: #d85000;
  padding: 1px 5px;
}
#user_tag {
  font-weight: bold;
}
#top div.message_notifications,
#top div.challenge_notifications,
#top div.auth {
  float: right;
  position: relative;
}
#top div.message_notifications.shown .links,
#top div.challenge_notifications.shown .links,
#top div.auth.shown .links {
  display: block;
}
#top div.message_notificatiosn .links > a,
#top div.challenge_notifications .links > a,
#top div.auth .links > a {
  display: block;
  padding: 5px 10px;
  text-decoration: none;
  transition: 0.13s;
}
#top div.auth .links a:hover {
  background: #F0F0F0;
  color: #444;
}
#top div.auth .sep {
  display: block;
  padding-top: 5px;
  margin-top: 5px;
  border-top: 1px solid #d4d4d4;
}
#top div.auth .perfs {
  text-align: center;
  font-size: 1.1em;
  min-width: 120px;
}
#top div.auth .perfs > span {
  padding: 5px 3% 5px 3%;
  width: 38%;
  text-align: left;
}
#top div.auth .ping {
  display: block;
  padding: 5px 10px 10px 10px;
}
#challenge_notifications_tag.none {
  display: none!important;
}
#message_notifications_tag span:before,
#challenge_notifications_tag span:before {
  font-size: 1.45em;
  padding-left: 3px;
}
#top div.message_notifications div.title {
  padding: 5px 0;
  text-align: center;
}
#top div.message_notifications div.title a {
  text-decoration: underline;
}
#top #challenge_notifications div.title {
  padding: 5px 3% 5px 3%;
  text-align: center;
}
#message_notifications div.notification,
#challenge_notifications div.notification {
  border-bottom: 1px solid #c0c0c0;
  transition: 0.13s;
  position: relative;
}
#message_notifications div.notification:hover,
#challenge_notifications div.notification:hover {
  background-color: #f0f0f0;
}
#message_notifications,
#challenge_notifications,
#notifications {
  position: absolute;
  top: -20px;
  left: -30px;
  width: 228px;
  z-index: 2;
}
#notifications > div {
  border: 1px solid #c0c0c0;
  padding: 6px 8px 7px 8px;
  margin-bottom: 8px;
  border-radius: 2px;
  box-shadow: 0 0 3px 0px #d85000;
  transition: box-shadow 1.5s;
}
#notifications > div.foldable {
  line-height: 1.6em;
  height: 1.5em;
  overflow: hidden;
}
#notifications > div.foldable:hover {
  line-height: inherit;
  height: auto;
}
#notifications > div a.close {
  text-decoration: none;
  float: right;
}
#notifications > div a.close:hover {
  font-weight: bold;
}
#message_notifications .user_link,
#challenge_notifications .user_link,
#message_notifications .block .title {
  font-weight: bold;
}
#message_notifications_display .content,
#challenge_notifications .setup {
  display: block;
}
#challenge_notifications .setup {
  text-transform: uppercase;
}
#message_notifications .actions,
#challenge_notifications .actions,
#notifications .actions {
  position: absolute;
  top: 5px;
  right: 5px;
  z-index: 1;
  text-decoration: none;
  opacity: 0;
  transition: 0.13s;
}
#message_notifications a,
#challenge_notifications a {
  text-decoration: none;
}
#notifications a {
  font-weight: bold;
  text-decoration: none;
}
#message_notifications a.block,
#challenge_notifications a.block {
  display: block;
  padding: 6px 8px 7px 8px;
}
#message_notifications .actions a,
#challenge_notifications .actions a {
  font-weight: bold;
  margin-right: 5px;
}
#message_notifications .notification:hover .actions,
#challenge_notifications .notification:hover .actions {
  opacity: 0.7;
}
#notifications .actions a {
  margin-left: 10px;
}
#message_notifications .actions a:hover,
#challenge_notifications .actions a:hover,
#notifications .actions a:hover {
  color: #d85000;
}
form.wide input[type="text"],
form.wide textarea {
  padding: 0.5em;
  border: 1px solid #D4D4D4;
}
#top a.toggle {
  display: block;
  float: left;
  padding-left: 4px;
  transition: 0.13s;
}
#top #themepicker_toggle,
#top #sound_state {
  padding-right: 4px;
}
#top #themepicker_toggle span {
  font-size: 17px;
}
#top #themepicker_toggle span:before {
  vertical-align: -5px;
}
#top .dropdown {
  display: none;
  position: absolute;
  right: 0;
  top: 24px;
  background: #fff;
  z-index: 3;
}
#top .shown .dropdown,
#sound_control .slider {
  box-shadow: 2px 5px 6px rgba(0, 0, 0, 0.3);
}
span.progress > .positive {
  color: #759900;
}
span.progress > .negative {
  color: #ac524f;
}
div.auth input.username,
div.auth input.password {
  border: 1px solid #dadada;
  padding: 2px 3px;
  width: 100px;
  background: #fff;
}
div.auth input.login {
  padding: 0 3px;
}
div.lichess_language {
  float: right;
  position: relative;
}
ul.language_links {
  width: 620px;
  padding: 10px;
  max-height: 700px;
  overflow: auto;
}
#top div.lichess_language.shown ul.language_links {
  display: block;
}
ul.language_links a {
  display: block;
  padding: 0.4em 0.5em;
  text-decoration: none;
}
ul.language_links a.current,
ul.language_links a.accepted {
  font-weight: bold;
  color: #444;
}
ul.language_links a.accepted {
  text-decoration: underline;
}
ul.language_links a:hover,
ul.language_links a.current {
  background: #F0F0F0;
}
ul.language_links li {
  width: 25%;
  height: 24px;
  float: left;
  display: block;
  overflow: hidden;
}
ul.language_links li:last-child {
  width: 50%;
  font-weight: bold;
}
#themepicker {
  float: right;
  position: relative;
}
#themepicker span.down {
  display: block;
  margin: 3px 0.5em 0 0;
  padding: 1px 5px;
  text-decoration: none;
  line-height: normal;
}
#themepicker.shown div.dropdown {
  display: block;
  width: 241px;
  text-align: center;
}
body #themepicker div.is2d,
.is3d #themepicker div.is3d {
  display: block;
}
body #themepicker div.is3d,
.is3d #themepicker div.is2d {
  display: none;
}
#themepicker div.board,
#themepicker div.piece_set {
  overflow: hidden;
}
#themepicker div.theme,
#themepicker div.no-square {
  float: left;
  padding: 7px;
  cursor: pointer;
  transition: 0.13s;
}
#themepicker div.theme:hover {
  background: #f0f0f0;
}
.is2d #themepicker div.color_demo {
  width: 64px;
  height: 32px;
  background-size: 256px;
  border: 1px solid #d0d0d0;
  position: relative;
}
.is3d #themepicker div.color_demo {
  width: 66px;
  height: 30px;
  background-size: 264px;
  border: none;
  position: relative;
}
#themepicker div.piece_set {
  margin-top: 10px;
  background: url(../images/board/darksquares.jpg);
  box-shadow: inset 0 0 20px 3px #777;
}
#themepicker div.no-square:hover {
  background: rgba(250, 250, 250, 0.15);
}
#themepicker .no-square {
  width: 64px;
  height: 64px;
  padding: 8px;
  position: relative;
}
#themepicker .is3d .no-square {
  width: 72px;
  height: 72px;
  margin: 0px -3px -3px -3px;
}
#themepicker .is3d .cg-piece {
  width: 100%;
  height: 100%;
  left: 0;
  top: 0;
  background-size: cover;
  background-position: 0 67%;
}
#themepicker div.toggles {
  display: inline-block;
  margin: 20px 7px 10px 7px;
  text-align: center;
}
#themepicker div.toggles a {
  font-size: 20px;
  display: inline-block;
  margin: 0 -2px 0 -3px;
}
#themepicker a.prefs {
  padding: 10px;
  text-align: center;
  display: block;
  text-decoration: none;
}
#themepicker .zoom_control {
  margin-bottom: 5px;
}
#themepicker .zoom_control i {
  font-size: 18px;
  margin-right: 5px;
}
#themepicker .zoom_control .slider {
  margin: auto;
  width: 120px;
  height: 10px;
  display: inline-block;
}
#themepicker .zoom_control .slider .ui-slider-handle {
  margin: 0 0 -9px -3px;
}
#themepicker .zoom_control .slider .ui-widget-header {
  width: 10px;
  bottom: 0;
}
#sound_control {
  margin-right: 5px;
  float: right;
  transition: 0.13s;
}
#sound_control .dropdown {
  width: 40px;
  background: none!important;
  padding: 5px 0 20px 0;
}
#sound_control.sound_state_on:hover .dropdown {
  display: block;
}
#sound_control .slider {
  margin: auto;
  width: 10px;
  height: 80px;
}
#sound_control .slider .ui-slider-handle {
  margin: 0 0 -9px -3px;
}
#sound_control .slider .ui-widget-header {
  width: 10px;
  bottom: 0;
}
#sound_state span.on,
#sound_state.sound_state_on span.off {
  display: none;
}
#sound_state span.off,
#sound_state.sound_state_on span.on {
  display: block;
}
#sound_state.unavailable {
  display: none;
}
#friend_box {
  position: fixed;
  bottom: 0px;
  right: 0px;
  z-index: 3;
  background: #fff;
  border: 1px solid #ccc;
  border-right: 0;
  min-width: 150px;
}
#friend_box .title {
  cursor: pointer;
  padding: 3px 5px;
  border-bottom: 1px solid #ccc;
}
#friend_box .content a {
  padding: 3px 5px;
  text-decoration: none;
  display: block;
  max-height: 100px;
  overflow-y: auto;
  transition: 0.13s;
}
#friend_box .content a:hover {
  background: #F0F0F0;
}
#friend_box .nobody {
  text-align: center;
  display: none;
  padding: 3px 5px;
}
#friend_box .nobody span {
  display: block;
  margin: 5px;
}
#friend_box a.find {
  display: none;
  margin: 7px;
  font-style: normal;
}
#friend_box div.nobody:hover a.find {
  display: block;
}
.user_link {
  white-space: nowrap;
  text-decoration: none;
}
a.user_link:hover {
  text-decoration: underline;
}
a.user_link span.rp:before {
  content: " ";
}
a.user_link span.rp.up {
  color: #759900;
}
a.user_link span.rp.down {
  color: #ac524f;
}
.user_link span.title {
  color: #d59120;
  font-weight: bold;
}
div.warning {
  padding: 5px;
  background: #f2dede;
  line-height: 16px;
  border: 1px solid #eed3d7;
  color: #894a48;
}
div.join_warning {
  margin: 1em;
}
/* soft inactive gradient */

#crosstable th,
#friend_box .title,
div.side_box div.top,
div.undertable_top,
.button,
a.button,
.button:visited,
.ui-state-default,
#translation_call,
#notifications > div,
div.vstext,
div.user_show div.content_box_inter.tabs,
#qa .answers-header,
table.slist thead {
  background: rgb(245, 245, 245);
  background: -moz-linear-gradient(top, rgba(245, 245, 245, 1) 0%, rgba(240, 240, 245, 1) 100%);
  background: -webkit-gradient(linear, left top, left bottom, color-stop(0%, rgba(245, 245, 245, 1)), color-stop(100%, rgba(240, 240, 240, 1)));
  background: -webkit-linear-gradient(top, rgba(245, 245, 245, 1) 0%, rgba(240, 240, 240, 1) 100%);
  background: -ms-linear-gradient(top, rgba(245, 245, 245, 1) 0%, rgba(240, 240, 240, 1) 100%);
  background: linear-gradient(to bottom, rgba(245, 245, 245, 1) 0%, rgba(240, 240, 240, 1) 100%);
  text-decoration: none !important;
  text-shadow: 0px 1px 0px #FFF;
  color: #848484;
}
#chat div.top,
div.undertable_top,
.button,
a.button,
.button:visited,
.ui-state-default,
#translation_call,
table.slist thead {
  font-weight: bold;
}
.button,
a.button {
  padding: 6px 11px;
  white-space: nowrap;
}
.button.thin,
a.button.thin {
  padding: 0 8px;
}
.button,
a.button,
.ui-button,
.ui-slider-handle,
.ui-widget-content {
  border-style: solid;
  border-width: 1px;
  border-color: #e2e2e2;
}
.button,
a.button,
.ui-slider-handle,
.ui-widget-content {
  border-radius: 2px;
}
.button:hover,
a.button:hover,
.ui-state-hover {
  border-color: #e2e2e2;
  background: rgb(248, 248, 248);
  background: -moz-linear-gradient(top, rgba(248, 248, 248, 1) 0%, rgba(243, 243, 243, 1) 100%);
  background: -webkit-gradient(linear, left top, left bottom, color-stop(0%, rgba(248, 248, 248, 1)), color-stop(100%, rgba(243, 243, 243, 1)));
  background: -webkit-linear-gradient(top, rgba(248, 248, 248, 1) 0%, rgba(243, 243, 243, 1) 100%);
  background: -ms-linear-gradient(top, rgba(248, 248, 248, 1) 0%, rgba(243, 243, 243, 1) 100%);
  background: linear-gradient(to bottom, rgba(248, 248, 248, 1) 0%, rgba(243, 243, 243, 1) 100%);
}
.button:active,
a.button:active {
  box-shadow: 0px 1px 2px rgba(0, 0, 0, 0.12) inset;
}
/* active gradient */

.button.active,
.button.active:hover,
.ui-state-active,
.ui-widget-header,
div.pagination span.current,
.unread,
#top span.new_challenges,
div.progressbar.flashy div,
#import_game .progression {
  color: #fff !important;
  text-shadow: 0px 1px 0px #000 !important;
  background: #d85000 !important;
  border-color: #b84400 !important;
  box-shadow: 0px 3px 4px rgba(0, 0, 0, 0.15) inset !important;
}
div.checkmateFen {
  float: left;
  width: 250px;
  margin-left: 110px;
  cursor: pointer;
}
div.checkmateSection {
  float: left;
  font-size: 0.9em;
}
div.checkmateSection label {
  display: block;
  width: 310px;
}
div.checkmateSection div.result {
  display: none;
  height: 48px;
  line-height: 48px;
  vertical-align: middle;
  padding-left: 54px;
  font-weight: bold;
}
div.checkmateSection div.success {
  color: #759900;
}
div.checkmateSection div.failure {
  color: #ac524f;
}
div.checkmateCaptcha.success div.success {
  display: block;
}
div.checkmateCaptcha.failure div.failure {
  display: block;
}
/* gamelist.css */

div.game_row {
  display: block;
  padding: 15px 20px;
  height: 224px;
  border-bottom: 1px solid #eaeaea;
  position: relative;
  cursor: pointer;
  transition: 0.17s;
}
div.game_row:nth-child(odd) {
  background: #f4f4f4;
}
div.game_row:hover {
  background: rgba(191, 231, 255, 0.5);
}
div.game_row a.mini_board {
  position: absolute;
  top: 15px;
  left 10px;
}
div.game_row div.infos {
  position: absolute;
  top: 15px;
  left: 298px;
  width: 476px;
  height: 226px;
}
div.game_row div.infos::before {
  position: absolute;
  top: 0;
  left: -45px;
  font-size: 40px;
  opacity: 0.7;
}
div.game_row div.header strong {
  font-size: 1.4em;
  text-transform: uppercase;
  font-weight: lighter;
  display: block;
}
div.game_row div.versus {
  overflow: hidden;
}
div.game_row div.versus {
  margin: 15px 0 0 -52px;
  width: 528px;
}
div.game_row div.versus > div {
  float: left;
}
div.game_row div.versus .swords {
  width: 60px;
  text-align: center;
  font-size: 30px;
  margin-top: 2px;
  opacity: 0.7;
}
div.game_row div.versus .player {
  font-size: 1.5em;
  width: 234px;
  text-align: right;
}
div.game_row div.versus .player.black {
  text-align: left;
}
div.game_row div.versus a {
  font-weight: bold;
}
div.game_row div.versus span.anon {
  line-height: 2.5em;
}
div.game_row div.result {
  display: block;
  font-size: 1.3em;
  margin: 5px 0 20px -52px;
  width: 528px;
  text-align: center;
}
div.game_row div.opening {
  font-weight: bold;
}
div.game_row span.up {
  color: #759900;
}
div.game_row span.down {
  color: #ac524f;
}
div.game_row div.metadata {
  margin-top: 10px;
}
div.game_list.playing {
  margin-top: 1.4em;
}
div.game_list.playing > div {
<<<<<<< HEAD
  float: left;
=======
  display: inline-block;
>>>>>>> f39afc13
  margin: 0px 11px 11px 11px;
}
div.vstext {
  width: 212px;
  line-height: 1.2em;
  height: 2.4em;
  overflow: hidden;
  white-space: nowrap;
  padding: 5px;
  border: 1px solid #ccc;
  border-top: 0;
  position: relative;
}
div.vstext > .center {
  width: 100%;
  text-align: center;
  position: absolute;
  bottom: 4px;
  font-size: 0.9em;
}
div.vstext .left {
  float: left;
}
div.vstext .right {
  float: right;
  text-align: right;
}
div.extra_top {
  float: right;
  margin: 20px 20px 0 0;
}
a.mini_board {
  display: block;
}
.mini_board .cg-board-wrap {
  margin: auto;
  width: 224px;
  height: 224px;
  position: relative;
}
#now_playing {
  margin: 4px 0 0 4px;
}
#now_playing.other_games {
  width: 512px;
}
#now_playing h3 {
  font-size: 1.4em;
}
#now_playing > a {
  float: left;
  padding: 4px;
  text-decoration: none;
  text-align: center;
  transition: background-color 0.13s;
  background: rgba(255, 255, 255, 0.6);
}
#now_playing .move_on {
  font-size: 0.7em;
  float: right;
}
#now_playing.other_games > a {
  padding: 5px;
}
#now_playing > a:hover {
  background: rgba(191, 231, 255, 0.7);
}
#now_playing .meta {
  display: block;
  text-align: center;
  width: 160px;
  overflow: hidden;
}
#now_playing .indicator {
  color: #d85000;
  margin-top: -3px;
  display: block;
}
#now_playing .mini_board .cg-board-wrap {
  width: 160px;
  height: 160px;
}
/* opening.css */

div.game_config button {
  font-size: 1.4em;
  padding: 0 2em;
}
div.game_config button {
  letter-spacing: 1px;
}
div.lichess_overboard h2 {
  margin-bottom: 1em;
  font-size: 1.4em;
  padding: 0 2em;
}
div.lichess_overboard .target {
  display: inline-block;
  margin-bottom: 2em;
}
div.auth input.username,
div.auth input.password {
  border: 1px solid #dadada;
  padding: 2px 3px;
  width: 100px;
  background: #fff;
}
div.auth input.login {
  padding: 0 3px;
}
div.lichess_language {
  float: right;
  position: relative;
}
ul.language_links {
  width: 620px;
  padding: 10px;
  max-height: 700px;
  overflow: auto;
}
#top div.lichess_language.shown ul.language_links {
  display: block;
}
ul.language_links a {
  display: block;
  padding: 0.4em 0.5em;
  text-decoration: none;
  transition: 0.13s;
}
ul.language_links a.current,
ul.language_links a.accepted {
  font-weight: bold;
}
div.undertable {
  width: 512px;
  font-size: 11.5px;
  margin-top: 15px;
}
div.undertable.nomargin {
  margin-top: 0;
}
div.undertable_top {
  border: 1px solid #ccc;
  padding: 3px 5px;
}
div.undertable_top a.more {
  float: right;
  padding-right: 2px;
  text-decoration: none;
  font-weight: normal;
}
div.undertable_top span.title {
  font-weight: bold;
  color: #999;
}
div.undertable_inner {
  border: 1px solid #ccc;
  border-top: 0;
  height: 202px;
  width: auto;
  overflow: hidden;
  background-color: #fff;
}
div.undertable_inner:hover {
  overflow-y: auto;
}
div.undertable a.user_link {
  font-weight: bold;
  color: #a0a0a0;
}
div.undertable table {
  width: 100%;
  height: 100%;
}
div.undertable td {
  padding: 6px 5px 6px 5px;
  border-top: 1px solid #eaeaea;
}
div.undertable tr:first-child td {
  border-top: none;
}
div.undertable.half {
  width: 250px;
  float: left;
}
div.undertable.half:first-child {
  margin-right: 14px;
}
div.undertable.leaderboard td:first-child {
  max-width: 150px;
  overflow: hidden;
}
div.lichess_overboard.joining input.submit {
  font-size: 1.2em;
  margin-top: 1em;
  padding: 0.6em 1em;
}
div.lichess_overboard.joining a.decline {
  display: block;
  margin-top: 1em;
}
div.lichess_overboard.joining .mini_board {
  margin: 10px auto;
}
.crosstable table {
  width: 100%;
  margin: 1em 0;
}
.crosstable td {
  text-align: center;
  border: 1px solid #eee;
  padding: 0;
  min-width: 15px;
}
.crosstable td a {
  line-height: 2em;
  font-size: 1.1em;
  display: block;
  width: 100%;
  background: #fff;
  text-decoration: none;
}
body.base .crosstable .win {
  font-weight: bold;
  color: #759900;
}
body.base .crosstable .loss {
  color: #ac524f;
}
.crosstable td.last {
  border-right: 1px solid #ccc;
}
.crosstable th {
  border: 1px solid #ccc;
  padding: 3px;
}
.crosstable .score {
  font-size: 1.3em;
  text-align: right;
  padding-right: 7px;
}
.crosstable .user {
  padding-left: 7px;
}
#site_header a.stream {
  display: block;
  margin: 2em 0 2em -30px;
  text-decoration: none;
}
#site_header a.stream:hover {
  text-decoration: underline;
}
#site_header a.stream span {
  color: #d59120;
  font-weight: bold;
}
#site_header a.stream span:before {
  vertical-align: -3px;
}
.bookmark {
  float: right;
  text-decoration: none;
  outline: none;
}
.bookmark .on,
.bookmark.bookmarked .off {
  display: none;
}
.bookmark .off,
.bookmark.bookmarked .on {
  display: block;
}
div.progressbar {
  background: #e0e0e0;
  border: 1px solid #ddd;
  border-radius: 5px;
  padding: 1px;
  box-shadow: 0px 1px 2px rgba(0, 0, 0, 0.12) inset;
}
div.progressbar div {
  background: #d8a050;
  height: 12px;
  border-radius: 4px;
}
div.progressbar.flashy.green div {
  background-color: #759900 !important;
}
.glowing {
  transition: box-shadow 1.5s;
}
.glow {
  box-shadow: 0 0 5px 2px #fff, 0 0 10px 3px #e89000, 0 0 20px 3px #d85000!important;
}
a.hover_text > .base,
a.hover_text:hover > .hover {
  display: inline-block;
}
a.hover_text > .hover,
a.hover_text:hover > .base {
  display: none;
}
input:focus::-webkit-input-placeholder {
  color: transparent;
}
input:focus:-moz-placeholder {
  color: transparent;
}
input:focus::-moz-placeholder {
  color: transparent;
}
input:focus:-ms-input-placeholder {
  color: transparent;
}
button::-moz-focus-inner {
  border: 0;
  padding: 0;
}
div.relation_actions {
  white-space: nowrap;
}
div.relation_actions .button {
  margin: 0 -3px 0 -3px;
}
div.relation_actions a.relation.processing {
  opacity: 0.2
}
input.copyable {
  background: #eee;
  font-family: monospace;
  padding: 3px 5px;
  border: 1px solid #ccc;
}
.flag {
  display: inline-block;
  width: 16px;
  height: 16px;
  vertical-align: middle;
}
.scroll-shadow-soft {
  background: linear-gradient(#eee 30%, rgba(247, 247, 247, 0)), linear-gradient(rgba(247, 247, 247, 0), #eee 70%) 0 100%, radial-gradient(farthest-side at 50% 0, rgba(0, 0, 0, .2), rgba(0, 0, 0, 0)), radial-gradient(farthest-side at 50% 100%, rgba(0, 0, 0, .2), rgba(0, 0, 0, 0)) 0 100%;
}
.scroll-shadow-hard {
  background: linear-gradient(#fff 30%, rgba(255, 255, 255, 0)), linear-gradient(rgba(255, 255, 255, 0), #fff 70%) 0 100%, radial-gradient(farthest-side at 50% 0, rgba(0, 0, 0, .2), rgba(0, 0, 0, 0)), radial-gradient(farthest-side at 50% 100%, rgba(0, 0, 0, .2), rgba(0, 0, 0, 0)) 0 100%;
}
.scroll-shadow-soft,
.scroll-shadow-hard {
  background-repeat: no-repeat;
  background-size: 100% 20px, 100% 20px, 100% 10px, 100% 10px;
  background-attachment: local, local, scroll, scroll;
}
[data-hint] {
  position: relative;
  display: inline-block;
}
[data-hint]:before,
[data-hint]:after {
  position: absolute;
  -webkit-transform: translate3d(0, 0, 0);
  -moz-transform: translate3d(0, 0, 0);
  transform: translate3d(0, 0, 0);
  visibility: hidden;
  opacity: 0;
  z-index: 1000000;
  pointer-events: none;
  transition: 0.2s ease;
  transition-delay: 0ms;
}
[data-hint]:hover:before,
[data-hint]:hover:after {
  visibility: visible;
  opacity: 1;
}
[data-hint]:before {
  content: '';
  position: absolute;
  background: transparent;
  border: 6px solid transparent;
  z-index: 1000001;
}
[data-hint]:after {
  content: attr(data-hint);
  background: #404040;
  color: #e0e0e0;
  text-shadow: 0 -1px 0px black;
  padding: 8px 10px;
  line-height: 12px;
  white-space: nowrap;
  border-radius: 2px;
  box-shadow: 4px 4px 8px rgba(0, 0, 0, 0.3);
  letter-spacing: normal;
  font-size: 12px;
  font-weight: normal;
  font-style: inherit;
  font-family: 'Open Sans';
}
.hint--bottom:before,
.hint--bottom-left:before {
  border-bottom-color: #404040;
}
.hint--top:before,
.hint--top-left:before {
  border-top-color: #404040;
}
.hint--bottom:before {
  margin-top: -12px;
}
.hint--bottom:after {
  margin-left: -18px;
}
.hint--bottom:before,
.hint--bottom:after {
  top: 100%;
  left: 50%;
}
.hint--bottom:hover:after,
.hint--bottom:hover:before {
  -webkit-transform: translateY(8px);
  -moz-transform: translateY(8px);
  transform: translateY(8px);
}
.hint--top:before {
  margin-bottom: -12px;
}
.hint--top:after {
  margin-left: -18px;
}
.hint--top:before,
.hint--top:after {
  bottom: 100%;
  left: 50%;
}
.hint--top:hover:after,
.hint--top:hover:before {
  -webkit-transform: translateY(-8px);
  -moz-transform: translateY(-8px);
  transform: translateY(-8px);
}
.hint--top-left:before {
  margin-bottom: -12px;
}
.hint--top-left:after {
  margin-right: -6px;
}
.hint--top-left:before,
.hint--top-left:after {
  bottom: 100%;
  right: 30%;
}
.hint--top-left:hover:after,
.hint--top-left:hover:before {
  -webkit-transform: translateY(-8px);
  -moz-transform: translateY(-8px);
  transform: translateY(-8px);
}
.hint--bottom-left:before {
  margin-top: -12px;
}
.hint--bottom-left:after {
  margin-right: -6px;
}
.hint--bottom-left:before,
.hint--bottom-left:after {
  top: 100%;
  right: 30%;
}
.hint--bottom-left:hover:after,
.hint--bottom-left:hover:before {
  -webkit-transform: translateY(8px);
  -moz-transform: translateY(8px);
  transform: translateY(8px);
}
.hint--left:before {
  margin-right: -12px;
  margin-top: -6px;
}
.hint--left:after {
  margin-right: -14px;
}
.hint--left:before,
.hint--left:after {
  right: 100%;
  bottom: 50%;
}
.hint--left:hover:after,
.hint--left:hover:before {
  -webkit-transform: translateX(-8px);
  -moz-transform: translateX(-8px);
  transform: translateX(-8px);
}<|MERGE_RESOLUTION|>--- conflicted
+++ resolved
@@ -1705,11 +1705,7 @@
   margin-top: 1.4em;
 }
 div.game_list.playing > div {
-<<<<<<< HEAD
-  float: left;
-=======
   display: inline-block;
->>>>>>> f39afc13
   margin: 0px 11px 11px 11px;
 }
 div.vstext {
