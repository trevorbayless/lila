body,
ul,
ol,
li,
h1,
h2,
form,
legend,
input,
textarea,
p,
th,
td {
  margin: 0;
  padding: 0;
}
table {
  border-collapse: collapse;
  border-spacing: 0;
}
img {
  border: 0;
}
em,
strong,
th {
  font-style: normal;
  font-weight: normal;
}
li {
  list-style: none;
}
th {
  text-align: left;
}
h1,
h2,
h3 {
  font-size: 100%;
  font-weight: normal;
}
input,
textarea,
select,
button {
  font-family: inherit;
  font-size: inherit;
  font-weight: inherit;
}
time {
  display: inline-block;
}
@font-face {
  font-family: "lichess";
  src: url("../font50/fonts/lichess.eot");
  src: url("../font50/fonts/lichess.eot?#iefix") format("embedded-opentype"), url("../font50/fonts/lichess.woff") format("woff"), url("../font50/fonts/lichess.ttf") format("truetype"), url("../font50/fonts/lichess.svg#lichess") format("svg");
  font-weight: normal;
  font-style: normal;
}
@font-face {
  font-family: 'PT Serif';
  font-style: italic;
  font-weight: 400;
  src: local('PT Serif Italic'), local('PTSerif-Italic'), url(http://fonts.gstatic.com/s/ptserif/v8/03aPdn7fFF3H6ngCgAlQzPk_vArhqVIZ0nv9q090hN8.woff2) format('woff2');
  unicode-range: U+0000-00FF, U+0131, U+0152-0153, U+02C6, U+02DA, U+02DC, U+2000-206F, U+2074, U+20AC, U+2212, U+2215, U+E0FF, U+EFFD, U+F000;
}
.is::before,
[data-icon]::before,
.is-after::after {
  font-size: 1.2em;
  vertical-align: middle;
  font-family: "lichess" !important;
  font-style: normal !important;
  font-weight: normal !important;
  text-transform: none !important;
  speak: none;
  line-height: 1;
  -webkit-font-smoothing: antialiased;
  -moz-osx-font-smoothing: grayscale;
  content: attr(data-icon);
}
.is.text::before,
.text[data-icon]::before {
  margin-right: 5px;
}
[data-icon].is2::before {
  font-size: 20px;
}
[data-icon].is3::before {
  font-size: 22px;
}
[data-icon].is4::before {
  font-size: 30px;
}
.is4.text::before {
  margin-right: 10px;
}
[data-icon].is-green::before {
  color: #759900;
}
[data-icon].is-red::before {
  color: #dc322f;
}
[data-icon].is-gold::before {
  color: #d59120;
}
body.blind_mode .is::before,
body.blind_mode .is::after,
body.blind_mode [data-icon]::before {
  content: none;
  display: none;
  visibility: hidden;
}
.is.color-icon.white::before {
  content: "K";
}
.is.color-icon.black::before {
  content: "J";
}
.is.color-icon.random::before {
  content: "l";
}
@font-face {
  font-family: 'ChessSansPiratf';
  src: url("../fonts/ChessSansPiratf.eot");
  src: url("../fonts/ChessSansPiratf.eot?#iefix") format("embedded-opentype"), url("../fonts/ChessSansPiratf.woff") format("woff"), url("../fonts/ChessSansPiratf.ttf") format("truetype"), url("../fonts/ChessSansPiratf.svg#lichess") format("svg");
}
.thin {
  font-family: 'Roboto';
  font-weight: 300;
}
#blind_mode {
  margin-left: -99999px;
  height: 0;
}
body.blind_mode #blind_mode {
  text-align: center;
  padding: 5px 0;
  background: #888;
  margin-left: 0;
  height: auto;
}
group.radio {
  display: flex;
  border-radius: 3px;
  overflow: hidden;
  border: 1px solid #ccc;
}
group.radio div {
  flex: 1 1 auto;
  position: relative;
}
group.radio input {
  position:absolute;
  left: -99999px;
}
group.radio label {
  box-sizing: border-box;
  padding: 10px;
  background: #fff;
  display: flex;
  align-items: center;
  justify-content: center;
  cursor:pointer;
  border-right: 1px solid #ccc;
  transition: background 0.13s;
  -moz-user-select: none;
  -webkit-user-select: none;
}
group.radio div:last-child label {
  border-right: 0;
}
group.radio input:checked + label {
  background: #d81b60;
  font-weight: 500;
  color: #fff;
}
.difficulty > .button {
  display: block;
  text-align: center;
  margin: 1em 0;
}
ul.ui-autocomplete {
  width: 200px;
  background: #FAFAFA;
  border: 1px solid #DADADA;
  max-height: 200px;
  overflow: auto;
}
ul.ui-autocomplete li a {
  display: block;
  padding: 0.6em 1em;
}
ul.ui-autocomplete li a.ui-state-focus {
  background: #E1F6F8;
  color: #444;
}
.ui-corner-right {
  border-top-right-radius: 2px;
  border-bottom-right-radius: 2px;
}
.ui-corner-left {
  border-top-left-radius: 2px;
  border-bottom-left-radius: 2px;
}
.ui-corner-all {
  border-radius: 2px;
}
/* slider */

.ui-slider {
  background: #fff;
  position: relative;
  text-align: left;
  cursor:pointer;
}
.ui-slider .ui-slider-handle {
  position: absolute;
  z-index: 2;
  width: 1.2em;
  height: 1.2em;
  cursor: default;
  outline:0;
  cursor:pointer;
}
.ui-slider .ui-slider-range {
  position: absolute;
  z-index: 1;
  font-size: .7em;
  display: block;
  border: 0;
  background-position: 0 0;
}
.ui-slider-horizontal {
  height: .8em;
}
.ui-slider-horizontal .ui-slider-handle {
  top: -.3em;
  margin-left: -.6em;
}
.ui-slider-horizontal .ui-slider-range {
  top: 0;
  height: 100%;
}
.ui-slider-horizontal .ui-slider-range-min {
  left: 0;
}
.ui-slider-horizontal .ui-slider-range-max {
  right: 0;
}
#infscr-loading .spinner {
  margin: 10px auto;
}
@keyframes spinnerRotate {
  100% { transform: rotate(360deg); }
}
@keyframes spinnerDash {
  0%,10% { stroke-dasharray: 1,270; stroke-dashoffset: 0 }
  40% { stroke-dasharray: 89,240; stroke-dashoffset: 0 }
  100% { stroke-dasharray: 1,240; stroke-dashoffset: -110 }
}
@keyframes spinnerColor {
  0%,20%,100% { stroke: #42a5f5 }
  30%,45% { stroke: #f44336 }
  50%,70% { stroke: #fdd835 }
  75%,95% { stroke: #4caf50 }
}
.spinner {
  width: 40px;
  height: 40px;
  margin: auto;
}
.spinner svg {
  animation: spinnerRotate 1.5s linear infinite;
}
.spinner circle {
  stroke: #42a5f5;
  stroke-width: 4;
  animation: spinnerDash 1.275s ease-in-out infinite, spinnerColor 5.1s linear infinite;
}
.spinner.monochrome circle {
  animation: spinnerDash 1.275s ease-in-out infinite;
  stroke: #ddd;
}
#powerTip,
#hook,
#miniGame {
  width: 224px;
  min-height: 3em;
  cursor: default;
  background-color: #f0f0f0;
  border: 1px solid #c0c0c0;
  display: none;
  position: absolute;
  z-index: 900000;
  box-shadow: 0 1px 4px rgba(0, 0, 0, 0.15);
}
#miniGame {
  min-height: 262px;
}
#powerTip > .title {
  padding: 5px;
  border-bottom: 1px solid #c0c0c0;
}
#powerTip > .title a.user_link {
  display: block;
  overflow: hidden;
  text-overflow: ellipsis;
}
#powerTip span.localization {
  display: block;
  height: 16px;
  margin-top: 5px;
}
#powerTip a.mini_board {
  border-width: 0 0 1px 0;
}
#powerTip .countrylang {
  float: right;
  font-size: 0.9em;
}
#powerTip .ratings {
  text-align: center;
  margin-top: 3px;
}
#powerTip .ratings > span {
  padding: 2px 3px;
  width: 20%;
  text-align: left;
}
#powerTip > .actions {
  width: 100%;
}
#powerTip > .actions a {
  margin: 0;
  border-radius: 0;
  display: block;
  font-size: 0.9em;
  letter-spacing: -1px;
  text-align: center;
  padding: 0 7px;
  height: 30px;
  line-height: 30px;
  cursor: pointer;
  border-width: 0 1px 0 0;
}
#powerTip > .actions a span::before {
  font-size: 1.5em;
}
#powerTip > .actions td:last-child a {
  border-right: 0;
}
#powerTip .confirm {
  margin-top: 10px;
  width: 100%;
  text-align: center;
}
#powerTip > .game_legend {
  text-align: center;
  border-bottom: 1px solid #c0c0c0;
  padding: 3px 0;
}
#powerTip > .score {
  font-size: 1.2em;
  text-align: center;
  border-bottom: 1px solid #c0c0c0;
  padding: 3px 0;
}
#powerTip > .info .title {
  display: block;
  padding: 10px 15px;
  border-bottom: 1px solid #c0c0c0;
  text-align: center;
  text-transform: uppercase;
}
#powerTip > .info .content {
  display: block;
  padding: 15px 15px;
}
#powerTip .spinner {
  margin: 20px auto;
}
#miniGame .spinner {
  margin: 82px auto 0 auto;
}
.clearfix::after {
  content: ".";
  display: block;
  height: 0;
  clear: both;
  visibility: hidden;
}
.clearfix {
  display: inline-block;
}
.none {
  display: none;
}
html {
  min-height: 100%;
}
body {
  font: 12px 'Noto Sans', 'Lucida Grande', 'Lucida Sans Unicode', Geneva, Verdana, Sans-Serif;
  color: #707070;
  background: #eee;
  background-image: linear-gradient(to bottom, #d7d7d7 0%, #eeeeee 116px);
  overflow-x: hidden;
  cursor: default;
}
body.no-bg {
  background: none!important;
}
body.no-select {
  -moz-user-select: none;
  -webkit-user-select: none;
}
a,
a:visited,
button,
input {
  color: #747474;
}
a,
a:visited,
button,
.button {
  cursor: pointer;
}
a,
a:hover,
a:visited {
  text-decoration: none;
}
button.a {
  border: none;
  background: none;
}
strong {
  font-weight: bold;
}
.small {
  font-size: 11.5px;
}
#site_header {
  width: 200px;
  float: left;
  position: relative;
}
#site_header a.lang_fallback {
  font-weight: bold;
  display: inline-block;
  margin-right: 1em;
}
body > div.content {
  width: 1005px;
  margin: 35px auto 30px auto;
}
body.fpmenu > div.content {
  display: none;
}
#top {
  position: relative;
  height: 24px;
  width: 1005px;
  margin: 0 auto;
  padding-top: 5px;
  box-sizing: border-box;
}
<<<<<<< HEAD
=======
#top:hover,
>>>>>>> 786106b1
body.fpmenu #top {
  z-index: 5001;
}
#site_description {
  position: absolute;
  top: -100px;
}
#lichess {
  margin-left: 211px;
}
#site_title {
  width: 130px;
  font-size: 30px;
  display: block;
  margin-bottom: 3px;
  color: #555;
  opacity: 0.7;
  transition: opacity 0.13s;
}
#site_title:hover {
  opacity: 1;
}
#site_title span.extension {
  opacity: 0.7;
}
#site_title span.kiddo {
  opacity: 0.7;
  margin-right: 5px;
  font-size: 0.9em;
}
#friend_box .nobody {
  text-align: center;
  display: none;
  padding: 3px 5px;
  height: 100%;
}
#friend_box .nobody span {
  display: block;
  margin: 5px;
}
#friend_box a.find {
  display: none;
  margin: 30px 7px 0 7px;
  font-style: normal;
}
#friend_box div.nobody:hover a.find {
  display: block;
}
.country > img {
  vertical-align: middle;
}
div.content_box {
  border: 1px solid #ccc;
  background: #fff;
  padding: 20px 24px 24px 24px;
  text-align: left;
  box-shadow: 0 1px 4px rgba(0, 0, 0, 0.15);
}
div.content_box h1 {
  font-size: 1.8em;
  font-weight: normal;
  display: inline;
}
div.content_box.small_box {
  width: 530px;
}
div.content_box.no_padding {
  padding: 0;
}
div.content_box.no_padding h1 {
  display: block;
  padding: 20px 25px;
}
div.content_box .content_box_title {
  padding: 20px 20px 0 20px;
}
div.content_box_top {
  padding: 10px 0 0 20px;
  background-color: #f0f0f0;
  background-image: linear-gradient(to bottom, #fafafa 0%, #f0f0f0 100%);
  text-shadow: 0 1px 0 #FFF;
}
div.content_box_top .link:hover {
  background: #fff;
}
div.content_box_top h1.lichess_title {
  display: inline;
  padding: 0;
}
div.content_box .content_box_content {
  padding: 20px;
}
div.content_box_inter {
  padding-left: 25px;
  background: #f0f0f0;
  border-top: 1px solid #ccc;
  border-bottom: 1px solid #ccc;
  display: block;
  white-space: nowrap;
}
div.content_box_inter .intertab {
  display: inline-block;
  text-align: center;
  line-height: 1.4em;
  margin: 5px 0 -1px 0;
  padding: 0.5em 0.7em;
  text-transform: capitalize;
  border: 1px solid transparent;
  font-family: 'Roboto';
  font-weight: 300;
}
div.content_box_inter.tabs .intertab {
  margin-top: 7px;
  border-bottom: none;
  padding-bottom: 0.8em;
}
div.content_box_inter .intertab strong {
  font-family: 'Noto Sans';
  font-weight: normal;
}
div.content_box_inter a.intertab:hover,
div.content_box_inter a.intertab.active {
  border-color: #ccc;
}
div.content_box_inter a.intertab.active {
  background: #fff;
}
div.content_box .lichess_title {
  font-size: 2em;
  display: block;
  margin-bottom: 0.5em;
}
div.content_box table.datatable {
  width: 100%;
  margin-top: 20px;
}
div.content_box table.datatable td {
  padding: 5px 10px 5px 10px;
}
div.content_box table.datatable tr:nth-child(odd) {
  background: #eee;
}
table.slist {
  width: 100%;
  border-bottom: 1px solid #d4d4d4;
}
table.slist thead th {
  border-top: 1px solid #d4d4d4;
  border-bottom: 1px solid #d4d4d4;
  padding: 0.4em 0.6em;
}
table.slist thead th.large {
  font-size: 1.4em;
}
table.slist td {
  padding: 0.6em;
  font-size: 1.1em;
}
table.slist td .label {
  font-family: monospace;
  font-size: 10px;
}
table.slist tbody tr:nth-child(even) {
  background: #f4f4f4;
}
table.slist td:first-child,
table.slist th:first-child {
  padding-left: 25px;
}
div.side h2 {
  text-align: center;
  font-size: 1.5em;
}
div.side_box {
  margin-top: 12px;
  margin-left: -30px;
  width: 226px;
  box-sizing: border-box;
}
div.side_box,
div.box {
  border: 1px solid #ccc;
}
div.side_box.padded {
  padding: 7px;
}
div.side_box .top,
div.box .top {
  border-bottom: 1px solid #ccc;
  padding: 3px 5px;
  font-weight: bold;
  color: #999;
}
div.side_box .padded {
  padding: 7px;
}
@media (max-width: 1070px) {
  div.side_box,
  #site_header a.stream {
    margin-left: 0!important;
    width: 196px!important;
  }
}
div.chat_menu {
  margin-left: -30px;
  margin-top: 12px;
  margin-bottom: -12px;
  text-align: center;
  white-space: nowrap;
}
body.kid div.chat_menu,
body.kid #chat {
  display: none;
}
div.chat_menu > a {
  background: #f0f0f0;
  border: 1px solid #c0c0c0;
  height: 20px;
  padding: 3px 8px 0 8px;
  margin: -1px 0 -1px -5px;
  display: inline-block;
}
div.chat_menu > a.active {
  background-color: #eee;
  border-bottom: 1px solid #eee;
}
div.chat_panels {
  height: 325px;
}
.is3d div.chat_panels {
  height: 290px;
}
div.chat_panels > * {
  display: none;
}
div.chat_panels textarea {
  resize: none;
  height: calc(100% + 10px);
  width: calc(100% - 12px);
  padding: 0.5em;
  border: none;
  background-color: transparent;
}
div.chat_panels div.active {
  display: block;
  height: calc(100% - 22px);
}
div.chat_panels .preferences {
  padding: 8px;
  -webkit-user-select: none;
  -moz-user-select: none;
  overflow-y: auto;
}
div.chat_panels .preferences form > div {
  margin-bottom: 15px;
}
div.chat_panels .preferences label {
  cursor: pointer;
}
div.chat_panels .preferences input {
  vertical-align: middle;
}
div.chat_panels .preferences a.prefs {
  display: block;
  text-align: center;
}
.notification .message_infos,
.notification .game_infos,
div.side_box .game_infos {
  padding-left: 36px;
  position: relative;
}
.notification .message_infos,
.notification .game_infos {
  display: block;
}
div.side_box .game_infos {
  border-bottom: 1px solid #ccc;
  padding-bottom: 8px;
  margin-bottom: 6px;
}
div.side_box .players .player {
  overflow: hidden;
  white-space: nowrap;
}
.notification .message_infos::before,
.notification .game_infos::before,
div.side_box .game_infos::before {
  position: absolute;
  top: 2px;
  left: 0;
  font-size: 30px;
  opacity: 0.7;
}
div.side_box .game_infos .bookmark {
  position: absolute;
  right: 0;
  background: radial-gradient(ellipse at center, rgba(238, 238, 238, 1) 0%, rgba(238, 238, 238, 1) 25%, rgba(238, 238, 238, 0) 100%);
  opacity: 0;
  transform: translate(0, -20px);
  -webkit-transform: translate(0, -20px);
  transition: transform 0.3s;
  z-index: 10;
  /* to go over the board */
}
div.side_box .game_infos:hover .bookmark {
  transform: translate(0, 0);
  -webkit-transform: translate(0, 0);
  opacity: 1;
}
div.side_box .game_infos .setup {
  display: block;
}
div.side_box .game_infos .variant-link {
  border-bottom: 1px dotted #747474;
}
div.side_box div.status {
  text-align: center;
  margin-top: 5px;
}
div.side_box div.user_tv h2 {
  overflow: hidden;
  text-overflow: ellipsis;
  white-space: nowrap;
}
div.side div.confrontation {
  text-align: center;
  margin-bottom: 5px;
}
div.side div.confrontation em {
  font-style: italic;
}
div.side div.buttons {
  width: 228px;
  margin-left: -30px;
  margin-top: 2em;
  text-align: center;
}
div.side form.search {
  margin: 1em 0 0 0;
}
div.side form.search input {
  box-sizing: border-box;
  border: 1px solid #ccc;
  padding: 3px 5px;
  width: 198px;
}
#site_header div.side_menu {
  margin-top: 15px;
}
#site_header div.side_menu a {
  padding: 8px 0 8px 8px;
  display: block;
  width: 203px;
  transition: background 0.13s;
}
#site_header div.side_menu a::before {
  opacity: 0.8;
}
#site_header div.side_menu a:hover {
  background: rgba(255,255,255,0.5);
}
#site_header div.side_menu a.active {
  background: white;
  border: 1px solid #dadada;
  border-right: none;
}
#site_header div.side_menu .sep {
  margin: 10px;
}
#top .link {
  font-size: 13px;
  height: 24px;
  line-height: 24px;
  padding: 0 8px;
}
#reconnecting {
  display: none;
}
body.offline #reconnecting,
#network_error {
  display: inline-block;
  color: #dc322f;
}
#top .fright {
  float: right;
  position: relative;
}
.data-count::after,
.unread {
  padding: 1px 5px 1px 4px;
  font-weight: bold;
  border-radius: 2px;
  font-size: 0.9em;
}
.data-count::after {
  content: attr(data-count);
  top: 0;
  right: 0;
  position: absolute;
  height: 11px;
  padding: 1px 4px 1px 3px;
  line-height: 10px;
}
.data-count[data-count='0']::after {
  display: none;
}
#top .shown a.toggle {
  background: #fff;
}
#top .shown #challenge_notifications_tag.toggle {
  height: 29px;
}
#ham-plate {
  cursor: pointer;
}
#hamburger {
  font-size: 16px;
}
#fpmenu {
  position: fixed;
  left: 0;
  top: 0;
  right: 0;
  bottom: 0;
  z-index: 5000;
  width: 100%;
  height: 100%;
  font-size: 14px;
  display: none;
  background: #fff;
}
body.fpmenu #fpmenu {
  display: block;
}
#fpmenu section {
  margin-top: 50px;
}
#fpmenu h2 {
  font-family: 'Roboto';
  font-weight: 300;
  font-size: 24px;
  color: #2a2a2a;
  text-transform: uppercase;
  margin-bottom: 9px;
}
#fpmenu .inner {
  width: 1005px;
  margin: 0 auto;
  position: relative;
  top: 50%;
  -webkit-transform: translateY(-50%);
  transform: translateY(-50%);
}
#fpmenu .body {
  overflow: hidden;
}
#fpmenu .user,
#fpmenu .anon {
  float: left;
  width: 400px;
  border-right: 1px solid #cfcfcf;
  padding: 0 40px 40px 0;
}
#fpmenu .perf {
  display: inline-block;
  text-align: left;
  width: 49%;
  margin: 18px 0;
  line-height: 1.2em;
}
#fpmenu .perf::before {
  color: #C4A86F;
  font-size: 42px;
  float: left;
  margin-right: 8px;
  opacity: 0.8;
}
#fpmenu .perf h3 {
  margin: 0 0 5px 0;
  color: #d59120;
}
#fpmenu .perf.nope {
  opacity: 0.5;
}
#fpmenu .perf strong {
  font-family: 'Roboto';
  font-weight: 300;
  font-size: 18px;
  color: #2a2a2a;
}
#fpmenu .perf .progress {
  opacity: 0.6;
}
#fpmenu .anon section {
  width: 322px;
}
#fpmenu .anon h2 {
  margin-bottom: 22px;
}
#fpmenu .login input {
  -webkit-appearance: none;
  width: 290px;
  line-height: 47px;
  padding: 0 15px;
  background: #fff;
  border: 1px solid #ebebeb;
  outline: none;
}
#fpmenu .login input.password {
  border-top: none;
}
#fpmenu .login input.submit {
  margin-top: 30px;
  width: 100%;
  background: #d59120;
  border: none;
  text-transform: uppercase;
  color: #fff;
  font-weight: bold;
  opacity: 0.6;
  cursor: pointer;
  transition: opacity 0.13s;
}
#fpmenu .login input.submit:hover {
  opacity: 0.65;
}
#fpmenu .forgot {
  font-size: 0.8em;
  margin-top: 5px;
  text-align: center;
}
#fpmenu .forgot a {
  color: inherit;
  opacity: 0.6;
}
#fpmenu a.signup {
  display: block;
  line-height: 47px;
  padding: 0 15px;
  background: #fff;
  border: 1px solid #d8d8d8;
  color: inherit;
  text-transform: uppercase;
  text-align: center;
  transition: 0.13s;
}
#fpmenu a.signup:hover {
  background: #d59120;
  color: #fff;
}
#fpmenu .menu {
  margin-left: 540px;
  overflow: hidden;
}
#fpmenu .menu section {
  float: left;
  width: 55%;
}
#fpmenu .menu section:nth-child(even) {
  width: 45%;
}
#fpmenu section a {
  color: #d59120;
  display: block;
  padding: 9px 0;
}
#fpmenu section .disabled {
  opacity: 0.5;
  display: block;
  padding: 9px 0;
}
#fpmenu .footer {
  width: 100%;
  padding: 23px 0;
  margin-left: -20px;
  text-align: center;
  font-size: 12px;
  opacity: 0.8;
  transition: opacity 0.3s;
  -webkit-transform: translateZ(0);
}
#fpmenu .footer:hover {
  opacity: 1;
}
#fpmenu .footer a {
  display: inline-block;
  padding: 12px 12px;
  transition: 0.3s;
}
#fpmenu .footer a:hover {
  transform: translateY(-2px);
}
@media (max-width: 970px) {
  #fpmenu {
    position: relative;
  }
  #fpmenu .inner {
    top: 0;
    transform: none;
    -webkit-transform: none;
    width: auto;
  }
  #fpmenu .body {
    padding-left: 13%;
  }
  #fpmenu .user {
    display: none;
  }
  #fpmenu .anon {
    border: none;
    float: none;
    margin: auto;
    padding-bottom: 0;
  }
  #fpmenu .menu {
    margin: auto;
    width: 500px;
  }
}
@media (max-width: 1020px) {
  #top {
    width: calc(100% - 25px);
  }
}
@media (max-width: 520px) {
  #fpmenu .body {
    padding-left: 10px;
  }
}
#topmenu {
  position: absolute;
  top: 0;
  left: -10px;
  font-size: 13px;
}
#topmenu section {
  position: relative;
  float: left;
  margin: 0;
}
#topmenu section > a {
  color: #888;
  display: block;
  padding: 9px 12px;
  text-transform: uppercase;
  text-shadow: 0 1px 1px #fff;
}
#topmenu section:hover > a {
  background: #fff;
}
#topmenu.hover section:hover div {
  display: block;
}
#topmenu div {
  display: none;
  position: absolute;
  top: 100%;
  left: 0;
  font-size: 12px;
  background: #fff;
  width: 148px;
  box-shadow: 2px 5px 6px rgba(0, 0, 0, 0.3);
}
#topmenu div a {
  display: block;
  padding: 6px 10px;
  transition: background 0.13s;
}
#topmenu div a:hover {
  background: #f0f0f0;
  color: #444;
}
/* #topmenu div div { */

/*   top: 0; */

/*   left: 100%; */

/* } */

#user_tag {
  font-weight: bold;
}
#top div.message_notifications,
#top div.challenge_notifications,
#top div.auth,
#top #themepicker,
#top div.lichess_language {
  position: relative;
}
#top div.message_notifications.shown .links,
#top div.challenge_notifications.shown .links,
#top div.auth.shown .links {
  display: block;
}
#top div.message_notificatiosn .links > a,
#top div.challenge_notifications .links > a,
#top div.auth .links > a {
  display: block;
  padding: 5px 10px;
  transition: 0.13s;
  white-space: nowrap;
}
#top div.auth .links a:hover {
  background: #F0F0F0;
  color: #444;
}
#top a.signin {
  margin: 3px 0.5em 0 0;
  border-color: #d85000;
  padding: 1px 5px;
}
#top div.auth .sep {
  display: block;
  padding-top: 5px;
  margin-top: 5px;
  border-top: 1px solid #d4d4d4;
}
#top div.auth .status {
  position: relative;
  padding: 0 0 5px !important;
  min-width: 133px;
}
#top div.auth .status .led {
  position: absolute;
  right: 10px;
  top: 6px;
  font-size: 20px;
  opacity: 0.8;
  width: 20px;
  height: 20px;
  border-radius: 50%;
  box-shadow: inset 0 2px 2px 0 rgba(0, 0, 0, 0.4);
}
#top div.auth .status .ping,
#top div.auth .status .server {
  display: block;
  font-family: monospace;
  padding-left: 10px;
}
#top div.auth .status strong {
  padding: 0 5px;
}
#challenge_notifications_tag.none {
  display: none!important;
}
#message_notifications_tag span:before,
#challenge_notifications_tag span:before {
  font-size: 1.45em;
  padding-left: 3px;
}
#top div.message_notifications div.title {
  padding: 5px 0;
  text-align: center;
}
#message_notifications {
  width: 250px;
  z-index: 2;
  left: -95px;
}
#message_notifications div.notification {
  border-bottom: 1px solid #c0c0c0;
  transition: background-color 0.13s;
  position: relative;
}
#message_notifications div.notification:hover {
  background-color: #f0f0f0;
}
#notifications {
  position: absolute;
  top: -20px;
  left: -30px;
  width: 228px;
  z-index: 2;
}
#notifications a {
  font-weight: bold;
}
#notifications > div {
  border: 1px solid #c0c0c0;
  padding: 6px 8px 7px 8px;
  margin-bottom: 8px;
  border-radius: 2px;
  box-shadow: 0 0 3px 0 #d85000;
  transition: box-shadow 1.5s;
}
#message_notifications .user_link,
#message_notifications .block .title {
  font-weight: bold;
}
#message_notifications_display .content {
  display: block;
  overflow: hidden;
}
#message_notifications .actions {
  position: absolute;
  top: 5px;
  right: 5px;
  z-index: 1;
  opacity: 0;
  transition: opacity 0.13s;
  margin-top: 5px;
  text-align: right;
}
#message_notifications a.block {
  display: block;
  padding: 6px 8px 7px 8px;
}
#message_notifications .actions a {
  font-weight: bold;
  margin-right: 5px;
  margin-left: 10px;
}
#message_notifications .notification:hover .actions {
  opacity: 0.7;
}
#message_notifications .actions a:hover {
  color: #d85000;
}
form.wide input[type="text"],
form.wide textarea {
  padding: 0.5em;
  border: 1px solid #D4D4D4;
}
#top a.toggle {
  display: block;
  float: left;
}
#top a.toggle,
#top #sound_state {
  transition: color 0.13s;
}
#top a.toggle:hover,
#sound_state:hover {
  color: #303030;
}
#top #themepicker_toggle,
#top #sound_state {
  padding-right: 4px;
}
#top #themepicker_toggle span {
  font-size: 17px;
}
#top #themepicker_toggle span:before {
  vertical-align: -5px;
}
#top .dropdown {
  display: none;
  position: absolute;
  right: 0;
  top: 24px;
  background: #fff;
  z-index: 3;
  box-shadow: 2px 5px 6px rgba(0, 0, 0, 0.3);
}
span.progress > .positive {
  color: #759900;
}
span.progress > .negative {
  color: #ac524f;
}
div.auth input.username,
div.auth input.password {
  border: 1px solid #dadada;
  padding: 2px 3px;
  width: 100px;
  background: #fff;
}
div.auth input.login {
  padding: 0 3px;
}
.language_links {
  width: 620px;
  padding: 10px;
  max-height: 700px;
  overflow: auto;
}
#top div.lichess_language.shown .language_links {
  display: block;
}
.language_links button {
  display: block;
  padding: 0.4em 0.5em;
  border: none;
  background: none;
  width: 100%;
  text-align: left;
  transition: background 0.13s;
}
.language_links button.current,
.language_links button.accepted {
  font-weight: bold;
  color: #444;
}
.language_links button:hover,
.language_links button.current {
  background: #F0F0F0;
}
.language_links li {
  width: 25%;
  height: 24px;
  float: left;
  display: block;
  overflow: hidden;
}
.language_links li:last-child {
  width: 50%;
  font-weight: bold;
  padding-top: 10px;
}
#themepicker span.down {
  display: block;
  margin: 3px 0.5em 0 0;
  padding: 1px 5px;
  line-height: normal;
}
#themepicker.shown .dropdown {
  display: block;
  width: 321px;
  text-align: center;
}
body #themepicker div.is2d,
.is3d #themepicker div.is3d {
  display: block;
}
body #themepicker div.is3d,
.is3d #themepicker div.is2d {
  display: none;
}
#themepicker div.board,
#themepicker div.piece_set {
  overflow: hidden;
}
#themepicker div.theme,
#themepicker div.no-square {
  float: left;
  padding: 7px;
  cursor: pointer;
  transition: background 0.13s;
}
.is2d #themepicker div.theme {
  padding: 7px 9px 9px 7px;
}
#themepicker div.theme:hover {
  background: #f0f0f0;
}
.is2d #themepicker div.color_demo {
  width: 64px;
  height: 32px;
  background-size: 256px;
  border: 1px solid #d0d0d0;
  box-sizing: border-box;
  position: relative;
}
.is3d #themepicker div.color_demo {
  width: 66px;
  height: 30px;
  margin-bottom: 4px;
  background-size: 264px;
  border: none;
  position: relative;
}
#themepicker div.piece_set {
  margin-top: 10px;
  background: url(../images/board/darksquares.jpg);
  box-shadow: inset 0 0 20px 3px #777;
}
#themepicker div.no-square:hover {
  background: rgba(250, 250, 250, 0.15);
}
#themepicker .no-square {
  width: 72px;
  height: 72px;
  padding: 8px;
  position: relative;
  margin: 0 -3px -3px -3px;
}
#themepicker .is3d piece {
  width: 100%;
  height: 100%;
  left: 0;
  top: 0;
  background-size: cover;
  background-position: 0 67%;
}
#themepicker div.toggles {
  display: inline-block;
  margin: 20px 15px 10px 15px;
  text-align: center;
}
#themepicker div.toggles a {
  font-size: 20px;
  display: inline-block;
  margin: 0 -2px 0 -3px;
}
#themepicker a.prefs {
  padding: 10px;
  text-align: center;
  display: block;
}
#themepicker .zoom_control {
  margin-bottom: 5px;
}
#themepicker .zoom_control i {
  font-size: 24px;
  margin-right: 5px;
}
#themepicker .zoom_control .slider {
  margin: auto;
  width: 220px;
  height: 10px;
  display: inline-block;
}
#themepicker .zoom_control .slider .ui-slider-handle {
  margin: 0 0 -9px -3px;
}
#themepicker .zoom_control .slider .ui-widget-header {
  width: 10px;
  bottom: 0;
}
#themepicker input.background_image {
  display: none;
}
#sound_control {
  margin-right: 5px;
  position: relative;
}
#sound_control .dropdown {
  width: 120px;
  padding: 10px;
}
#sound_control.shown .dropdown {
  display: block;
}
#sound_control .slider {
  float: right;
  width: 10px;
  height: 153px;
}
#sound_control .slider .ui-slider-handle {
  margin: 0 0 -9px -3px;
}
#sound_control .slider .ui-widget-header {
  width: 10px;
  bottom: 0;
}
#sound_control .selector div {
  margin: 5px 0;
}
#sound_control .selector label {
  cursor: pointer;
}
#sound_control .selector input {
  vertical-align: middle;
}
#sound_state span.on,
#sound_state.sound_state_on span.off {
  display: none;
}
#sound_state span.off,
#sound_state.sound_state_on span.on {
  display: block;
}
#sound_state.unavailable {
  display: none;
}
#friend_box {
  position: fixed;
  bottom: 0;
  right: 0;
  z-index: 3;
  background: #fff;
  border: 1px solid #ccc;
  border-right: 0;
  min-width: 150px;
}
body.fpmenu #friend_box {
  display: none;
}
#friend_box .title {
  cursor: pointer;
  padding: 3px 5px;
  border-bottom: 1px solid #ccc;
}
#friend_box .content a {
  padding: 3px 5px;
  display: block;
  max-height: 100px;
  overflow-y: auto;
  transition: background 0.13s;
}
#friend_box .content a:hover {
  background: #F0F0F0;
}
#friend_box .nobody {
  text-align: center;
  display: none;
  padding: 3px 5px;
}
#friend_box .nobody span {
  display: block;
  margin: 5px;
}
#friend_box a.find {
  display: none;
  margin: 7px;
  font-style: normal;
}
#friend_box div.nobody:hover a.find {
  display: block;
}
.user_link {
  white-space: nowrap;
}
a.user_link span.rp:before {
  content: " ";
}
a.user_link span.rp.up {
  color: #759900;
}
a.user_link span.rp.down {
  color: #ac524f;
}
.user_link span.title {
  color: #d59120;
  font-weight: bold;
}
.user_link span.donor {
  margin-left: 5px;
}
div.warning {
  padding: 5px;
  background: #f2dede;
  line-height: 16px;
  border: 1px solid #eed3d7;
  color: #894a48;
}
div.join_warning {
  margin: 1em;
}
/* soft inactive gradient */

.crosstable th,
#friend_box .title,
div.side_box div.top,
div.box div.top,
div.undertable_top,
.button,
a.button,
.button:visited,
group.radio label,
.ui-slider-handle,
#translation_call,
#notifications > div,
div.vstext,
div.user_show div.content_box_inter.tabs,
#qa .answers-header,
table.slist thead {
  background: rgb(245, 245, 245);
  background: linear-gradient(to bottom, rgba(245, 245, 245, 1) 0%, rgba(240, 240, 240, 1) 100%);
  text-shadow: 0 1px 0 #FFF;
  color: #848484;
}
#chat div.top,
div.undertable_top,
.button,
a.button,
.button:visited,
#translation_call,
table.slist thead {
  font-weight: bold;
}
.button:disabled,
a.button:disabled {
  opacity: 0.5;
}
.button,
a.button {
  padding: 6px 11px;
  white-space: nowrap;
  text-decoration: none!important;
}
.button.thin,
a.button.thin {
  padding: 0 8px;
}
.button,
a.button,
.ui-slider-handle,
.ui-widget-content {
  border-style: solid;
  border-width: 1px;
  border-color: #e2e2e2;
}
.button,
a.button,
.ui-slider-handle,
.ui-widget-content {
  border-radius: 2px;
}
.button:hover,
a.button:hover,
.ui-slider-handle:hover,
group.radio label:hover {
  border-color: #e2e2e2;
  background: rgb(248, 248, 248);
  background: linear-gradient(to bottom, rgba(248, 248, 248, 1) 0%, rgba(243, 243, 243, 1) 100%);
}
.button:active,
a.button:active {
  box-shadow: 0 1px 2px rgba(0, 0, 0, 0.12) inset;
}
.button:focus {outline:0;}

/* active gradient */

.button.active,
.button.active:hover,
group.radio input:checked + label,
.ui-widget-header,
div.pagination span.current,
.data-count::after,
.pocket piece::after,
.unread,
div.progressbar.flashy div,
#simul .game_list .host.vstext,
#import_game .progression {
  color: #fff !important;
  text-shadow: 0 1px 0 #000 !important;
  background: #d85000 !important;
  border-color: #b84400 !important;
  box-shadow: 0 3px 4px rgba(0, 0, 0, 0.15) inset !important;
}
.button.active-soft,
.button.active-soft:hover {
  color: #fff !important;
  text-shadow: 0 1px 0 #000 !important;
  background: #bbb !important;
  border-color: #aaa !important;
  box-shadow: 0 3px 4px rgba(0, 0, 0, 0.15) inset !important;
}
div.checkmateFen {
  float: left;
  width: 250px;
  margin-left: 110px;
  cursor: pointer;
}
div.checkmateSection {
  float: left;
  font-size: 0.9em;
}
div.checkmateSection label {
  display: block;
  width: 310px;
}
div.checkmateSection div.result {
  display: none;
  height: 48px;
  line-height: 48px;
  vertical-align: middle;
  padding-left: 54px;
  font-weight: bold;
}
div.checkmateSection div.success {
  color: #759900;
}
div.checkmateSection div.failure {
  color: #ac524f;
}
div.checkmateCaptcha.success div.success {
  display: block;
}
div.checkmateCaptcha.failure div.failure {
  display: block;
}
/* gamelist.css */

div.game_row {
  display: block;
  padding: 15px 20px;
  height: 224px;
  border-bottom: 1px solid #eaeaea;
  position: relative;
  cursor: pointer;
  transition: background 0.17s;
}
div.game_row:nth-child(odd) {
  background: #f4f4f4;
}
div.game_row:hover {
  background: rgba(191, 231, 255, 0.5);
}
div.game_row a {
  position: relative;
  z-index: 3;
}
div.game_row a.game_link_overlay {
  position: absolute;
  z-index: 2;
  top: 0;
  left: 0;
  width: 100%;
  height: 100%;
}
div.game_row a.mini_board {
  position: absolute;
  top: 15px;
  left: 10px;
}
div.game_row div.infos {
  position: absolute;
  top: 15px;
  left: 298px;
  width: 476px;
  height: 226px;
}
div.game_row div.infos::before {
  position: absolute;
  top: 0;
  left: -45px;
  font-size: 40px;
  opacity: 0.7;
}
div.game_row div.header strong {
  font-size: 1.4em;
  text-transform: uppercase;
  display: block;
  font-family: 'Roboto';
  font-weight: 300;
}
div.game_row div.versus {
  overflow: hidden;
}
div.game_row div.versus {
  margin: 15px 0 0 -52px;
  width: 528px;
}
div.game_row div.versus > div {
  float: left;
}
div.game_row div.versus .swords {
  width: 60px;
  text-align: center;
  font-size: 30px;
  margin-top: 2px;
  opacity: 0.7;
}
div.game_row div.versus .player {
  font-size: 1.5em;
  width: 234px;
  text-align: right;
}
div.game_row div.versus .player.black {
  text-align: left;
}
div.game_row div.versus a {
  font-weight: bold;
}
div.game_row div.versus span.anon {
  line-height: 2.5em;
}
div.game_row div.result {
  display: block;
  font-size: 1.3em;
  margin: 5px 0 20px -52px;
  width: 528px;
  text-align: center;
}
div.game_row div.opening {
  font-weight: bold;
}
div.game_row span.up {
  color: #759900;
}
div.game_row span.down {
  color: #ac524f;
}
div.game_row div.metadata {
  margin-top: 10px;
}
div.game_list.playing {
  margin-top: 1.4em;
}
div.game_list.playing > div {
  display: inline-block;
  margin: 0 10.5px 11px 11px;
}
div.vstext {
  width: 212px;
  line-height: 1.2em;
  height: 2.4em;
  overflow: hidden;
  white-space: nowrap;
  padding: 5px;
  border: 1px solid #ccc;
  border-width: 0 1px 1px 1px;
  position: relative;
}
div.vstext > .center {
  width: 100%;
  text-align: center;
  position: absolute;
  bottom: 4px;
  left: 0;
  font-size: 0.9em;
}
div.vstext .left,
div.vstext .right {
  max-width: 50%;
  text-overflow: ellipsis;
  overflow: hidden;
}
div.vstext .left {
  float: left;
  text-align: left;
}
div.vstext .right {
  float: right;
  text-align: right;
}
div.extra_top {
  float: right;
  margin: 20px 20px 0 0;
}
a.mini_board {
  display: block;
}
.mini_board .cg-board-wrap {
  margin: auto;
  width: 224px;
  height: 224px;
  position: relative;
}
#now_playing {
  margin: 4px 0 0 4px;
  overflow: hidden;
}
#now_playing.other_games {
  width: 512px;
}
#now_playing h3 {
  font-size: 1.4em;
}
#now_playing > a {
  float: left;
  padding: 4px;
  text-align: center;
  transition: background 0.13s;
  background: rgba(255, 255, 255, 0.6);
}
#now_playing .move_on {
  font-size: 0.7em;
  float: right;
  display: block;
  height: 1.5em;
  text-align: right;
  line-height: 22px;
}
#now_playing .move_on label {
  cursor: pointer;
}
#now_playing .move_on .switch {
  float: right;
  margin-left: 10px;
}
#now_playing.other_games > a {
  padding: 5px;
}
#now_playing > a:hover {
  background: rgba(191, 231, 255, 0.7);
}
#now_playing .meta {
  display: block;
  text-align: center;
  width: 160px;
  overflow: hidden;
}
#now_playing .indicator {
  color: #d85000;
  margin-top: -3px;
  display: block;
}
#now_playing .mini_board .cg-board-wrap {
  width: 160px;
  height: 160px;
}
/* opening.css */

div.game_config button {
  font-size: 1.4em;
  padding: 0 2em;
}
div.game_config button {
  letter-spacing: 1px;
}
div.lichess_overboard h2 {
  margin-bottom: 1em;
  font-size: 1.4em;
  padding: 0 2em;
}
div.lichess_overboard .target {
  display: inline-block;
  margin-bottom: 2em;
}
div.auth input.username,
div.auth input.password {
  border: 1px solid #dadada;
  padding: 2px 3px;
  width: 100px;
  background: #fff;
}
div.auth input.login {
  padding: 0 3px;
}
div.undertable {
  font-size: 11.5px;
  margin-top: 15px;
}
div.undertable.nomargin {
  margin-top: 0;
}
div.undertable_top {
  border: 1px solid #ccc;
  padding: 3px 5px;
}
div.undertable_top a.more {
  float: right;
  padding-right: 2px;
  font-weight: normal;
}
div.undertable_top span.title {
  font-weight: bold;
  color: #999;
}
div.undertable_inner {
  border: 1px solid #ccc;
  border-top: 0;
  height: 202px;
  width: auto;
  overflow: hidden;
  background-color: #fff;
}
div.undertable_inner:hover {
  overflow-y: auto;
}
div.undertable a.user_link {
  font-weight: bold;
  color: #a0a0a0;
}
div.undertable table {
  width: 100%;
  height: 100%;
}
div.undertable td {
  padding: 6px 5px 6px 5px;
  border-top: 1px solid #eaeaea;
}
div.undertable tr:first-child td {
  border-top: none;
}
div.undertable.half {
  width: 250px;
  float: left;
}
div.undertable.half:first-child {
  margin-right: 14px;
}
div.undertable.leaderboard td:first-child {
  max-width: 135px;
  overflow: hidden;
}
div.undertable.leaderboard {
  white-space: nowrap;
}
div.lichess_overboard.joining .submit {
  font-size: 1.2em;
  margin-top: 1em;
  padding: 0.6em 1em;
}
div.lichess_overboard.joining .mini_board {
  margin: 10px auto;
}
.crosstable table {
  width: 100%;
  margin: 1em 0;
}
.crosstable td {
  text-align: center;
  border: 1px solid #eee;
  padding: 0;
  min-width: 15px;
}
.crosstable td a {
  line-height: 2em;
  font-size: 1.1em;
  display: block;
  width: 100%;
  background: #fff;
}
.crosstable tr:first-child td:hover a,
.crosstable tr:first-child td.current a {
  padding-top: 4px;
  margin-top: -6px;
  border-top: 2px solid #808080;
}
.crosstable tr:last-child td:hover a,
.crosstable tr:last-child td.current a {
  padding-bottom: 4px;
  margin-bottom: -6px;
  border-bottom: 2px solid #808080;
}
.crosstable tr td.current a {
  border-color: #d85000!important;
}
body.base .crosstable .win {
  font-weight: bold;
  color: #759900;
}
body.base .crosstable .loss {
  color: #ac524f;
}
.crosstable td:nth-last-child(3) {
  border-right: 1px solid #ccc;
}
.crosstable th {
  border: 1px solid #ccc;
  padding: 3px;
}
.crosstable .score {
  font-size: 1.3em;
  text-align: right;
  padding-right: 7px;
}
.crosstable .user {
  padding-left: 7px;
}
.bookmark {
  float: right;
  outline: none;
}
.bookmark .on,
.bookmark.bookmarked .off {
  display: none;
}
.bookmark .off,
.bookmark.bookmarked .on {
  display: block;
}
div.progressbar {
  background: #e0e0e0;
  border: 1px solid #ddd;
  border-radius: 5px;
  padding: 1px;
  box-shadow: 0 1px 2px rgba(0, 0, 0, 0.12) inset;
}
div.progressbar div {
  background: #d8a050;
  height: 12px;
  border-radius: 4px;
}
div.progressbar.flashy.green div {
  background-color: #759900 !important;
}
.glowed {
  box-shadow: 0 0 5px 1px #e89000, 0 0 10px 1px #d85000;
}
a.hover_text > .base,
a.hover_text:hover > .hover {
  display: inline-block;
}
a.hover_text > .hover,
a.hover_text:hover > .base {
  display: none;
}
input:focus::-webkit-input-placeholder {
  color: transparent;
}
input:focus:-moz-placeholder {
  color: transparent;
}
input:focus::-moz-placeholder {
  color: transparent;
}
input:focus:-ms-input-placeholder {
  color: transparent;
}
button::-moz-focus-inner {
  border: 0;
  padding: 0;
}
div.user_actions {
  white-space: nowrap;
}
div.user_actions .button {
  margin: 0 -3px 0 -3px;
}
div.relation_actions a.relation.processing {
  opacity: 0.2
}
input.copyable,
textarea.copyable {
  background: #eee;
  font-family: monospace;
  padding: 3px 5px;
  border: 1px solid #ccc;
}
.flag {
  display: inline-block;
  width: 16px;
  height: 16px;
  vertical-align: middle;
}
.scroll-shadow-soft {
  background: linear-gradient(#eee 30%, rgba(247, 247, 247, 0)), linear-gradient(rgba(247, 247, 247, 0), #eee 70%) 0 100%, radial-gradient(farthest-side at 50% 0, rgba(0, 0, 0, .2), rgba(0, 0, 0, 0)), radial-gradient(farthest-side at 50% 100%, rgba(0, 0, 0, .2), rgba(0, 0, 0, 0)) 0 100%;
}
.scroll-shadow-hard {
  background: linear-gradient(#fff 30%, rgba(255, 255, 255, 0)), linear-gradient(rgba(255, 255, 255, 0), #fff 70%) 0 100%, radial-gradient(farthest-side at 50% 0, rgba(0, 0, 0, .2), rgba(0, 0, 0, 0)), radial-gradient(farthest-side at 50% 100%, rgba(0, 0, 0, .2), rgba(0, 0, 0, 0)) 0 100%;
}
.scroll-shadow-soft,
.scroll-shadow-hard {
  background-repeat: no-repeat;
  background-size: 100% 20px, 100% 20px, 100% 10px, 100% 10px;
  background-attachment: local, local, scroll, scroll;
}
[data-hint] {
  position: relative;
  display: inline-block;
}
[data-hint]:before,
[data-hint]:after {
  position: absolute;
  will-change: transform;
  visibility: hidden;
  opacity: 0;
  z-index: 900005;
  pointer-events: none;
  transition: 0.2s ease;
  transition-delay: 0ms;
}
[data-hint]:hover:before,
[data-hint]:hover:after {
  visibility: visible;
  opacity: 1;
}
[data-hint]:before {
  content: '';
  position: absolute;
  background: transparent;
  border: 6px solid transparent;
  z-index: 900006;
}
[data-hint]:after {
  content: attr(data-hint);
  background: #404040;
  color: #e0e0e0;
  text-shadow: 0 -1px 0 black;
  padding: 8px 10px;
  line-height: 12px;
  white-space: nowrap;
  border-radius: 2px;
  box-shadow: 4px 4px 8px rgba(0, 0, 0, 0.3);
  letter-spacing: normal;
  font-size: 12px;
  font-weight: normal;
  font-style: inherit;
  font-family: 'Noto Sans';
}
.hint--bottom:before,
.hint--bottom-left:before {
  border-bottom-color: #404040;
}
.hint--top:before,
.hint--top-left:before {
  border-top-color: #404040;
}
.hint--bottom:before {
  margin-top: -12px;
}
.hint--bottom:after {
  margin-left: -18px;
}
.hint--bottom:before,
.hint--bottom:after {
  top: 100%;
  left: 50%;
}
.hint--bottom:hover:after,
.hint--bottom:hover:before {
  -webkit-transform: translateY(8px);
  transform: translateY(8px);
}
.hint--top:before {
  margin-bottom: -12px;
}
.hint--top:after {
  margin-left: -18px;
}
.hint--top:before,
.hint--top:after {
  bottom: 100%;
  left: 50%;
}
.hint--top:hover:after,
.hint--top:hover:before {
  -webkit-transform: translateY(-8px);
  transform: translateY(-8px);
}
.hint--top-left:before {
  margin-bottom: -12px;
}
.hint--top-left:after {
  margin-right: -6px;
}
.hint--top-left:before,
.hint--top-left:after {
  bottom: 100%;
  right: 30%;
}
.hint--top-left:hover:after,
.hint--top-left:hover:before {
  -webkit-transform: translateY(-8px);
  transform: translateY(-8px);
}
.hint--bottom-left:before {
  margin-top: -12px;
}
.hint--bottom-left:after {
  margin-right: -6px;
}
.hint--bottom-left:before,
.hint--bottom-left:after {
  top: 100%;
  right: 30%;
}
.hint--bottom-left:hover:after,
.hint--bottom-left:hover:before {
  -webkit-transform: translateY(8px);
  transform: translateY(8px);
}
.hint--left:before {
  margin-right: -12px;
  margin-top: -6px;
}
.hint--left:after {
  margin-right: -14px;
}
.hint--left:before,
.hint--left:after {
  right: 100%;
  bottom: 50%;
}
.hint--left:hover:after,
.hint--left:hover:before {
  -webkit-transform: translateX(-8px);
  transform: translateX(-8px);
}
.continue_with {
  display: none;
}
.continue_with .button {
  display: inline-block;
  margin: 1em;
}
#modal-overlay {
  display: block;
  position: fixed;
  top: 0;
  left: 0;
  height: 100%;
  width: 100%;
  overflow: auto;
  background: rgba(0, 0, 0, 0.5);
  z-index: 5;
  cursor: pointer;
}
#modal-wrap {
  display: inline-block;
  position: relative;
  top: 50%;
  left: 50%;
  transform: translate(-50%, -50%);
  -webkit-transform: translate(-50%, -50%);
  padding: 20px;
  border-radius: 3px;
  box-shadow: 0 0 95px 25px rgba(0, 0, 0, 0.8);
  background: #fff;
  text-align: center;
  cursor: default;
}
#modal-wrap .close {
  position:absolute;
  top: -13px;
  right: -13px;
  display: block;
  font-size: 16px;
  line-height: 27px;
  width: 32px;
  height: 32px;
  background: #fff;
  border-radius: 50%;
}
#modal-wrap .close:hover {
  background: #f0f0f0;
}
#konami {
  display: none;
  background: url(../images/easter.png);
  position: fixed;
  bottom: 0;
  right: 0;
  width: 300px;
  height: 295px;
  z-index: 9999;
}
@keyframes fire {
  0% {
    text-shadow: 0 0 20px #fefcc9, 10px -10px 30px #feec85, -20px -20px 40px #ffae34, 20px -40px 50px #ec760c, -20px -60px 60px #cd4606, 0 -80px 70px #973716, 10px -90px 80px #451b0e;
  }
  100% {
    text-shadow: 0 0 20px #fefcc9, 10px -10px 30px #fefcc9, -20px -20px 40px #feec85, 22px -42px 60px #ffae34, -22px -58px 50px #ec760c, 0 -82px 80px #cd4606, 10px -90px 80px #973716;
  }
}
.fire_trophy span {
  transform: scale(0.35);
  -webkit-transform: scale(0.35);
  color: rgba(0, 0, 0, 0.6);
  font-size: 150px;
  display: block;
  text-shadow: 0 0 20px #fefcc9, 10px -10px 30px #feec85, -20px -20px 40px #ffae34, 20px -40px 50px #ec760c, -20px -60px 60px #cd4606, 0 -80px 70px #973716, 10px -90px 80px #451b0e;
}
.fire_trophy.marathonWinner span,
.fire_trophy.marathonTopTen span,
.fire_trophy.marathonTopFifty span,
.fire_trophy.marathonTopHundred span {
  filter: hue-rotate(190deg);
  -webkit-filter: hue-rotate(190deg);
}
.fire_trophy span:hover {
  animation: fire 1.25s ease-in-out infinite alternate;
}
/* switch toggle button */
.cmn-toggle {
  position: absolute;
  margin-left: -9999px;
  visibility: hidden;
}
.cmn-toggle + label {
  display: block;
  position: relative;
  cursor: pointer;
  outline: none;
  -webkit-user-select: none;
  -moz-user-select: none;
}
input.cmn-toggle-round + label {
  padding: 1px;
  width: 40px;
  height: 20px;
  background-color: #aaa;
  border-radius: 20px;
}
input.cmn-toggle-round + label:before,
input.cmn-toggle-round + label:after {
  display: block;
  position: absolute;
  top: 1px;
  left: 1px;
  bottom: 1px;
  content: "";
}
input.cmn-toggle-round + label:before {
  right: 1px;
  background-color: #ddd;
  border-radius: 20px;
  transition: background 0.2s;
}
input.cmn-toggle-round + label:after {
  width: 20px;
  background-color: #fff;
  border-radius: 100%;
  box-shadow: 0 1px 2.5px rgba(0, 0, 0, 0.3);
  transition: margin 0.2s;
}
input.cmn-toggle-round:checked + label:before {
  background-color: #8ce196;
}
input.cmn-toggle-round:checked + label:after {
  margin-left: 20px;
}
.pull-quote {
  margin: 0 auto;
  font-family: 'PT Serif', 'Noto Sans', 'Lucida Grande';
  font-size: 15px;
  text-align: left;
}
.pull-quote p {
  position: relative;
  margin: 0 10px;
  padding: 15px 0;
  border-top: 1px solid #aaa;
  border-bottom: 1px solid #aaa;
  font-style: italic;
}
.pull-quote.long p {
  font-size: 14px;
}
.pull-quote p:after {
  content: '';
  position: absolute;
  bottom: -9px;
  left: 42px;
  width: 15px;
  height: 15px;
  background: #eee;
  border-left: 1.5px solid #aaa;
  border-bottom: 1px solid #aaa;
  -webkit-transform: skew(45deg) rotate(-45deg);
  transform: skew(45deg) rotate(-45deg);
}
.content_box .pull-quote p:after,
.lichess_overboard .pull-quote p:after {
  background: #fff;
}
.pull-quote footer {
  margin: 10px;
  line-height: 20px;
  text-align: right;
}
.pull-quote footer:before {
  content: '\2014';
}
.hopscotch-content a {
  text-decoration: underline;
}
body ::-webkit-scrollbar,
body ::-webkit-scrollbar-corner {
  background: #eee;
}
body ::-webkit-scrollbar-thumb {
  background: rgba(204, 204, 204, 0.7);
}
body ::-webkit-scrollbar-thumb:hover {
  background: rgba(50, 50, 50, 0.2);
}
body ::-webkit-scrollbar-thumb:active {
  background: rgba(50, 50, 50, 0.3);
}
body ::-webkit-scrollbar-track {
  box-shadow: 0 0 6px rgba(50, 50, 50, 0.3) inset;
}<|MERGE_RESOLUTION|>--- conflicted
+++ resolved
@@ -466,10 +466,7 @@
   padding-top: 5px;
   box-sizing: border-box;
 }
-<<<<<<< HEAD
-=======
 #top:hover,
->>>>>>> 786106b1
 body.fpmenu #top {
   z-index: 5001;
 }
