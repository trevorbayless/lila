body.dark {
  background: #1a1a1a url(../images/head_bg_dark.png) top left repeat-x;
  color: #8a8a8a;
}
body.dark a, body.dark a:visited {
  color: #8a8a8a;
}
body.dark input, body.dark textarea {
  background: #1a1a1a;
  color: #8a8a8a;
}
body.dark #reconnecting, body.dark .mini_board, body.dark #nb_connected_players, body.dark div.lichess_chat_top, body.dark div.lichess_chat .lichess_messages, body.dark div.undertable_top, body.dark div.undertable_inner, body.dark div.undertable td, body.dark div.lichess_table .lichess_button, body.dark div.lichess_chat form input, body.dark div.lichess_board_wrap, body.dark #translation_call, body.dark div.footer_wrap, body.dark div.game_config .optional_config, body.dark .ui-state-default, body.dark .ui-widget-content, body.dark div.lichess_goodies div.box, body.dark div.lichess_table, body.dark div.lichess_separator, body.dark div.undergame_box, body.dark div.game_more div.more_top, body.dark div.clock, body.dark .button, body.dark #GameText, body.dark #tournament_side, body.dark #GameBoard table.boardTable, body.dark div.shortcuts .title, body.dark div.content_box, body.dark div.content_box_top, body.dark div.content_box_top a, body.dark div.content_box_inter, body.dark div.content_box_inter a.active, body.dark #site_header div.side_menu a.active, body.dark div.game_row, body.dark form.search_user_form input, body.dark div.user_show div.boxed_data, body.dark #lichess_forum div.post, body.dark #lichess_forum textarea, body.dark #lichess_forum form.wide input, body.dark #lichess_message tr, body.dark #lichess_message div.thread_message, body.dark #lichess_message textarea, body.dark #lichess_message input, body.dark .content_box form input, body.dark div.progressbar, body.dark form.translation_form div.messages, body.dark form.translation_form input, body.dark div.locale_menu a, body.dark #adv_chart, body.dark #top .dropdown, body.dark div.search_status, body.dark table.slist, body.dark table.slist thead th, body.dark #notifications > div, body.dark form.wide input[type="text"], body.dark form.wide textarea, body.dark #team .team-left, body.dark #team .team-right, body.dark #team h2, body.dark .leaderboard_title, body.dark #friend_box, body.dark div.user_show div.mod_zone, body.dark div.user_show div.user-infos, body.dark div.game_config input[type="text"], body.dark #powerTip, body.dark #powerTip > .title, body.dark #hooks_table th, body.dark #hooks_table td, body.dark #hooks_wrap > div.tabs > a, body.dark #hooks_chart > div.grid {
  border-color: #3d3d3d;
}
body.dark #timeline, body.dark #timeline > .entry {
  border-color: #303030;
}
body.dark .ui-slider, body.dark div.progressbar, body.dark #translation_call div.progressbar, body.dark #top div.themepicker.shown div.theme:hover {
  background-color: #505050;
}
body.dark #hooks_wrap > div.tabs > a, body.dark #top div.auth .links a:hover, body.dark #top ul.language_links a:hover, body.dark #top ul.language_links a.current {
  background-color: #3e3e3e;
  color: #b0b0b0;
}
body.dark #notifications > div, body.dark #top a.signin, body.dark #top a.toggle:hover, body.dark #top .dropdown, body.dark #top a.goto_nav.current, body.dark #top a.goto_nav:hover, body.dark #top ul.language_links a.accepted {
  color: #b0b0b0;
}
body.dark #top .dropdown, body.dark #top .shown a.toggle {
  background: #2a2a2a;
}
body.dark #site_title, body.dark #timeline a, body.dark #site_baseline, body.dark div.lichess_chat span, body.dark div.lichess_chat a.user_link, body.dark div.lichess_chat a.user_link, body.dark div.new_posts li span, body.dark #team .forum a.user_link, body.dark span.board_mark, body.dark div.user_show div.content_box_top > span, body.dark #timeline time, body.dark span.progress > .zero, body.dark div.undertable_top span.title {
  color: #777;
}
body.dark span.progress > .negative {
  color: #C04444;
}
body.dark span.progress > .positive {
  color: #308030;
}
body.dark #site_title span.extension, body.dark div.sub_ratings h3 {
  color: #606060;
}
body.dark #GameText a:hover, body.dark #hooks_wrap a.filter:hover, body.dark #hooks_wrap a.filter.active {
  background: #000;
}
body.dark #top span.new_messages {
  background: #606060;
}
body.dark div.lichess_chat .lichess_messages, body.dark div.undertable_inner, body.dark div.lichess_goodies div.box, body.dark div.undergame_box, body.dark div.undertable td, body.dark div.lichess_table, body.dark div.lichess_table_wrap div.clock, body.dark div.footer_wrap {
  background: #242424;
}
body.dark #hooks_table tr:nth-child(even) td {
  background: rgba(70, 70, 70, 0.5);
}
body.dark #hooks_table tr:nth-child(odd) td {
  background: rgba(40, 40, 40, 0.6);
}
body.dark #hooks_table tr.cancel td {
  background: rgba(0, 80, 0, 0.7);
}
body.dark #hooks_table tr:hover td {
  background: rgba(27, 51, 68, 0.7);
}
body.dark #hook_filter {
  background: rgba(0, 0, 0, 0.8);
}
body.dark #hook_filter td > label {
  color: #c0c0c0;
}
body.dark #hook_filter td > label.hover:hover {
  background: #000;
}
body.dark div.undertable tr:nth-child(even) td, body.dark #hooks_wrap, body.dark #hooks_wrap > div.tabs > a:hover, body.dark #hooks_wrap > div.tabs > a.active {
  background: #303030;
}
body.dark div.lichess_overboard {
  background: #2b2b2b;
}
body.dark div.lichess_overboard.game_config {
  box-shadow: 0 0 20px #d0d0d0;
}
body.dark div.lichess_table_not_started {
  box-shadow: none;
  background: none;
}
body.dark div.lichess_table a.lichess_button:hover, body.dark div.lichess_table a.lichess_button.active {
  border: 1px solid #d85000;
}
body.dark div.content_box, body.dark div.content_box_inter a.active, body.dark #GameText, body.dark #tournament_side, body.dark table.translations tbody tr, body.dark form.translation_form div.message, body.dark div.content_box_inter a.intertab:hover {
  background: #2b2b2b;
}
body.dark #site_header div.side_menu a.active {
  background: #2b2b2b;
  box-shadow: -3px 0 5px #505050;
}
body.dark div.game_row:nth-child(odd), body.dark #lichess_forum table.forum_table tr:nth-child(odd), body.dark #lichess_message tr:nth-child(even), body.dark div.user_show div.boxed_data, body.dark div.content_box_inter, body.dark #GameText tr:nth-child(even), body.dark table.slist tbody tr:nth-child(even), body.dark #team .forum li:nth-child(odd), body.dark table.translations tbody tr:nth-child(odd), body.dark form.translation_form div.message:nth-child(even), body.dark div.content_box table.datatable tr:nth-child(odd), body.dark div.game_config .optional_config, body.dark div.search_status, body.dark #powerTip {
  background: #343434;
}
body.dark #lichess_forum table.forum_table thead tr:nth-child(odd) {
  background: #2b2b2b;
}
body.dark #lichess_forum table.forum_table td.subject a {
  color: #44a0b0;
}
body.dark #lichess_forum div.post .message, body.dark #lichess_message div.thread_message div.thread_message_body, body.dark #GameText .move, body.dark form.translation_form div.message label, body.dark div.content_box h1, body.dark div.user_show div.content_box_top > span strong {
  color: #b0b0b0;
}
body.dark div.lmcs.white {
  background-color: #b0b0b0;
}
body.dark div.lmcs.black {
  background-color: #8a8a8a;
}
body.dark #hooks_wrap {
  background-image: url(../images/knight2000b.png);
}
body.dark div.lichess_cemetery div.lichess_piece, body.dark div.lichess_table div.lichess_piece {
  background-image: url(../images/sprite_invert.png);
}
body.dark div.lichess_chat ol.lichess_messages li.white {
  background: url(../images/kdw14.png) no-repeat;
}
body.dark div.lichess_chat ol.lichess_messages li.black {
  background: url(../images/kdb14.png) no-repeat;
}
body.dark div.lichess_table_wrap div.clock.running {
  background: #505a60;
  color: #fff;
}
body.dark div.lichess_table_wrap div.clock.running.emerg, body.dark div.lichess_table_wrap div.clock.outoftime {
  background-color: #a00000;
  color: #d0d0d0;
}
/* soft inactive gradient */
 body.dark #top a.signin, body.dark div.lichess_chat_top, body.dark div.undertable_top, body.dark .button, body.dark .button:visited, body.dark .ui-state-default, body.dark div.content_box_top, body.dark #translation_call, body.dark #notifications > div, body.dark div.locale_menu a, body.dark table.slist thead {
  background: #303030 linear-gradient(to bottom, #2a2a2a, #202020);
}
<<<<<<< HEAD
/* active gradient */
 body.dark .button.active, body.dark .button.active:hover, body.dark .ui-state-active, body.dark .ui-widget-header, body.dark div.pagination span.current, body.dark #top span.new_messages, body.dark .button.strong:hover, body.dark div.progressbar.flashy div, body.dark div.locale_menu a.active, body.dark #top a.signin:hover {
=======
body.dark .ui-state-active {
>>>>>>> 04816d48
  color: #fff;
  background: #d85000 linear-gradient(to bottom, #d85000, #c84000);
}
body.dark #hooks_chart .plot {
  box-shadow: 0 0 5px #000;
}
body.dark #hooks_chart > span.label {
  text-shadow: 0 0 3px #000;
}
body.dark a#sound_state span {
  background-position: 0 -464px;
}
body.dark a#sound_state.sound_state_on span {
  background-position: 0 -288px;
}
body.dark .s16.ddown {
  background-position: right -368px;
}
body.dark ::-webkit-input-placeholder {
  color: #666;
}
body.dark :-moz-placeholder {
  color: #666;
}
body.dark ::-moz-placeholder {
  color: #666;
}
body.dark :-ms-input-placeholder {
  color: #666;
}<|MERGE_RESOLUTION|>--- conflicted
+++ resolved
@@ -135,12 +135,7 @@
  body.dark #top a.signin, body.dark div.lichess_chat_top, body.dark div.undertable_top, body.dark .button, body.dark .button:visited, body.dark .ui-state-default, body.dark div.content_box_top, body.dark #translation_call, body.dark #notifications > div, body.dark div.locale_menu a, body.dark table.slist thead {
   background: #303030 linear-gradient(to bottom, #2a2a2a, #202020);
 }
-<<<<<<< HEAD
-/* active gradient */
- body.dark .button.active, body.dark .button.active:hover, body.dark .ui-state-active, body.dark .ui-widget-header, body.dark div.pagination span.current, body.dark #top span.new_messages, body.dark .button.strong:hover, body.dark div.progressbar.flashy div, body.dark div.locale_menu a.active, body.dark #top a.signin:hover {
-=======
 body.dark .ui-state-active {
->>>>>>> 04816d48
   color: #fff;
   background: #d85000 linear-gradient(to bottom, #d85000, #c84000);
 }
