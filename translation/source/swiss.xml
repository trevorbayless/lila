<?xml version="1.0" encoding="utf-8"?>
<resources>
  <string name="swissTournaments">Swiss tournaments</string>
  <plurals name="viewAllXRounds" comment="viewAllXRounds [one] [other]&#10;&#10;%s is the number of rounds in the Swiss tournament.">
    <item quantity="one">View the round</item>
    <item quantity="other">View all %s rounds</item>
  </plurals>
<<<<<<< HEAD
  <plurals name="nbRounds" comment="%s is currentRound/maxRounds e.g. 5/9&#10;maxRounds is always at least 3">
    <item quantity="other">%s rounds</item>
  </plurals>
  <plurals name="oneRoundEveryXDays">
    <item quantity="one">One round per day</item>
    <item quantity="other">One round every %s days</item>
  </plurals>
  <string name="roundsAreStartedManually">Rounds are started manually</string>
  <plurals name="xSecondsBetweenRounds">
    <item quantity="one">%s second between rounds</item>
    <item quantity="other">%s seconds between rounds</item>
  </plurals>
  <plurals name="xMinutesBetweenRounds">
    <item quantity="one">%s minunte between rounds</item>
    <item quantity="other">%s minutes between rounds</item>
  </plurals>
  <string name="startingIn" comment="Displayed above a timer">Starting in</string>
  <string name="nextRound">Next round</string>
  <plurals name="ongoingGames" comment="Displayed next to the ongoing games count">
    <item quantity="one">Ongoing game</item>
    <item quantity="other">Ongoing games</item>
  </plurals>
=======
  <string name="tournStartDate">Tournament start date</string>
  <string name="nbRounds">Number of rounds</string>
  <string name="nbRoundsHelp">An odd number of rounds allows optimal color balance.</string>
  <string name="roundInterval">Interval between rounds</string>
  <string name="forbiddenPairings">Forbidden pairings</string>
  <string name="forbiddenPairingsHelp">Usernames of players that must not play together (Siblings, for instance). Two usernames per line, separated by a space.</string>
  <string name="newSwiss">New Swiss tournament</string>
>>>>>>> 87fa0762
</resources><|MERGE_RESOLUTION|>--- conflicted
+++ resolved
@@ -5,7 +5,6 @@
     <item quantity="one">View the round</item>
     <item quantity="other">View all %s rounds</item>
   </plurals>
-<<<<<<< HEAD
   <plurals name="nbRounds" comment="%s is currentRound/maxRounds e.g. 5/9&#10;maxRounds is always at least 3">
     <item quantity="other">%s rounds</item>
   </plurals>
@@ -28,7 +27,6 @@
     <item quantity="one">Ongoing game</item>
     <item quantity="other">Ongoing games</item>
   </plurals>
-=======
   <string name="tournStartDate">Tournament start date</string>
   <string name="nbRounds">Number of rounds</string>
   <string name="nbRoundsHelp">An odd number of rounds allows optimal color balance.</string>
@@ -36,5 +34,4 @@
   <string name="forbiddenPairings">Forbidden pairings</string>
   <string name="forbiddenPairingsHelp">Usernames of players that must not play together (Siblings, for instance). Two usernames per line, separated by a space.</string>
   <string name="newSwiss">New Swiss tournament</string>
->>>>>>> 87fa0762
 </resources>