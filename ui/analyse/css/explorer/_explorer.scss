@import './config';

.explorer-box {
  position: relative;
  flex: 3 1 0px;
  white-space: nowrap;

  @include transition;

  transition-delay: 0.3s;
  overflow-x: hidden;
  overflow-y: auto;
  font-size: 0.9em;

  &.reduced {
    flex: 0.3 3 0px;

    &:hover {
      flex: 1 2 0px;
    }
  }

  .overlay {
    @extend %link-overlay;

    display: none;
  }

  &.loading .overlay {
    display: block;
  }

  tbody {
    @include transition;
  }

  &.loading tbody {
    opacity: 0.4;
  }

  .title {
    overflow: hidden;
    text-overflow: ellipsis;
    user-select: text;
  }
  .explorer-title {
    @extend %flex-center-nowrap;
    align-items: stretch;
    font-size: 0.9rem;
    line-height: 1.9em;
    padding: 0;
    background: mix($c-secondary, $c-bg-box, 30%);
    .ddloader {
      padding-left: 7px;
    }
    .active {
      @extend %flex-center-nowrap;
      direction: ltr;
      padding: 0 7px;
      color: $c-font-clear;
      background: mix($c-secondary, $c-bg-box, 40%);
      strong {
        margin-right: 0.5ch;
      }
      &.player {
        cursor: pointer;
      }
    }
    .long {
      letter-spacing: -0.1ch;
    }
    button {
      display: inline-block;
      padding: 0 0.5ch;
      margin-left: 1px;
      color: $c-font-dim;
      &:hover {
        color: $c-font-clear;
        background: mix($c-secondary, $c-bg-box, 50%);
      }
    }
  }

  .empty {
    display: flex;
    flex-flow: column;
    height: 100%;

    .message {
      text-align: center;
    }
  }

  tr {
    &:nth-child(even) {
      background: $c-bg-zebra;
    }

    &:hover {
      background: mix($c-secondary, $c-bg-box, 20%);
    }
  }

  td {
    cursor: pointer;
<<<<<<< HEAD
    @if variable-exists(is-rtl) {
      padding-right: 7px;
    } @else {
      padding-left: 7px;
    }
=======
    padding-#{$start-direction}: 7px;
>>>>>>> 3e476aae
  }

  .moves {
    th {
      @extend %roboto;
      font-size: 0.8rem;
      line-height: 1.8em;
      background: mix($c-secondary, $c-bg-box, 40%);
<<<<<<< HEAD
      @if variable-exists(is-rtl) {
        padding-right: 7px;
      } @else {
        padding-left: 7px;
      }
=======
      padding-#{$start-direction}: 7px;
>>>>>>> 3e476aae
    }
    td:first-child {
      @extend %san;

      line-height: 30px;
<<<<<<< HEAD
      @if variable-exists(is-rtl) {
        padding-right: 7px;
      } @else {
        padding-left: 7px;
      }
=======
      padding-#{$start-direction}: 7px;
>>>>>>> 3e476aae
    }

    td:nth-child(2) {
      font-size: 0.75em;
      text-align: right;
    }

    td:last-child {
      width: 100%;
      padding-right: 7px;
    }

    tbody tr.sum {
      /* sum row */
      background: mix($c-primary, $c-bg-box, 25%);
      font-weight: bold;

      @include breakpoint($mq-col2) {
        @include breakpoint($mq-x-short) {
          position: sticky;
          bottom: 0;
        }
      }

      td {
        cursor: default;
      }
    }
  }

  .bar span {
    text-align: center;
    display: inline-block;
    overflow: hidden;
    vertical-align: middle;
    background-clip: padding-box;
    border: 0 solid fade-out($c-font, 0.83);
    border-width: 1px 0;
    height: 16px;
    line-height: 14px;
    font-size: 0.9em;
    transition: width 1s;
  }

  .white {
    background: if($theme-light, #fff, #ccc);
    box-shadow: 0 -5px 7px rgba(0, 0, 0, if($theme-light, 0.1, 0.25)) inset;

    @if $theme-dark {
      color: #222;
    }
  }

  .draws,
  .black {
    color: if($theme-light, #fff, #ddd);
    box-shadow: 0 5px 7px rgba(255, 255, 255, if($theme-light, 0.2, 0.1)) inset;
  }

  .draws {
    background: if($theme-light, #a0a0a0, #666);
  }

  .black {
    background: if($theme-light, #555, #333);
    color: #ddd;
  }

  .bar span:first-child {
    @extend %box-radius-left;

    border-left-width: 1px;
  }

  .bar span:last-child {
    @extend %box-radius-right;

    border-right-width: 1px;
  }

  .games {
    width: 100%;

    td {
      padding: 5px 0 5px 7px;
      max-width: 110px;
      &:nth-child(2) {
        max-width: none;
      }

      span {
        @extend %ellipsis;

        display: block;
      }
    }

    result {
      display: block;
      text-align: center;
      padding: 3px 5px;
      border-radius: 3px;
      font-size: 0.9em;
    }
  }

  .game_menu {
    background: $c-secondary;
    cursor: default;
    padding: 0;

    .game_title {
      text-align: center;
      color: $c-secondary-over;
      margin: 3px 0 1px 0;
    }

    .menu {
      display: flex;
      justify-content: space-between;
      text-transform: uppercase;

      a {
        color: #fff;
        padding: 4px 8px;
      }

      a:hover {
        background: rgba(255, 255, 255, 0.2);
      }
    }
  }

  .tablebase {
    width: 100%;

    td:first-child {
      @extend %san;

      font-size: 14px;
      line-height: 30px;
      padding-left: 7px;
    }

    td:last-child {
      padding-right: 7px;
      text-align: right;
    }

    result {
      padding: 3px 5px;
      margin-left: 5px;
      border-radius: 3px;
      font-size: 0.9em;
    }
  }

  .toconf {
    position: absolute;
    top: 0;
<<<<<<< HEAD
    @if variable-exists(is-rtl) {
      left: 0;
    } @else {
      right: 0;
    }
=======
    $end-direction: 0;
>>>>>>> 3e476aae
    cursor: pointer;
    display: block;
    font-size: 1.2em;
    width: 1.5em;
    line-height: 1.5em;
    text-align: center;
    opacity: 0.8;

    &:hover {
      opacity: 1;
    }
  }

  .message {
    @extend %flex-column;
    flex: 1 1 auto;
    justify-content: center;
    text-align: center;
    font-style: italic;
  }

  &.reduced .message {
    justify-content: flex-start;
  }

  .message strong {
    font-weight: bold;
    margin: 1em 0;
  }

  &:not(.reduced) .message h3,
  &.reduced:hover .message h3 {
    font-weight: bold;
  }

  .message p {
    white-space: normal;
    padding: 0 8px;
    margin: 0 0 8px 0;
  }

  &.reduced .message p,
  &.reduced .message button {
    display: none;
  }

  &.reduced:hover .message p,
  &.reduced:hover .message button {
    display: block;
  }

  .message button {
    margin: 0 30px;
  }
}<|MERGE_RESOLUTION|>--- conflicted
+++ resolved
@@ -103,15 +103,7 @@
 
   td {
     cursor: pointer;
-<<<<<<< HEAD
-    @if variable-exists(is-rtl) {
-      padding-right: 7px;
-    } @else {
-      padding-left: 7px;
-    }
-=======
     padding-#{$start-direction}: 7px;
->>>>>>> 3e476aae
   }
 
   .moves {
@@ -120,29 +112,13 @@
       font-size: 0.8rem;
       line-height: 1.8em;
       background: mix($c-secondary, $c-bg-box, 40%);
-<<<<<<< HEAD
-      @if variable-exists(is-rtl) {
-        padding-right: 7px;
-      } @else {
-        padding-left: 7px;
-      }
-=======
       padding-#{$start-direction}: 7px;
->>>>>>> 3e476aae
     }
     td:first-child {
       @extend %san;
 
       line-height: 30px;
-<<<<<<< HEAD
-      @if variable-exists(is-rtl) {
-        padding-right: 7px;
-      } @else {
-        padding-left: 7px;
-      }
-=======
       padding-#{$start-direction}: 7px;
->>>>>>> 3e476aae
     }
 
     td:nth-child(2) {
@@ -303,15 +279,7 @@
   .toconf {
     position: absolute;
     top: 0;
-<<<<<<< HEAD
-    @if variable-exists(is-rtl) {
-      left: 0;
-    } @else {
-      right: 0;
-    }
-=======
     $end-direction: 0;
->>>>>>> 3e476aae
     cursor: pointer;
     display: block;
     font-size: 1.2em;
