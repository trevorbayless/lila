import { parseUci, makeSquare, squareRank } from 'chessops/util';
import { isDrop } from 'chessops/types';
import { winningChances } from 'ceval';
import * as cg from 'chessground/types';
import { opposite } from 'chessground/util';
import { DrawModifiers, DrawShape } from 'chessground/draw';
import AnalyseCtrl from './ctrl';

const pieceDrop = (key: cg.Key, role: cg.Role, color: Color): DrawShape => ({
  orig: key,
  piece: {
    color,
    role,
    scale: 0.8,
  },
  brush: 'green',
});

export function makeShapesFromUci(
  color: Color,
  uci: Uci,
  brush: string,
  modifiers?: DrawModifiers,
): DrawShape[] {
  if (uci === 'Current Position') return [];
  const move = parseUci(uci)!;
  const to = makeSquare(move.to);
  if (isDrop(move)) return [{ orig: to, brush }, pieceDrop(to, move.role, color)];

  const shapes: DrawShape[] = [
    {
      orig: makeSquare(move.from),
      dest: to,
      brush,
      modifiers,
    },
  ];
  if (move.promotion) shapes.push(pieceDrop(to, move.promotion, color));
  return shapes;
}

export function compute(ctrl: AnalyseCtrl): DrawShape[] {
  const color = ctrl.node.fen.includes(' w ') ? 'white' : 'black';
  const rcolor = opposite(color);
  if (ctrl.practice) {
    const hovering = ctrl.practice.hovering();
    if (hovering) return makeShapesFromUci(color, hovering.uci, 'green');
    const hint = ctrl.practice.hinting();
    if (hint) {
      if (hint.mode === 'move') return makeShapesFromUci(color, hint.uci, 'paleBlue');
      else
        return [
          {
            orig: (hint.uci[1] === '@' ? hint.uci.slice(2, 4) : hint.uci.slice(0, 2)) as Key,
            brush: 'paleBlue',
          },
        ];
    }
    return [];
  }
  const instance = ctrl.getCeval();
  const {
    eval: nEval = {} as Partial<Tree.ServerEval>,
    fen: nFen,
    ceval: nCeval,
    threat: nThreat,
  } = ctrl.node;

  let hovering = ctrl.explorer.hovering();

  if (!hovering || hovering.fen !== nFen) {
    ctrl.explorer.hovering(null);
    hovering = instance.hovering();
  }

  let shapes: DrawShape[] = [],
    badNode;
  if (ctrl.retro && (badNode = ctrl.retro.showBadNode())) {
    return makeShapesFromUci(color, badNode.uci!, 'paleRed', {
      lineWidth: 8,
    });
  }
<<<<<<< HEAD
  ctrl.fork.hover(hovering?.uci);
  if (hovering?.fen === nFen) shapes = shapes.concat(makeShapesFromUci(color, hovering.uci, 'paleBlue'));

=======
  if (hovering && hovering.fen === nFen)
    shapes = shapes.concat(makeShapesFromUci(color, hovering.uci, 'paleBlue'));
>>>>>>> 73ba0821
  if (ctrl.showAutoShapes() && ctrl.showComputer()) {
    if (nEval.best && !ctrl.showVariationArrows())
      shapes = shapes.concat(makeShapesFromUci(rcolor, nEval.best, 'paleGreen'));
    if (!hovering && instance.multiPv()) {
      const nextBest = instance.enabled() && nCeval ? nCeval.pvs[0].moves[0] : ctrl.nextNodeBest();
      if (nextBest) shapes = shapes.concat(makeShapesFromUci(color, nextBest, 'paleBlue'));
      if (
        instance.enabled() &&
        nCeval &&
        nCeval.pvs[1] &&
        !(ctrl.threatMode() && nThreat && nThreat.pvs.length > 2)
      ) {
        nCeval.pvs.forEach(function (pv) {
          if (pv.moves[0] === nextBest) return;
          const shift = winningChances.povDiff(color, nCeval.pvs[0], pv);
          if (shift >= 0 && shift < 0.2) {
            shapes = shapes.concat(
              makeShapesFromUci(color, pv.moves[0], 'paleGrey', {
                lineWidth: Math.round(12 - shift * 50), // 12 to 2
              }),
            );
          }
        });
      }
    }
  }
  if (instance.enabled() && ctrl.threatMode() && nThreat) {
    const [pv0, ...pv1s] = nThreat.pvs;

    shapes = shapes.concat(makeShapesFromUci(rcolor, pv0.moves[0], pv1s.length > 0 ? 'paleRed' : 'red'));

    pv1s.forEach(function (pv) {
      const shift = winningChances.povDiff(rcolor, pv, pv0);
      if (shift >= 0 && shift < 0.2) {
        shapes = shapes.concat(
          makeShapesFromUci(rcolor, pv.moves[0], 'paleRed', {
            lineWidth: Math.round(11 - shift * 45), // 11 to 2
          }),
        );
      }
    });
  }
<<<<<<< HEAD
  shapes = shapes.concat(annotationShapes(ctrl));
  if (ctrl.showVariationArrows()) {
    ctrl.node.children.forEach((node, i) => {
      const existing = shapes.find(s => s.orig === node.uci!.slice(0, 2) && s.dest === node.uci!.slice(2, 4));
      if (existing) {
        if (i === ctrl.fork.selected()) {
          existing.modifiers ??= {};
          existing.modifiers.hilite = true;
        }
      } else {
        shapes.push({
          orig: node.uci!.slice(0, 2) as Key,
          dest: node.uci?.slice(2, 4) as Key,
          brush: 'yellow',
          modifiers: { hilite: i === ctrl.fork.selected() },
        });
      }
    });
=======
  if (ctrl.showMoveAnnotation()) {
    const { uci, glyphs, san } = ctrl.node;
    if (uci && san && glyphs && glyphs.length > 0) {
      const glyph = glyphs[0];
      const svg = (glyphToSvg as Dictionary<string>)[glyph.symbol];
      if (svg) {
        const move = parseUci(uci)!;
        const destSquare = san.startsWith('O-O') // castle, short or long
          ? squareRank(move.to) === 0 // white castle
            ? san.startsWith('O-O-O')
              ? 'c1'
              : 'g1'
            : san.startsWith('O-O-O')
            ? 'c8'
            : 'g8'
          : makeSquare(move.to);
        shapes = shapes.concat({
          orig: destSquare,
          customSvg: { html: svg },
          brush: '',
        });
      }
    }
>>>>>>> 73ba0821
  }
  return shapes;
}

const prependDropShadow = (svgBase: string) =>
  `
<defs>
  <filter id="shadow">
    <feDropShadow dx="4" dy="7" stdDeviation="5" flood-opacity="0.5" />
  </filter>
</defs>` + svgBase;
// NOTE:
//   Base svg was authored with Inkscape.
//   On Inkscape, by using "Object to Path", text is converted to path, which enables consistent layout on browser.
//   Inkscape's output includes unnecessary attributes which can be cleaned up with https://lean-svg.netlify.app.
//   Wrap it by `transform="translate(...) scale(...)"` so that it sits at the right top corner.
//   Small tweak (e.g. changing color, scaling size, etc...) can be done by directly modifying svg below.
const glyphToSvg = {
  // Inaccuracy
  '?!': prependDropShadow(`
<g transform="translate(77 -18) scale(0.4)">
  <circle style="fill:#56b4e9;filter:url(#shadow)" cx="50" cy="50" r="50" />
  <path fill="#fff" d="M37.734 21.947c-3.714 0-7.128.464-10.242 1.393-3.113.928-6.009 2.13-8.685 3.605l4.343 8.766c2.35-1.202 4.644-2.157 6.883-2.867a22.366 22.366 0 0 1 6.799-1.065c2.294 0 4.07.464 5.326 1.393 1.311.874 1.967 2.186 1.967 3.933 0 1.748-.546 3.277-1.639 4.588-1.038 1.257-2.786 2.758-5.244 4.506-2.786 2.021-4.751 3.961-5.898 5.819-1.147 1.857-1.721 4.15-1.721 6.88v2.952h10.568v-2.377c0-1.147.137-2.103.41-2.868.328-.764.93-1.557 1.803-2.376.874-.82 2.104-1.803 3.688-2.95 2.13-1.584 3.906-3.058 5.326-4.424 1.42-1.42 2.485-2.95 3.195-4.59.71-1.638 1.065-3.576 1.065-5.816 0-4.206-1.584-7.675-4.752-10.406-3.114-2.731-7.51-4.096-13.192-4.096zm24.745.819l2.048 39.084h9.75l2.047-39.084zM35.357 68.73c-1.966 0-3.632.52-4.998 1.557-1.365.983-2.047 2.732-2.047 5.244 0 2.404.682 4.152 2.047 5.244 1.366 1.038 3.032 1.557 4.998 1.557 1.912 0 3.55-.519 4.916-1.557 1.366-1.092 2.05-2.84 2.05-5.244 0-2.512-.684-4.26-2.05-5.244-1.365-1.038-3.004-1.557-4.916-1.557zm34.004 0c-1.966 0-3.632.52-4.998 1.557-1.365.983-2.049 2.732-2.049 5.244 0 2.404.684 4.152 2.05 5.244 1.365 1.038 3.03 1.557 4.997 1.557 1.912 0 3.55-.519 4.916-1.557 1.366-1.092 2.047-2.84 2.047-5.244 0-2.512-.681-4.26-2.047-5.244-1.365-1.038-3.004-1.557-4.916-1.557z"/>
</g>
`),

  // Mistake
  '?': prependDropShadow(`
<g transform="translate(77 -18) scale(0.4)">
  <circle style="fill:#e69f00;filter:url(#shadow)" cx="50" cy="50" r="50" />
  <path fill="#fff" d="M40.436 60.851q0-4.66 1.957-7.83 1.958-3.17 6.712-6.619 4.195-2.983 5.967-5.127 1.864-2.237 1.864-5.22 0-2.983-2.237-4.475-2.144-1.585-6.06-1.585-3.915 0-7.737 1.212t-7.83 3.263l-4.941-9.975q4.568-2.517 9.881-4.101 5.314-1.585 11.653-1.585 9.695 0 15.008 4.661 5.407 4.661 5.407 11.839 0 3.822-1.212 6.619-1.212 2.796-3.635 5.22-2.424 2.33-6.06 5.034-2.703 1.958-4.195 3.356-1.491 1.398-2.05 2.703-.467 1.305-.467 3.263v2.703H40.436zm-1.492 18.924q0-4.288 2.33-5.966 2.331-1.771 5.687-1.771 3.263 0 5.594 1.771 2.33 1.678 2.33 5.966 0 4.102-2.33 5.966-2.331 1.772-5.594 1.772-3.356 0-5.686-1.772-2.33-1.864-2.33-5.966z"/>
</g>
`),

  // Blunder
  '??': prependDropShadow(`
<g transform="translate(77 -18) scale(0.4)">
  <circle style="fill:#df5353;filter:url(#shadow)" cx="50" cy="50" r="50" />
  <path fill="#fff" d="M31.8 22.22c-3.675 0-7.052.46-10.132 1.38-3.08.918-5.945 2.106-8.593 3.565l4.298 8.674c2.323-1.189 4.592-2.136 6.808-2.838a22.138 22.138 0 0 1 6.728-1.053c2.27 0 4.025.46 5.268 1.378 1.297.865 1.946 2.16 1.946 3.89s-.541 3.242-1.622 4.539c-1.027 1.243-2.756 2.73-5.188 4.458-2.756 2-4.7 3.918-5.836 5.755-1.134 1.837-1.702 4.107-1.702 6.808v2.92h10.457v-2.35c0-1.135.135-2.082.406-2.839.324-.756.918-1.54 1.783-2.35.864-.81 2.079-1.784 3.646-2.918 2.107-1.568 3.863-3.026 5.268-4.376 1.405-1.405 2.46-2.92 3.162-4.541.703-1.621 1.054-3.54 1.054-5.755 0-4.161-1.568-7.592-4.702-10.294-3.08-2.702-7.43-4.052-13.05-4.052zm38.664 0c-3.675 0-7.053.46-10.133 1.38-3.08.918-5.944 2.106-8.591 3.565l4.295 8.674c2.324-1.189 4.593-2.136 6.808-2.838a22.138 22.138 0 0 1 6.728-1.053c2.27 0 4.026.46 5.269 1.378 1.297.865 1.946 2.16 1.946 3.89s-.54 3.242-1.62 4.539c-1.027 1.243-2.757 2.73-5.189 4.458-2.756 2-4.7 3.918-5.835 5.755-1.135 1.837-1.703 4.107-1.703 6.808v2.92h10.457v-2.35c0-1.135.134-2.082.404-2.839.324-.756.918-1.54 1.783-2.35.865-.81 2.081-1.784 3.648-2.918 2.108-1.568 3.864-3.026 5.269-4.376 1.405-1.405 2.46-2.92 3.162-4.541.702-1.621 1.053-3.54 1.053-5.755 0-4.161-1.567-7.592-4.702-10.294-3.08-2.702-7.43-4.052-13.05-4.052zM29.449 68.504c-1.945 0-3.593.513-4.944 1.54-1.351.973-2.027 2.703-2.027 5.188 0 2.378.676 4.108 2.027 5.188 1.35 1.027 3 1.54 4.944 1.54 1.892 0 3.512-.513 4.863-1.54 1.35-1.08 2.026-2.81 2.026-5.188 0-2.485-.675-4.215-2.026-5.188-1.351-1.027-2.971-1.54-4.863-1.54zm38.663 0c-1.945 0-3.592.513-4.943 1.54-1.35.973-2.026 2.703-2.026 5.188 0 2.378.675 4.108 2.026 5.188 1.351 1.027 2.998 1.54 4.943 1.54 1.891 0 3.513-.513 4.864-1.54 1.351-1.08 2.027-2.81 2.027-5.188 0-2.485-.676-4.215-2.027-5.188-1.35-1.027-2.973-1.54-4.864-1.54z"/>
</g>
`),

  // Interesting move
  '!?': prependDropShadow(`
<g transform="translate(77 -18) scale(0.4)">
  <circle style="fill:#ea45d8;filter:url(#shadow)" cx="50" cy="50" r="50"/>
    <path fill="#fff" d="M60.823 58.9q0-4.098 1.72-6.883 1.721-2.786 5.9-5.818 3.687-2.622 5.243-4.506 1.64-1.966 1.64-4.588t-1.967-3.933q-1.885-1.393-5.326-1.393t-6.8 1.065q-3.36 1.065-6.883 2.868l-4.343-8.767q4.015-2.212 8.685-3.605 4.67-1.393 10.242-1.393 8.521 0 13.192 4.097 4.752 4.096 4.752 10.405 0 3.36-1.065 5.818-1.066 2.458-3.196 4.588-2.13 2.048-5.326 4.424-2.376 1.72-3.687 2.95-1.31 1.229-1.802 2.376-.41 1.147-.41 2.868v2.376h-10.57zm-1.311 16.632q0-3.77 2.048-5.244 2.049-1.557 4.998-1.557 2.868 0 4.916 1.557 2.049 1.475 2.049 5.244 0 3.605-2.049 5.244-2.048 1.556-4.916 1.556-2.95 0-4.998-1.556-2.048-1.64-2.048-5.244zM36.967 61.849h-9.75l-2.049-39.083h13.847zM25.004 75.532q0-3.77 2.049-5.244 2.048-1.557 4.998-1.557 2.867 0 4.916 1.557 2.048 1.475 2.048 5.244 0 3.605-2.048 5.244-2.049 1.556-4.916 1.556-2.95 0-4.998-1.556-2.049-1.64-2.049-5.244z" vector-effect="non-scaling-stroke"/>
</g>
`),

  // Good move
  '!': prependDropShadow(`
<g transform="translate(77 -18) scale(0.4)">
  <circle style="fill:#22ac38;filter:url(#shadow)" cx="50" cy="50" r="50" />
  <path fill="#fff" d="M54.967 62.349h-9.75l-2.049-39.083h13.847zM43.004 76.032q0-3.77 2.049-5.244 2.048-1.557 4.998-1.557 2.867 0 4.916 1.557 2.048 1.475 2.048 5.244 0 3.605-2.048 5.244-2.049 1.556-4.916 1.556-2.95 0-4.998-1.556-2.049-1.64-2.049-5.244z" vector-effect="non-scaling-stroke"/>
</g>
`),

  // Brilliant move
  '!!': prependDropShadow(`
<g transform="translate(77 -18) scale(0.4)">
  <circle style="fill:#168226;filter:url(#shadow)" cx="50" cy="50" r="50" />
  <path fill="#fff" d="M71.967 62.349h-9.75l-2.049-39.083h13.847zM60.004 76.032q0-3.77 2.049-5.244 2.048-1.557 4.998-1.557 2.867 0 4.916 1.557 2.048 1.475 2.048 5.244 0 3.605-2.048 5.244-2.049 1.556-4.916 1.556-2.95 0-4.998-1.556-2.049-1.64-2.049-5.244zM37.967 62.349h-9.75l-2.049-39.083h13.847zM26.004 76.032q0-3.77 2.049-5.244 2.048-1.557 4.998-1.557 2.867 0 4.916 1.557 2.048 1.475 2.048 5.244 0 3.605-2.048 5.244-2.049 1.556-4.916 1.556-2.95 0-4.998-1.556-2.049-1.64-2.049-5.244z" vector-effect="non-scaling-stroke"/>
</g>
`),
};<|MERGE_RESOLUTION|>--- conflicted
+++ resolved
@@ -1,9 +1,10 @@
-import { parseUci, makeSquare, squareRank } from 'chessops/util';
+import { parseUci, makeSquare } from 'chessops/util';
 import { isDrop } from 'chessops/types';
 import { winningChances } from 'ceval';
 import * as cg from 'chessground/types';
 import { opposite } from 'chessground/util';
 import { DrawModifiers, DrawShape } from 'chessground/draw';
+import { annotationShapes } from './glyphs';
 import AnalyseCtrl from './ctrl';
 
 const pieceDrop = (key: cg.Key, role: cg.Role, color: Color): DrawShape => ({
@@ -27,14 +28,7 @@
   const to = makeSquare(move.to);
   if (isDrop(move)) return [{ orig: to, brush }, pieceDrop(to, move.role, color)];
 
-  const shapes: DrawShape[] = [
-    {
-      orig: makeSquare(move.from),
-      dest: to,
-      brush,
-      modifiers,
-    },
-  ];
+  const shapes: DrawShape[] = [{ orig: makeSquare(move.from), dest: to, brush, modifiers }];
   if (move.promotion) shapes.push(pieceDrop(to, move.promotion, color));
   return shapes;
 }
@@ -80,20 +74,15 @@
       lineWidth: 8,
     });
   }
-<<<<<<< HEAD
   ctrl.fork.hover(hovering?.uci);
   if (hovering?.fen === nFen) shapes = shapes.concat(makeShapesFromUci(color, hovering.uci, 'paleBlue'));
 
-=======
-  if (hovering && hovering.fen === nFen)
-    shapes = shapes.concat(makeShapesFromUci(color, hovering.uci, 'paleBlue'));
->>>>>>> 73ba0821
   if (ctrl.showAutoShapes() && ctrl.showComputer()) {
     if (nEval.best && !ctrl.showVariationArrows())
       shapes = shapes.concat(makeShapesFromUci(rcolor, nEval.best, 'paleGreen'));
     if (!hovering && instance.multiPv()) {
       const nextBest = instance.enabled() && nCeval ? nCeval.pvs[0].moves[0] : ctrl.nextNodeBest();
-      if (nextBest) shapes = shapes.concat(makeShapesFromUci(color, nextBest, 'paleBlue'));
+      if (nextBest) shapes = shapes.concat(makeShapesFromUci(color, nextBest, 'paleBlue', undefined));
       if (
         instance.enabled() &&
         nCeval &&
@@ -130,7 +119,6 @@
       }
     });
   }
-<<<<<<< HEAD
   shapes = shapes.concat(annotationShapes(ctrl));
   if (ctrl.showVariationArrows()) {
     ctrl.node.children.forEach((node, i) => {
@@ -149,94 +137,6 @@
         });
       }
     });
-=======
-  if (ctrl.showMoveAnnotation()) {
-    const { uci, glyphs, san } = ctrl.node;
-    if (uci && san && glyphs && glyphs.length > 0) {
-      const glyph = glyphs[0];
-      const svg = (glyphToSvg as Dictionary<string>)[glyph.symbol];
-      if (svg) {
-        const move = parseUci(uci)!;
-        const destSquare = san.startsWith('O-O') // castle, short or long
-          ? squareRank(move.to) === 0 // white castle
-            ? san.startsWith('O-O-O')
-              ? 'c1'
-              : 'g1'
-            : san.startsWith('O-O-O')
-            ? 'c8'
-            : 'g8'
-          : makeSquare(move.to);
-        shapes = shapes.concat({
-          orig: destSquare,
-          customSvg: { html: svg },
-          brush: '',
-        });
-      }
-    }
->>>>>>> 73ba0821
   }
   return shapes;
-}
-
-const prependDropShadow = (svgBase: string) =>
-  `
-<defs>
-  <filter id="shadow">
-    <feDropShadow dx="4" dy="7" stdDeviation="5" flood-opacity="0.5" />
-  </filter>
-</defs>` + svgBase;
-// NOTE:
-//   Base svg was authored with Inkscape.
-//   On Inkscape, by using "Object to Path", text is converted to path, which enables consistent layout on browser.
-//   Inkscape's output includes unnecessary attributes which can be cleaned up with https://lean-svg.netlify.app.
-//   Wrap it by `transform="translate(...) scale(...)"` so that it sits at the right top corner.
-//   Small tweak (e.g. changing color, scaling size, etc...) can be done by directly modifying svg below.
-const glyphToSvg = {
-  // Inaccuracy
-  '?!': prependDropShadow(`
-<g transform="translate(77 -18) scale(0.4)">
-  <circle style="fill:#56b4e9;filter:url(#shadow)" cx="50" cy="50" r="50" />
-  <path fill="#fff" d="M37.734 21.947c-3.714 0-7.128.464-10.242 1.393-3.113.928-6.009 2.13-8.685 3.605l4.343 8.766c2.35-1.202 4.644-2.157 6.883-2.867a22.366 22.366 0 0 1 6.799-1.065c2.294 0 4.07.464 5.326 1.393 1.311.874 1.967 2.186 1.967 3.933 0 1.748-.546 3.277-1.639 4.588-1.038 1.257-2.786 2.758-5.244 4.506-2.786 2.021-4.751 3.961-5.898 5.819-1.147 1.857-1.721 4.15-1.721 6.88v2.952h10.568v-2.377c0-1.147.137-2.103.41-2.868.328-.764.93-1.557 1.803-2.376.874-.82 2.104-1.803 3.688-2.95 2.13-1.584 3.906-3.058 5.326-4.424 1.42-1.42 2.485-2.95 3.195-4.59.71-1.638 1.065-3.576 1.065-5.816 0-4.206-1.584-7.675-4.752-10.406-3.114-2.731-7.51-4.096-13.192-4.096zm24.745.819l2.048 39.084h9.75l2.047-39.084zM35.357 68.73c-1.966 0-3.632.52-4.998 1.557-1.365.983-2.047 2.732-2.047 5.244 0 2.404.682 4.152 2.047 5.244 1.366 1.038 3.032 1.557 4.998 1.557 1.912 0 3.55-.519 4.916-1.557 1.366-1.092 2.05-2.84 2.05-5.244 0-2.512-.684-4.26-2.05-5.244-1.365-1.038-3.004-1.557-4.916-1.557zm34.004 0c-1.966 0-3.632.52-4.998 1.557-1.365.983-2.049 2.732-2.049 5.244 0 2.404.684 4.152 2.05 5.244 1.365 1.038 3.03 1.557 4.997 1.557 1.912 0 3.55-.519 4.916-1.557 1.366-1.092 2.047-2.84 2.047-5.244 0-2.512-.681-4.26-2.047-5.244-1.365-1.038-3.004-1.557-4.916-1.557z"/>
-</g>
-`),
-
-  // Mistake
-  '?': prependDropShadow(`
-<g transform="translate(77 -18) scale(0.4)">
-  <circle style="fill:#e69f00;filter:url(#shadow)" cx="50" cy="50" r="50" />
-  <path fill="#fff" d="M40.436 60.851q0-4.66 1.957-7.83 1.958-3.17 6.712-6.619 4.195-2.983 5.967-5.127 1.864-2.237 1.864-5.22 0-2.983-2.237-4.475-2.144-1.585-6.06-1.585-3.915 0-7.737 1.212t-7.83 3.263l-4.941-9.975q4.568-2.517 9.881-4.101 5.314-1.585 11.653-1.585 9.695 0 15.008 4.661 5.407 4.661 5.407 11.839 0 3.822-1.212 6.619-1.212 2.796-3.635 5.22-2.424 2.33-6.06 5.034-2.703 1.958-4.195 3.356-1.491 1.398-2.05 2.703-.467 1.305-.467 3.263v2.703H40.436zm-1.492 18.924q0-4.288 2.33-5.966 2.331-1.771 5.687-1.771 3.263 0 5.594 1.771 2.33 1.678 2.33 5.966 0 4.102-2.33 5.966-2.331 1.772-5.594 1.772-3.356 0-5.686-1.772-2.33-1.864-2.33-5.966z"/>
-</g>
-`),
-
-  // Blunder
-  '??': prependDropShadow(`
-<g transform="translate(77 -18) scale(0.4)">
-  <circle style="fill:#df5353;filter:url(#shadow)" cx="50" cy="50" r="50" />
-  <path fill="#fff" d="M31.8 22.22c-3.675 0-7.052.46-10.132 1.38-3.08.918-5.945 2.106-8.593 3.565l4.298 8.674c2.323-1.189 4.592-2.136 6.808-2.838a22.138 22.138 0 0 1 6.728-1.053c2.27 0 4.025.46 5.268 1.378 1.297.865 1.946 2.16 1.946 3.89s-.541 3.242-1.622 4.539c-1.027 1.243-2.756 2.73-5.188 4.458-2.756 2-4.7 3.918-5.836 5.755-1.134 1.837-1.702 4.107-1.702 6.808v2.92h10.457v-2.35c0-1.135.135-2.082.406-2.839.324-.756.918-1.54 1.783-2.35.864-.81 2.079-1.784 3.646-2.918 2.107-1.568 3.863-3.026 5.268-4.376 1.405-1.405 2.46-2.92 3.162-4.541.703-1.621 1.054-3.54 1.054-5.755 0-4.161-1.568-7.592-4.702-10.294-3.08-2.702-7.43-4.052-13.05-4.052zm38.664 0c-3.675 0-7.053.46-10.133 1.38-3.08.918-5.944 2.106-8.591 3.565l4.295 8.674c2.324-1.189 4.593-2.136 6.808-2.838a22.138 22.138 0 0 1 6.728-1.053c2.27 0 4.026.46 5.269 1.378 1.297.865 1.946 2.16 1.946 3.89s-.54 3.242-1.62 4.539c-1.027 1.243-2.757 2.73-5.189 4.458-2.756 2-4.7 3.918-5.835 5.755-1.135 1.837-1.703 4.107-1.703 6.808v2.92h10.457v-2.35c0-1.135.134-2.082.404-2.839.324-.756.918-1.54 1.783-2.35.865-.81 2.081-1.784 3.648-2.918 2.108-1.568 3.864-3.026 5.269-4.376 1.405-1.405 2.46-2.92 3.162-4.541.702-1.621 1.053-3.54 1.053-5.755 0-4.161-1.567-7.592-4.702-10.294-3.08-2.702-7.43-4.052-13.05-4.052zM29.449 68.504c-1.945 0-3.593.513-4.944 1.54-1.351.973-2.027 2.703-2.027 5.188 0 2.378.676 4.108 2.027 5.188 1.35 1.027 3 1.54 4.944 1.54 1.892 0 3.512-.513 4.863-1.54 1.35-1.08 2.026-2.81 2.026-5.188 0-2.485-.675-4.215-2.026-5.188-1.351-1.027-2.971-1.54-4.863-1.54zm38.663 0c-1.945 0-3.592.513-4.943 1.54-1.35.973-2.026 2.703-2.026 5.188 0 2.378.675 4.108 2.026 5.188 1.351 1.027 2.998 1.54 4.943 1.54 1.891 0 3.513-.513 4.864-1.54 1.351-1.08 2.027-2.81 2.027-5.188 0-2.485-.676-4.215-2.027-5.188-1.35-1.027-2.973-1.54-4.864-1.54z"/>
-</g>
-`),
-
-  // Interesting move
-  '!?': prependDropShadow(`
-<g transform="translate(77 -18) scale(0.4)">
-  <circle style="fill:#ea45d8;filter:url(#shadow)" cx="50" cy="50" r="50"/>
-    <path fill="#fff" d="M60.823 58.9q0-4.098 1.72-6.883 1.721-2.786 5.9-5.818 3.687-2.622 5.243-4.506 1.64-1.966 1.64-4.588t-1.967-3.933q-1.885-1.393-5.326-1.393t-6.8 1.065q-3.36 1.065-6.883 2.868l-4.343-8.767q4.015-2.212 8.685-3.605 4.67-1.393 10.242-1.393 8.521 0 13.192 4.097 4.752 4.096 4.752 10.405 0 3.36-1.065 5.818-1.066 2.458-3.196 4.588-2.13 2.048-5.326 4.424-2.376 1.72-3.687 2.95-1.31 1.229-1.802 2.376-.41 1.147-.41 2.868v2.376h-10.57zm-1.311 16.632q0-3.77 2.048-5.244 2.049-1.557 4.998-1.557 2.868 0 4.916 1.557 2.049 1.475 2.049 5.244 0 3.605-2.049 5.244-2.048 1.556-4.916 1.556-2.95 0-4.998-1.556-2.048-1.64-2.048-5.244zM36.967 61.849h-9.75l-2.049-39.083h13.847zM25.004 75.532q0-3.77 2.049-5.244 2.048-1.557 4.998-1.557 2.867 0 4.916 1.557 2.048 1.475 2.048 5.244 0 3.605-2.048 5.244-2.049 1.556-4.916 1.556-2.95 0-4.998-1.556-2.049-1.64-2.049-5.244z" vector-effect="non-scaling-stroke"/>
-</g>
-`),
-
-  // Good move
-  '!': prependDropShadow(`
-<g transform="translate(77 -18) scale(0.4)">
-  <circle style="fill:#22ac38;filter:url(#shadow)" cx="50" cy="50" r="50" />
-  <path fill="#fff" d="M54.967 62.349h-9.75l-2.049-39.083h13.847zM43.004 76.032q0-3.77 2.049-5.244 2.048-1.557 4.998-1.557 2.867 0 4.916 1.557 2.048 1.475 2.048 5.244 0 3.605-2.048 5.244-2.049 1.556-4.916 1.556-2.95 0-4.998-1.556-2.049-1.64-2.049-5.244z" vector-effect="non-scaling-stroke"/>
-</g>
-`),
-
-  // Brilliant move
-  '!!': prependDropShadow(`
-<g transform="translate(77 -18) scale(0.4)">
-  <circle style="fill:#168226;filter:url(#shadow)" cx="50" cy="50" r="50" />
-  <path fill="#fff" d="M71.967 62.349h-9.75l-2.049-39.083h13.847zM60.004 76.032q0-3.77 2.049-5.244 2.048-1.557 4.998-1.557 2.867 0 4.916 1.557 2.048 1.475 2.048 5.244 0 3.605-2.048 5.244-2.049 1.556-4.916 1.556-2.95 0-4.998-1.556-2.049-1.64-2.049-5.244zM37.967 62.349h-9.75l-2.049-39.083h13.847zM26.004 76.032q0-3.77 2.049-5.244 2.048-1.557 4.998-1.557 2.867 0 4.916 1.557 2.048 1.475 2.048 5.244 0 3.605-2.048 5.244-2.049 1.556-4.916 1.556-2.95 0-4.998-1.556-2.049-1.64-2.049-5.244z" vector-effect="non-scaling-stroke"/>
-</g>
-`),
-};+}