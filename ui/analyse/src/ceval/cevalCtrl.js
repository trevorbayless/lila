var m = require('mithril');
var makePool = require('./cevalPool');
var dict = require('./cevalDict');
var util = require('../util');
var stockfishProtocol = require('./stockfishProtocol');
var sunsetterProtocol = require('./sunsetterProtocol');

module.exports = function(possible, variant, emit) {

  var instanceId = Math.random().toString(36).substring(2).slice(0, 4);
  var nbWorkers = 3;
  var minDepth = 7;
  var maxDepth = util.storedProp('ceval.max-depth', 18);
  var curDepth = 0;
  var storageKey = 'client-eval-enabled';
  var allowed = m.prop(true);
  var enabled = m.prop(possible() && allowed() && lichess.storage.get(storageKey) === '1');
  var started = false;
<<<<<<< HEAD
  var engine = variant.key !== 'crazyhouse' ? stockfishWorker : sunsetterWorker;
  var multipv = variant.key !== 'crazyhouse' ? 3 : 1;

  var pool = makePool({
    minDepth: minDepth,
    maxDepth: maxDepth,
    multipv: multipv,
    variant: variant
  }, engine, nbWorkers);
=======

  var pool;
  if (variant.key !== 'crazyhouse') {
    pool = makePool(stockfishProtocol, {
      asmjs: '/assets/vendor/stockfish.js/stockfish.js',
      pnacl: '/assets/vendor/stockfish.pexe/nacl/stockfish.nmf'
    }, {
      minDepth: minDepth,
      maxDepth: maxDepth,
      variant: variant,
    });
  } else {
    pool = makePool(sunsetterProtocol, {
      asmjs: '/assets/vendor/Sunsetter8/sunsetter.js'
    });
  }
>>>>>>> 67ffe4f4

  // adjusts maxDepth based on nodes per second
  var npsRecorder = (function() {
    var values = [];
    var applies = function(res) {
      return res.eval.nps && res.eval.depth >= 16 &&
        !res.eval.mate && Math.abs(res.eval.cp) < 500 &&
        (res.work.currentFen.split(/\s/)[0].split(/[nbrqkp]/i).length - 1) >= 10;
    }
    return function(res) {
      if (!applies(res)) return;
      values.push(res.eval.nps);
      if (values.length >= 5) {
        var depth = 18,
          knps = util.median(values) / 1000;
        if (knps > 100) depth = 19;
        if (knps > 150) depth = 20;
        if (knps > 200) depth = 21;
        if (knps > 250) depth = 22;
        if (knps > 500) depth = 23;
        if (knps > 800) depth = 24;
        if (knps > 1500) depth = 25;
        maxDepth(depth);
        if (values.length > 20) values.shift();
      }
    };
  })();

  var onEmit = function(res) {
    res.instanceId = instanceId;
    res.eval.maxDepth = res.work.maxDepth;
    npsRecorder(res);
    curDepth = res.eval.depth;
    emit(res);
  }

  var start = function(path, steps, threatMode) {
    if (!enabled() || !possible()) return;
    var step = steps[steps.length - 1];

    var existing = step[threatMode ? 'threat' : 'ceval'];
    if (existing && existing.depth >= maxDepth()) return;

    var work = {
      initialFen: steps[0].fen,
      moves: [],
      currentFen: step.fen,
      path: path,
      ply: step.ply,
      maxDepth: maxDepth(),
      threatMode: threatMode,
      emit: function(res) {
        if (enabled()) onEmit(res);
      }
    };

    if (threatMode) {
      var c = step.ply % 2 === 1 ? 'w' : 'b';
      var fen = step.fen.replace(/ (w|b) /, ' ' + c + ' ');
      work.currentFen = fen;
      work.initialFen = fen;
    } else {
      // send fen after latest castling move and the following moves
      for (var i = 1; i < steps.length; i++) {
        var step = steps[i];
        if (step.san.indexOf('O-O') === 0) {
          work.moves = [];
          work.initialFen = step.fen;
        } else work.moves.push(step.uci);
      }
    }

    var dictRes = dict(work, variant);
    if (dictRes) {
      setTimeout(function() {
        // this has to be delayed, or it slows down analysis first render.
        work.emit({
          work: work,
          eval: {
            depth: maxDepth(),
            cp: dictRes.cp,
            best: dictRes.best,
            mate: 0,
            dict: true
          }
        });
      }, 500);
      pool.warmup();
    } else pool.start(work);

    started = true;
  };

  var stop = function() {
    if (!enabled() || !started) return;
    pool.stop();
    started = false;
  };

  return {
    instanceId: instanceId,
    start: start,
    stop: stop,
    allowed: allowed,
    possible: possible,
    enabled: enabled,
    toggle: function() {
      if (!possible() || !allowed()) return;
      stop();
      enabled(!enabled());
      lichess.storage.set(storageKey, enabled() ? '1' : '0');
    },
    curDepth: function() {
      return curDepth;
    },
    maxDepth: maxDepth
  };
};<|MERGE_RESOLUTION|>--- conflicted
+++ resolved
@@ -16,19 +16,8 @@
   var allowed = m.prop(true);
   var enabled = m.prop(possible() && allowed() && lichess.storage.get(storageKey) === '1');
   var started = false;
-<<<<<<< HEAD
-  var engine = variant.key !== 'crazyhouse' ? stockfishWorker : sunsetterWorker;
-  var multipv = variant.key !== 'crazyhouse' ? 3 : 1;
 
-  var pool = makePool({
-    minDepth: minDepth,
-    maxDepth: maxDepth,
-    multipv: multipv,
-    variant: variant
-  }, engine, nbWorkers);
-=======
-
-  var pool;
+  var pool, multipv = 1;
   if (variant.key !== 'crazyhouse') {
     pool = makePool(stockfishProtocol, {
       asmjs: '/assets/vendor/stockfish.js/stockfish.js',
@@ -38,12 +27,12 @@
       maxDepth: maxDepth,
       variant: variant,
     });
+    multipv = 3;
   } else {
     pool = makePool(sunsetterProtocol, {
       asmjs: '/assets/vendor/Sunsetter8/sunsetter.js'
     });
   }
->>>>>>> 67ffe4f4
 
   // adjusts maxDepth based on nodes per second
   var npsRecorder = (function() {
