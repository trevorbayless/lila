var crazyDrag = require('./crazyDrag');
var partial = require('chessground').util.partial;
var m = require('mithril');

var eventNames = ['mousedown', 'touchstart'];

module.exports = {
  pocket: function(ctrl, color, position) {
<<<<<<< HEAD
    var node = ctrl.vm.node;
    if (!node.crazy) return;
    var pocket = node.crazy.pockets[color === 'white' ? 0 : 1];
    var oKeys = Object.keys(pocket)
    var crowded = oKeys.length > 4;
=======
    var step = ctrl.vm.step;
    if (!step.crazy) return;
    var pocket = step.crazy.pockets[color === 'white' ? 0 : 1];
    var oKeys = ['pawn', 'knight', 'bishop', 'rook', 'queen']
>>>>>>> defd0631
    var usable = color === ctrl.chessground.data.movable.color;
    return m('div', {
        class: 'pocket is2d ' + position + (usable ? ' usable' : ''),
        config: function(el, isUpdate, context) {
          if (isUpdate) return;
          var onstart = partial(crazyDrag, ctrl, color);
          eventNames.forEach(function(name) {
            el.addEventListener(name, onstart);
          });
          context.onunload = function() {
            eventNames.forEach(function(name) {
              el.removeEventListener(name, onstart);
            });
          }
        }
      },
      oKeys.map(function(role) {
        return m('piece', {
          'data-role': role,
          'data-color': color,
          'data-nb': (pocket[role] !== undefined) ? pocket[role] : 0,
          class: role + ' ' + color
        });
      })
    );
  }
};<|MERGE_RESOLUTION|>--- conflicted
+++ resolved
@@ -6,18 +6,10 @@
 
 module.exports = {
   pocket: function(ctrl, color, position) {
-<<<<<<< HEAD
     var node = ctrl.vm.node;
     if (!node.crazy) return;
     var pocket = node.crazy.pockets[color === 'white' ? 0 : 1];
-    var oKeys = Object.keys(pocket)
-    var crowded = oKeys.length > 4;
-=======
-    var step = ctrl.vm.step;
-    if (!step.crazy) return;
-    var pocket = step.crazy.pockets[color === 'white' ? 0 : 1];
     var oKeys = ['pawn', 'knight', 'bishop', 'rook', 'queen']
->>>>>>> defd0631
     var usable = color === ctrl.chessground.data.movable.color;
     return m('div', {
         class: 'pocket is2d ' + position + (usable ? ' usable' : ''),
