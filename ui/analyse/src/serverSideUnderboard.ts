import AnalyseCtrl from './ctrl';
import { baseUrl } from './view/util';
import * as licon from 'common/licon';
import { url as xhrUrl, textRaw as xhrTextRaw } from 'common/xhr';
import { AnalyseData } from './interfaces';
import { ChartGame, AcplChart } from 'chart';
import { stockfishName } from 'common/spinner';
import { domDialog } from 'common/dialog';
import { FEN } from 'chessground/types';
import { escapeHtml } from 'common';
import { storage } from 'common/storage';

export default function(element: HTMLElement, ctrl: AnalyseCtrl) {
  $(element).replaceWith(ctrl.opts.$underboard);

  const data = ctrl.data,
    $panels = $('.analyse__underboard__panels > div'),
    $menu = $('.analyse__underboard__menu'),
    inputFen = document.querySelector('.analyse__underboard__fen input') as HTMLInputElement,
    gameGifLink = document.querySelector('.game-gif a') as HTMLAnchorElement,
    positionGifLink = document.querySelector('.position-gif a') as HTMLAnchorElement;
  let lastInputHash: string;
  let advChart: AcplChart;
  let timeChartLoaded = false;

  const updateGifLinks = (fen: FEN) => {
    const ds = document.body.dataset;
    positionGifLink.href = xhrUrl(ds.assetUrl + '/export/fen.gif', {
      fen,
      color: ctrl.bottomColor(),
      lastMove: ctrl.node.uci,
      variant: ctrl.data.game.variant.key,
      theme: ds.board,
      piece: ds.pieceSet,
    });
    gameGifLink.href = xhrUrl(ds.assetUrl + `/game/export/gif/${ctrl.bottomColor()}/${data.game.id}.gif`, {
      theme: ds.board,
      piece: ds.pieceSet,
    });
  };

  if (!site.blindMode) {
    site.pubsub.on('board.change', () => updateGifLinks(inputFen.value));
    site.pubsub.on('analysis.comp.toggle', (v: boolean) => {
      if (v) {
        setTimeout(() => $menu.find('.computer-analysis').first().trigger('mousedown'), 50);
      } else {
        $menu.find('span:not(.computer-analysis)').first().trigger('mousedown');
      }
    });
    site.pubsub.on('analysis.change', (fen: FEN, _) => {
      const nextInputHash = `${fen}${ctrl.bottomColor()}`;
      if (fen && nextInputHash !== lastInputHash) {
        inputFen.value = fen;
        updateGifLinks(fen);
        lastInputHash = nextInputHash;
      }
    });
    site.pubsub.on('analysis.server.progress', (d: AnalyseData) => {
      if (!advChart) startAdvantageChart();
      else advChart.updateData(d, ctrl.mainline);
      if (d.analysis && !d.analysis.partial) $('#acpl-chart-container-loader').remove();
    });
  }

  const chartLoader = () =>
    `<div id="acpl-chart-container-loader"><span>${stockfishName}<br>server analysis</span>${site.spinnerHtml}</div>`;

  function startAdvantageChart() {
    if (advChart || site.blindMode) return;
    const loading = !ctrl.tree.root.eval || !Object.keys(ctrl.tree.root.eval).length;
    const $panel = $panels.filter('.computer-analysis');
    if (!$('#acpl-chart-container').length)
      $panel.html(
        '<div id="acpl-chart-container"><canvas id="acpl-chart"></canvas></div>' +
          (loading ? chartLoader() : ''),
      );
    else if (loading && !$('#acpl-chart-container-loader').length) $panel.append(chartLoader());
    site.asset.loadEsm<ChartGame>('chart.game').then(m => {
      m.acpl($('#acpl-chart')[0] as HTMLCanvasElement, data, ctrl.serverMainline(), ctrl.trans).then(
        chart => {
          advChart = chart;
        },
      );
    });
  }

<<<<<<< HEAD
  const storage = site.storage.make('analysis.panel');
  const setPanel = function(panel: string) {
=======
  const store = storage.make('analysis.panel');
  const setPanel = function (panel: string) {
>>>>>>> 6c30814f
    $menu.children('.active').removeClass('active');
    $menu.find(`[data-panel="${panel}"]`).addClass('active');
    $panels
      .removeClass('active')
      .filter('.' + panel)
      .addClass('active');
    if ((panel == 'move-times' || ctrl.opts.hunter) && !timeChartLoaded)
      site.asset.loadEsm<ChartGame>('chart.game').then(m => {
        timeChartLoaded = true;
        m.movetime($('#movetimes-chart')[0] as HTMLCanvasElement, data, ctrl.trans, ctrl.opts.hunter);
      });
    if ((panel == 'computer-analysis' || ctrl.opts.hunter) && $('#acpl-chart-container').length)
      setTimeout(startAdvantageChart, 200);
  };
  $menu.on('mousedown', 'span', function(this: HTMLElement) {
    const panel = this.dataset.panel!;
    store.set(panel);
    setPanel(panel);
  });
  const stored = store.get();
  const foundStored =
    stored &&
    $menu.children(`[data-panel="${stored}"]`).filter(function(this: HTMLElement) {
      const display = window.getComputedStyle(this).display;
      return !!display && display != 'none';
    }).length;
  if (foundStored) setPanel(stored);
  else {
    const $menuCt = $menu.children('[data-panel="ctable"]');
    ($menuCt.length ? $menuCt : $menu.children(':first-child')).trigger('mousedown');
  }
  if (!data.analysis) {
    $panels.find('form.future-game-analysis').on('submit', function(this: HTMLFormElement) {
      if ($(this).hasClass('must-login')) {
        if (confirm(ctrl.trans('youNeedAnAccountToDoThat')))
          location.href = '/login?referrer=' + window.location.pathname;
        return false;
      }
      xhrTextRaw(this.action, { method: this.method }).then(res => {
        if (res.ok) startAdvantageChart();
        else
          res.text().then(t => {
            if (t && !t.startsWith('<!DOCTYPE html>')) alert(t);
            site.reload();
          });
      });
      return false;
    });
  }

  $panels.on('click', '.pgn', function(this: HTMLElement) {
    const selection = window.getSelection(),
      range = document.createRange();
    range.selectNodeContents(this);
    selection!.removeAllRanges();
    selection!.addRange(range);
  });

  $panels.on('click', '.embed-howto', function(this: HTMLElement) {
    // location.hash is percent encoded, so no need to escape and make &bg=...
    // uglier in the process.
    const url = `${baseUrl()}/embed/game/${data.game.id}?theme=auto&bg=auto${location.hash}`;
    const iframe = `<iframe src="${url}"\nwidth=600 height=397 frameborder=0></iframe>`;
    domDialog({
      show: 'modal',
      htmlText:
        '<div><strong style="font-size:1.5em">' +
        $(this).html() +
        '</strong><br /><br />' +
        '<pre>' +
        escapeHtml(iframe) +
        '</pre><br />' +
        iframe +
        '<br /><br />' +
        `<a class="text" data-icon="${licon.InfoCircle}" href="/developers#embed-game">Read more about embedding games</a></div>`,
    });
  });
}<|MERGE_RESOLUTION|>--- conflicted
+++ resolved
@@ -85,13 +85,8 @@
     });
   }
 
-<<<<<<< HEAD
-  const storage = site.storage.make('analysis.panel');
+  const store = storage.make('analysis.panel');
   const setPanel = function(panel: string) {
-=======
-  const store = storage.make('analysis.panel');
-  const setPanel = function (panel: string) {
->>>>>>> 6c30814f
     $menu.children('.active').removeClass('active');
     $menu.find(`[data-panel="${panel}"]`).addClass('active');
     $panels
