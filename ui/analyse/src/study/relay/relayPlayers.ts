/// <reference types="../../../../bits/types/tablesort" />
import { Redraw, VNode, looseH as h, onInsert } from 'common/snabbdom';
import * as xhr from 'common/xhr';
import { spinnerVdom as spinner, spinnerVdom } from 'common/spinner';
import { RoundId, TourId } from './interfaces';
import { playerFed } from '../playerBars';
import { userTitle } from 'common/userLink';
import { ChapterId, Federations, FideId, StudyPlayer, StudyPlayerFromServer } from '../interfaces';
import tablesort from 'tablesort';
import extendTablesortNumber from 'common/tablesortNumber';
import { defined } from 'common';
import { Attrs, Hooks, init as initSnabbdom, attributesModule } from 'snabbdom';
import { Outcome } from 'chessops';
import { convertPlayerFromServer } from '../studyChapters';

type RelayPlayerId = FideId | string;

interface RelayPlayer extends StudyPlayer {
  id: RelayPlayerId; // fide ID or full name
  score: number;
  played: number;
  ratingDiff?: number;
}

interface RelayPlayerGame {
  id: ChapterId;
  round: RoundId;
  opponent: RelayPlayer;
  color: Color;
  outcome?: Outcome;
}

interface RelayPlayerWithGames extends RelayPlayer {
  games: RelayPlayerGame[];
}

export default class RelayPlayers {
  loading = false;
  players?: RelayPlayer[];

  constructor(
    private readonly tourId: TourId,
    readonly isEmbed: boolean,
    private readonly federations: () => Federations | undefined,
    private readonly redraw: Redraw,
  ) {}

  loadFromXhr = async (onInsert?: boolean) => {
    if (this.players && !onInsert) {
      this.loading = true;
      this.redraw();
    }
    const players: (RelayPlayer & StudyPlayerFromServer)[] = await xhr.json(
      `/broadcast/${this.tourId}/players`,
    );
    this.players = players.map(p => convertPlayerFromServer(p, this.federations()));
    this.redraw();
  };

  loadPlayerFull = async (id: RelayPlayerId) => {
    const full: RelayPlayerWithGames = await xhr
      .json(`/broadcast/${this.tourId}/players/${encodeURIComponent(id)}`)
      .then(convertPlayerFromServer);
    const feds = this.federations();
    full.games.forEach((g: RelayPlayerGame) => {
      g.opponent = convertPlayerFromServer(g.opponent as RelayPlayer & StudyPlayerFromServer, feds);
    });
    return full;
  };

  playerPowerTipHook = (p: StudyPlayer): Hooks | undefined => {
    const id = p.fideId || p.name;
    return id ? playerPowerTipHook(this, p, id) : undefined;
  };
}

export const playersView = (ctrl: RelayPlayers): VNode =>
  h(
    'div.relay-tour__players',
    {
      class: { loading: ctrl.loading, nodata: !ctrl.players },
      hook: {
        insert: () => ctrl.loadFromXhr(true),
      },
    },
    ctrl.players ? renderPlayers(ctrl, ctrl.players) : [spinner()],
  );

const renderPlayers = (ctrl: RelayPlayers, players: RelayPlayer[]): VNode => {
  const withRating = !!players.find(p => p.rating);
  const withScores = !!players.find(p => p.score);
  const defaultSort = { attrs: { 'data-sort-default': 1 } };
  return h(
    'table.relay-tour__players.slist.slist-invert.slist-pad',
    {
      hook: onInsert(tableAugment),
    },
    [
      h(
        'thead',
        h('tr', [
          h('th', 'Player'),
<<<<<<< HEAD
          withRating ? h('th', !ctrl.showScores && defaultSort, 'Elo') : undefined,
          ctrl.showScores ? h('th', defaultSort, 'Score') : h('th', 'Games'),
=======
          withRating ? h('th', defaultSort, 'Elo') : undefined,
          withScores && h('th', 'Score'),
          h('th', 'Games'),
>>>>>>> d94c920f
        ]),
      ),
      h(
        'tbody',
        players.map(player =>
          h('tr', [
            h(
              'th',
              { attrs: { 'data-sort': player.name || '' } },
              h(
                player.fideId ? 'a' : 'span',
                {
                  attrs: playerLinkAttrs(player.fideId, ctrl.isEmbed),
                  hook: ctrl.playerPowerTipHook(player),
                },
                [playerFed(player.fed), userTitle(player), player.name],
              ),
            ),
            h('td', withRating && player.rating ? [`${player.rating}`, ratingDiff(player)] : undefined),
<<<<<<< HEAD
            ctrl.showScores
              ? h('td', { attrs: { 'data-sort': player.score } }, `${player.score}/${player.played}`)
              : h('td', `${player.played}`),
=======
            withScores && h('td', `${player.score}`),
            h('td', `${player.played}`),
>>>>>>> d94c920f
          ]),
        ),
      ),
    ],
  );
};

export const playerLinkAttrs = (fideId: FideId | undefined, isEmbed: boolean): Attrs =>
  fideId
    ? {
        href: `/fide/${fideId}/redirect`,
        target: isEmbed ? '_blank' : '',
      }
    : {};

const playerTipId = 'tour-player-tip';

export const playerPowerTipHook = (ctrl: RelayPlayers, p: StudyPlayer, id: RelayPlayerId): Hooks => ({
  insert(vnode) {
    const el = vnode.elm as HTMLElement;
    $(el).powerTip({
      closeDelay: 200,
      popupId: playerTipId,
      preRender() {
        const tipEl = document.getElementById(playerTipId) as HTMLElement;
        const patch = initSnabbdom([attributesModule]);
        patch(tipEl, h(`div#${playerTipId}`, renderPlayerPreload(ctrl, p)));
        ctrl.loadPlayerFull(id).then((p: RelayPlayerWithGames) => {
          const vdom = renderPlayerWithGames(ctrl, p);
          tipEl.innerHTML = '';
          patch(tipEl, h(`div#${playerTipId}`, vdom));
          $.powerTip.reposition(el);
        });
      },
    });
  },
  destroy(vnode) {
    $.powerTip.hide(vnode.elm as HTMLElement, true);
    $.powerTip.destroy(vnode.elm as HTMLElement);
  },
});

const isRelayPlayer = (p: StudyPlayer | RelayPlayer): p is RelayPlayer => 'score' in p;

const renderPlayer = (ctrl: RelayPlayers, p: StudyPlayer | RelayPlayer): VNode =>
  h('div.tpp__player', [
    h(`${p.fideId ? 'a' : 'span'}.tpp__player__name`, { attrs: playerLinkAttrs(p.fideId, ctrl.isEmbed) }, [
      userTitle(p),
      p.name,
    ]),
    p.team ? h('div.tpp__player__team', p.team) : undefined,
    h('div.tpp__player__info', [
      h('div', [
        playerFed(p.fed),
        ...(p.rating ? [`${p.rating}`, isRelayPlayer(p) ? ratingDiff(p) : undefined] : []),
      ]),
      isRelayPlayer(p) ? h('div', [p.score, ' / ', p.played]) : undefined,
    ]),
  ]);

const renderPlayerPreload = (ctrl: RelayPlayers, p: StudyPlayer): VNode =>
  h('div.tpp', [renderPlayer(ctrl, p), h('div.tpp__preload', spinnerVdom())]);

const renderPlayerWithGames = (ctrl: RelayPlayers, p: RelayPlayerWithGames): VNode =>
  h('div.tpp', [
    renderPlayer(ctrl, p),
    h(
      'div.tpp__games',
      h(
        'table',
        h(
          'tbody',
          p.games.map((game, i) => {
            const op = game.opponent;
            return h(
              'tr',
              {
                hook: onInsert(el =>
                  el.addEventListener('click', (e: Event) => {
                    let tr = e.target as HTMLLinkElement;
                    while (tr && tr.tagName !== 'TR') tr = tr.parentNode as HTMLLinkElement;
                    const href = tr.querySelector('a')?.href;
                    if (href) location.href = href;
                  }),
                ),
              },
              [
                h('td', `${i + 1}`),
                h(
                  'td',
                  h('a', { attrs: { href: `/broadcast/-/-/${game.round}/${game.id}` } }, [
                    playerFed(op.fed),
                    userTitle(op),
                    op.name,
                  ]),
                ),
                h('td', op.rating?.toString()),
                h('td.is.color-icon.' + game.color),
                h(
                  'td.tpp__games__status',
                  game.outcome
                    ? game.outcome.winner
                      ? game.outcome.winner == game.color
                        ? h('good', '1')
                        : h('bad', '0')
                      : h('span', '½')
                    : '*',
                ),
              ],
            );
          }),
        ),
      ),
    ),
  ]);

const ratingDiff = (p: RelayPlayer) => {
  const rd = p.ratingDiff;
  return !defined(rd)
    ? undefined
    : rd > 0
    ? h('good.rp', '+' + rd)
    : rd < 0
    ? h('bad.rp', '−' + -rd)
    : h('span', ' ==');
};

const tableAugment = (el: HTMLTableElement) => {
  extendTablesortNumber();
  $(el).each(function (this: HTMLElement) {
    tablesort(this, {
      descending: true,
    });
  });
};<|MERGE_RESOLUTION|>--- conflicted
+++ resolved
@@ -100,14 +100,8 @@
         'thead',
         h('tr', [
           h('th', 'Player'),
-<<<<<<< HEAD
-          withRating ? h('th', !ctrl.showScores && defaultSort, 'Elo') : undefined,
-          ctrl.showScores ? h('th', defaultSort, 'Score') : h('th', 'Games'),
-=======
-          withRating ? h('th', defaultSort, 'Elo') : undefined,
-          withScores && h('th', 'Score'),
-          h('th', 'Games'),
->>>>>>> d94c920f
+          withRating ? h('th', !withScores && defaultSort, 'Elo') : undefined,
+          withScores ? h('th', defaultSort, 'Score') : h('th', 'Games'),
         ]),
       ),
       h(
@@ -127,14 +121,9 @@
               ),
             ),
             h('td', withRating && player.rating ? [`${player.rating}`, ratingDiff(player)] : undefined),
-<<<<<<< HEAD
-            ctrl.showScores
+            withScores
               ? h('td', { attrs: { 'data-sort': player.score } }, `${player.score}/${player.played}`)
               : h('td', `${player.played}`),
-=======
-            withScores && h('td', `${player.score}`),
-            h('td', `${player.played}`),
->>>>>>> d94c920f
           ]),
         ),
       ),
