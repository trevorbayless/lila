--- conflicted
+++ resolved
@@ -34,37 +34,6 @@
   return h('div.box.relay-tour', content);
 }
 
-<<<<<<< HEAD
-export const tourSide = (ctrl: AnalyseCtrl, study: StudyCtrl, relay: RelayCtrl) =>
-  h('aside.relay-tour__side', [
-    h('div.relay-tour__side__header', [
-      h(
-        'button.relay-tour__side__name',
-        { hook: bind('click', relay.tourShow.toggle, relay.redraw) },
-        study.data.name,
-      ),
-      h('button.streamer-show.data-count', {
-        attrs: { 'data-icon': licon.Mic, 'data-count': relay.streams.length, title: 'Streamers' },
-        class: {
-          disabled: !relay.streams.length,
-          active: relay.showStreamerMenu(),
-          streaming: relay.isStreamer(),
-        },
-        hook: bind(
-          'click',
-          () => relay.showStreamerMenu.toggle(),
-          () => relay.redraw(),
-          false,
-        ),
-      }),
-      h('button.relay-tour__side__search', {
-        attrs: { 'data-icon': licon.Search, title: 'Search' },
-        hook: bind('click', study.search.open.toggle),
-      }),
-    ]),
-    relay.showStreamerMenu() && renderStreamerMenu(relay),
-    gamesList(study, relay),
-=======
 export const tourSide = (ctrl: AnalyseCtrl, study: StudyCtrl, relay: RelayCtrl) => {
   const empty = study.chapters.list.looksNew();
   return h('aside.relay-tour__side', [
@@ -77,14 +46,28 @@
               { hook: bind('click', relay.tourShow.toggle, relay.redraw) },
               study.data.name,
             ),
+            h('button.streamer-show.data-count', {
+              attrs: { 'data-icon': licon.Mic, 'data-count': relay.streams.length, title: 'Streamers' },
+              class: {
+                disabled: !relay.streams.length,
+                active: relay.showStreamerMenu(),
+                streaming: relay.isStreamer(),
+              },
+              hook: bind(
+                'click',
+                () => relay.showStreamerMenu.toggle(),
+                () => relay.redraw(),
+                false,
+              ),
+            }),
             h('button.relay-tour__side__search', {
               attrs: { 'data-icon': licon.Search, title: 'Search' },
               hook: bind('click', study.search.open.toggle),
             }),
           ]),
         ]),
+    relay.showStreamerMenu() && renderStreamerMenu(relay),
     !empty && gamesList(study, relay),
->>>>>>> 98883299
     h('div.chat__members', {
       hook: onInsert(el => {
         makeChat(ctrl, chat => el.parentNode!.insertBefore(chat, el));
@@ -204,7 +187,7 @@
   return [
     h('div.relay-tour__header', [
       h('div.relay-tour__header__content', [
-        h('span', [h('h1', group?.name || d.tour.name), ...subscribe(relay, ctrl)]),
+        h('h1', group?.name || d.tour.name),
         h('div.relay-tour__header__selectors', [
           group && groupSelect(relay, group),
           roundSelect(relay, study),
@@ -226,7 +209,7 @@
           : undefined,
       ),
     ]),
-    h('div.relay-tour__nav', makeTabs(ctrl)),
+    h('div.relay-tour__nav', [makeTabs(ctrl), ...subscribe(relay, ctrl)]),
   ];
 };
 
