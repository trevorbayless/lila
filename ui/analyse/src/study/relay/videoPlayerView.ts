import RelayCtrl from './relayCtrl';
import { looseH as h, Redraw, VNode } from 'common/snabbdom';
import { allowVideo } from './relayView';

let player: VideoPlayer;

export function renderVideoPlayer(relay: RelayCtrl): VNode | undefined {
  if (!relay.data.videoUrls) return undefined;
  player ??= new VideoPlayer(relay);
  return h('div#video-player-placeholder', {
    hook: {
      insert: (vnode: VNode) => player.cover(vnode.elm as HTMLElement),
      update: (_, vnode: VNode) => player.cover(vnode.elm as HTMLElement),
    },
  });
}

export function onWindowResize(redraw: Redraw) {
  let showingVideo = false;
  window.addEventListener(
    'resize',
    () => {
<<<<<<< HEAD
      const allow = window.getComputedStyle(document.body).getPropertyValue('---allow-video') === 'true';
=======
      const allow = allowVideo();
>>>>>>> a61452aa
      const placeholder = document.getElementById('video-player-placeholder') ?? undefined;
      player?.cover(allow ? placeholder : undefined);
      if (showingVideo === allow && !!placeholder) return;
      showingVideo = allow && !!placeholder;
      redraw();
    },
    { passive: true },
  );
}

class VideoPlayer {
  private iframe: HTMLIFrameElement;
  private close: HTMLImageElement;

  animationFrameId: number;

  constructor(readonly relay: RelayCtrl) {
    this.iframe = document.createElement('iframe');

    this.iframe.id = 'video-player';
    this.iframe.src = relay.data.videoUrls![0];
    this.iframe.allow = 'autoplay';
    this.close = document.createElement('img');
    this.close.src = site.asset.flairSrc('symbols.cancel');
    this.close.className = 'video-player-close';
    this.close.addEventListener('click', this.relay.hidePinnedImageAndRemember, true);
  }

  cover(el?: HTMLElement) {
    cancelAnimationFrame(this.animationFrameId);
    if (!el) {
      if (!document.body.contains(this.iframe)) return;
      document.body.removeChild(this.iframe);
      document.body.removeChild(this.close);
    }
    this.animationFrameId = requestAnimationFrame(() => {
      this.iframe.style.display = 'block';
      this.iframe.style.left = `${el!.offsetLeft}px`;
      this.iframe.style.top = `${el!.offsetTop}px`;
      this.iframe.style.width = `${el!.offsetWidth}px`;
      this.iframe.style.height = `${el!.offsetHeight}px`;
      this.close.style.left = `${el!.offsetLeft + el!.offsetWidth - 16}px`;
      this.close.style.top = `${el!.offsetTop - 4}px`;
      if (document.body.contains(this.iframe)) return;
      document.body.appendChild(this.iframe);
      document.body.appendChild(this.close);
    });
  }
}<|MERGE_RESOLUTION|>--- conflicted
+++ resolved
@@ -20,11 +20,7 @@
   window.addEventListener(
     'resize',
     () => {
-<<<<<<< HEAD
-      const allow = window.getComputedStyle(document.body).getPropertyValue('---allow-video') === 'true';
-=======
       const allow = allowVideo();
->>>>>>> a61452aa
       const placeholder = document.getElementById('video-player-placeholder') ?? undefined;
       player?.cover(allow ? placeholder : undefined);
       if (showingVideo === allow && !!placeholder) return;
