--- conflicted
+++ resolved
@@ -63,23 +63,18 @@
       node = d.n;
     const cp = this.get(pos.chapterId);
     if (cp) {
-      cp.fen = node.fen;
-      cp.lastMove = node.uci;
-<<<<<<< HEAD
-      if (d.relayPath == d.p.path + d.n.id) cp.lastMoveAt = Date.now();
-      const playerWhoMoved = cp.players && cp.players[opposite(fenColor(cp.fen))];
-      playerWhoMoved && (playerWhoMoved.clock = node.clock);
+      const onRelayPath = d.relayPath == d.p.path + d.n.id;
+      if (onRelayPath || !d.relayPath) {
+        cp.fen = node.fen;
+        cp.lastMove = node.uci;
+      }
+      if (onRelayPath) {
+        cp.lastMoveAt = Date.now();
+        const playerWhoMoved = cp.players && cp.players[opposite(fenColor(cp.fen))];
+        if (playerWhoMoved) playerWhoMoved.clock = node.clock;
+      }
       // this.multiCloudEval.sendRequest();
       // this.redraw();
-=======
-      if (cp.lastMove && cp.status == '*') {
-        if (d.relayPath == d.p.path + d.n.id) cp.lastMoveAt = Date.now();
-        const playerWhoMoved = cp.players?.[opposite(fenColor(cp.fen))];
-        playerWhoMoved && (playerWhoMoved.clock = node.clock);
-        // this.multiCloudEval.sendRequest();
-        // this.redraw();
-      }
->>>>>>> 77104f56
     }
   };
 }
