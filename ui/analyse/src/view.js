var m = require('mithril');
var chessground = require('chessground');
var classSet = chessground.util.classSet;
var partial = chessground.util.partial;
var util = require('./util');
var defined = util.defined;
var empty = util.empty;
var game = require('game').game;
var renderStatus = require('game').view.status;
var mod = require('game').view.mod;
var router = require('game').router;
var treePath = require('./path');
var control = require('./control');
var actionMenu = require('./actionMenu').view;
var renderPromotion = require('./promotion').view;
var pgnExport = require('./pgnExport');
var forecastView = require('./forecast/forecastView');
var cevalView = require('./ceval/cevalView');
var crazyView = require('./crazy/crazyView');
var explorerView = require('./explorer/explorerView');
var raf = require('chessground').util.requestAnimationFrame;

function renderEvalTag(e) {
  return {
    tag: 'eval',
    children: [e]
  };
}

function autoScroll(el) {
  return util.throttle(300, false, function() {
    raf(function() {
      var plyEl = el.querySelector('.active') || el.querySelector('turn:first-child');
      if (plyEl) el.scrollTop = plyEl.offsetTop - el.offsetHeight / 2 + plyEl.offsetHeight / 2;
    });
  });
}

var emptyMove = m('move.empty', '...');
var nullMove = m('move.empty', '');

function renderMove(ctrl, move, path) {
  if (!move) return emptyMove;
  var pathStr = treePath.write(path);
  var eval = path[1] ? {} : (move.eval || move.ceval || {});
  var attrs = path[1] ? {
    'data-path': pathStr
  } : {};
  var classes = pathStr === ctrl.vm.pathStr ? ['active'] : [];
  if (pathStr === ctrl.vm.initialPathStr) classes.push('current');
  if (classes.length) attrs.class = classes.join(' ');
  return {
    tag: 'move',
    attrs: attrs,
    children: [
      defined(eval.cp) ? renderEvalTag(util.renderEval(eval.cp)) : (
        defined(eval.mate) ? renderEvalTag('#' + eval.mate) : null
      ),
      move.san[0] === 'P' ? move.san.slice(1) : move.san
    ]
  };
}

function plyToTurn(ply) {
  return Math.floor((ply - 1) / 2) + 1;
}

function renderVariation(ctrl, variation, path, klass) {
  var showMenu = ctrl.vm.variationMenu && ctrl.vm.variationMenu === treePath.write(path.slice(0, 1));
  return m('div', {
    class: klass + ' ' + classSet({
      variation: true,
      menu: showMenu
    })
  }, [
    m('span', {
      class: 'menu',
      'data-icon': showMenu ? 'L' : '',
      onclick: partial(ctrl.toggleVariationMenu, path)
    }),
    showMenu ? (function() {
      var promotable = util.synthetic(ctrl.data) ||
        !ctrl.analyse.getStepAtPly(path[0].ply).fixed;
      return [
        m('a', {
          class: 'delete text',
          'data-icon': 'q',
          onclick: partial(ctrl.deleteVariation, path)
        }, 'Delete variation'),
        promotable ? m('a', {
          class: 'promote text',
          'data-icon': 'E',
          onclick: partial(ctrl.promoteVariation, path)
        }, 'Promote to main line') : null
      ];
    })() :
    renderVariationContent(ctrl, variation, path)
  ]);
}

function renderVariationNested(ctrl, variation, path) {
  return m('span.variation', [
    '(',
    renderVariationContent(ctrl, variation, path),
    ')'
  ]);
}

function renderVariationContent(ctrl, variation, path) {
  var turns = [];
  if (variation[0].ply % 2 === 0) {
    variation = variation.slice(0);
    var move = variation.shift();
    turns.push({
      turn: plyToTurn(move.ply),
      black: move
    });
  }
  var visiting = treePath.contains(path, ctrl.vm.path);
  var maxPlies = Math.min(visiting ? 999 : (path[2] ? 2 : 4), variation.length);
  for (i = 0; i < maxPlies; i += 2) turns.push({
    turn: plyToTurn(variation[i].ply),
    white: variation[i],
    black: variation[i + 1]
  });
  return turns.map(function(turn) {
    return renderVariationTurn(ctrl, turn, path);
  });
}

function renderVariationMeta(ctrl, move, path) {
  if (!move || empty(move.variations)) return;
  return move.variations.map(function(variation, i) {
    return renderVariationNested(ctrl, variation, treePath.withVariation(path, i + 1));
  });
}

function renderVariationTurn(ctrl, turn, path) {
  var wPath = turn.white ? treePath.withPly(path, turn.white.ply) : null;
  var wMove = wPath ? renderMove(ctrl, turn.white, wPath) : null;
  var wMeta = renderVariationMeta(ctrl, turn.white, wPath);
  var bPath = turn.black ? treePath.withPly(path, turn.black.ply) : null;
  var bMove = bPath ? renderMove(ctrl, turn.black, bPath) : null;
  var bMeta = renderVariationMeta(ctrl, turn.black, bPath);
  if (wMove) {
    if (wMeta) return [
      renderIndex(turn.turn + '.'),
      wMove,
      wMeta,
      bMove ? [
        bMove,
        bMeta
      ] : null
    ];
    return [renderIndex(turn.turn + '.'), wMove, (bMove ? [' ', bMove, bMeta] : '')];
  }
  return [renderIndex(turn.turn + '...'), bMove, bMeta];
}

function renderOpening(ctrl, opening) {
  return m('div.comment.opening', opening.code + ': ' + opening.name);
}

function renderMeta(ctrl, move, path) {
  if (!ctrl.vm.comments) return;
  var opening = ctrl.data.game.opening;
  opening = (move && opening && opening.size === move.ply) ? renderOpening(ctrl, opening) : null;
  if (!move || (!opening && empty(move.comments) && empty(move.variations))) return;
  var children = [];
  if (opening) children.push(opening);
  var colorClass = move.ply % 2 === 0 ? 'black ' : 'white ';
  var commentClass;
  if (!empty(move.comments)) move.comments.forEach(function(comment) {
    if (comment.indexOf('Inaccuracy.') === 0) commentClass = 'inaccuracy';
    else if (comment.indexOf('Mistake.') === 0) commentClass = 'mistake';
    else if (comment.indexOf('Blunder.') === 0) commentClass = 'blunder';
    children.push(m('div', {
      class: 'comment ' + colorClass + commentClass
    }, comment));
  });
  if (!empty(move.variations)) move.variations.forEach(function(variation, i) {
    if (empty(variation)) return;
    children.push(renderVariation(
      ctrl,
      variation,
      treePath.withVariation(path, i + 1),
      i === 0 ? colorClass + commentClass : null
    ));
  });
  return m('div', {
    class: 'meta'
  }, children);
}

function renderIndex(txt) {
  return {
    tag: 'index',
    children: [txt]
  };
}

function renderTurnEl(children) {
  return {
    tag: 'turn',
    children: children
  };
}

function renderTurn(ctrl, turn, path) {
  var index = renderIndex(turn.turn);
  var wPath = turn.white ? treePath.withPly(path, turn.white.ply) : null;
  var wMove = wPath ? renderMove(ctrl, turn.white, wPath) : null;
  var wMeta = renderMeta(ctrl, turn.white, wPath);
  var bPath = turn.black ? treePath.withPly(path, turn.black.ply) : null;
  var bMove = bPath ? renderMove(ctrl, turn.black, bPath) : nullMove;
  var bMeta = renderMeta(ctrl, turn.black, bPath);
  if (wMove) {
    if (wMeta) return [
      renderTurnEl([index, wMove, emptyMove]),
      wMeta,
      bMove ? [
        renderTurnEl([index, emptyMove, bMove]),
        bMeta
      ] : null,
    ];
    return [
      renderTurnEl([index, wMove, bMove]),
      bMeta
    ];
  }
  return [
    renderTurnEl([index, emptyMove, bMove]),
    bMeta
  ];
}

function renderTree(ctrl, tree) {
  var turns = [];
  var initPly = ctrl.analyse.firstPly();
  if (initPly % 2 === 0)
    for (var i = 1, nb = tree.length; i < nb; i += 2) turns.push({
      turn: Math.floor((initPly + i) / 2) + 1,
      white: tree[i],
      black: tree[i + 1]
    });
  else {
    turns.push({
      turn: Math.floor(initPly / 2) + 1,
      white: null,
      black: tree[1]
    });
    for (var i = 2, nb = tree.length; i < nb; i += 2) turns.push({
      turn: Math.floor((initPly + i) / 2) + 1,
      white: tree[i],
      black: tree[i + 1]
    });
  }

  var path = treePath.default();
  var tags = [];
  for (var i = 0, len = turns.length; i < len; i++)
    tags.push(renderTurn(ctrl, turns[i], path));

  return tags;
}

function renderAnalyse(ctrl) {
  var result;
  if (ctrl.data.game.status.id >= 30) switch (ctrl.data.game.winner) {
    case 'white':
      result = '1-0';
      break;
    case 'black':
      result = '0-1';
      break;
    default:
      result = '½-½';
  }
  var tree = renderTree(ctrl, ctrl.analyse.tree);
  if (result) {
    tree.push(m('div.result', result));
    var winner = game.getPlayer(ctrl.data, ctrl.data.game.winner);
    tree.push(m('div.status', [
      renderStatus(ctrl),
      winner ? ', ' + ctrl.trans(winner.color == 'white' ? 'whiteIsVictorious' : 'blackIsVictorious') : null
    ]));
  }
  return m('div.replay', {
      onmousedown: function(e) {
        var el = e.target.tagName === 'MOVE' ? e.target : e.target.parentNode;
        if (el.tagName !== 'MOVE' || el.classList.contains('empty')) return;
        var path = el.getAttribute('data-path') ||
          '' + (2 * parseInt($(el).siblings('index').text()) - 2 + $(el).index());
        if (path) ctrl.userJump(treePath.read(path));
      },
      onclick: function(e) {
        return false;
      },
      config: function(el, isUpdate) {
        if (!isUpdate) ctrl.vm.autoScroll = autoScroll(el);
      }
    },
    tree);
}

function wheel(ctrl, e) {
  if (e.deltaY > 0) control.next(ctrl);
  else if (e.deltaY < 0) control.prev(ctrl);
  m.redraw();
  e.preventDefault();
  return false;
}

function inputs(ctrl) {
  if (!ctrl.data.userAnalysis) return null;
  return m('div.copyables', [
    m('label.name', 'FEN'),
    m('input.copyable[readonly][spellCheck=false]', {
      value: ctrl.vm.step.fen
    }),
    m('div.pgn', [
      m('label.name', 'PGN'),
      m('textarea.copyable[readonly][spellCheck=false]', {
        value: pgnExport.renderStepsTxt(ctrl.analyse.getSteps(ctrl.vm.path))
      })
    ])
  ]);
}

function visualBoard(ctrl) {
  return m('div.lichess_board_wrap', [
    m('div.lichess_board.' + ctrl.data.game.variant.key, {
        config: function(el, isUpdate) {
          if (!isUpdate) el.addEventListener('wheel', function(e) {
            return wheel(ctrl, e);
          });
        }
      },
      chessground.view(ctrl.chessground),
      renderPromotion(ctrl)),
    cevalView.renderGauge(ctrl)
  ]);
}

function blindBoard(ctrl) {
  return m('div.lichess_board_blind', [
    m('div.textual', {
      config: function(el, isUpdate) {
        if (isUpdate) return;
        var url = ctrl.data.player.spectator ?
          router.game(ctrl.data, ctrl.data.player.color) :
          router.player(ctrl.data);
        url += '/text';
        $(el).load(url);
      }
    }),
    chessground.view(ctrl.chessground)
  ]);
}

function buttons(ctrl) {
  var make = function(icon, effect) {
    return m('button.button', {
      'data-icon': icon,
      onclick: partial(effect, ctrl)
    });
  }
  return m('div.game_control',
    m('div.buttons', [
      m('div', [
        m('div.jumps', [
          make('Y', control.prev),
          make('W', control.first)
        ]),
        m('div.jumps', [
          make('X', control.next),
          make('V', control.last)
        ])
      ]),
      m('div', [
<<<<<<< HEAD
        (ctrl.actionMenu.open || !ctrl.explorer.authorized) ? null : m('button.button', {
=======
        (ctrl.actionMenu.open || !ctrl.explorer.authorized) ? null : m('button.button.hint--bottom', {
>>>>>>> 9d9abcdf
          onclick: partial(ctrl.explorer.toggle, ctrl.vm.step),
          'data-hint': 'Opening explorer',
          class: ctrl.explorer.enabled() ? 'active' : ''
        }, m('i', {
          'data-icon': ']'
        })),
        m('button.button.menu.hint--bottom', {
          onclick: ctrl.actionMenu.toggle,
          'data-hint': 'Menu',
          class: ctrl.actionMenu.open ? 'active' : ''
        }, m('i', {
          'data-icon': '['
        }))
      ])
    ])
  );
}

module.exports = function(ctrl) {
  return [
    m('div', {
      class: ctrl.showEvalGauge() ? 'gauge_displayed' : ''
    }, [
      m('div.lichess_game', {
        config: function(el, isUpdate, context) {
          if (isUpdate) return;
          $('body').trigger('lichess.content_loaded');
        }
      }, [
        ctrl.data.blind ? blindBoard(ctrl) : visualBoard(ctrl),
        m('div.lichess_ground', [
          ctrl.actionMenu.open ? null : crazyView.pocket(ctrl, ctrl.data.opponent.color, 'top'),
          ctrl.actionMenu.open ? actionMenu(ctrl) : [
            cevalView.renderCeval(ctrl),
            renderAnalyse(ctrl),
            explorerView.renderExplorer(ctrl)
          ],
          ctrl.actionMenu.open ? null : crazyView.pocket(ctrl, ctrl.data.player.color, 'bottom'),
          buttons(ctrl)
        ])
      ])
    ]),
    m('div.underboard', [
      m('div.center', inputs(ctrl)),
      m('div.right')
    ]),
    util.synthetic(ctrl.data) ? null : m('div.analeft', [
      ctrl.forecast ? forecastView(ctrl) : null,
      game.playable(ctrl.data) ? m('div.back_to_game',
        m('a', {
          class: 'button text',
          href: ctrl.data.player.id ? router.player(ctrl.data) : router.game(ctrl.data),
          'data-icon': 'i'
        }, ctrl.trans('backToGame'))
      ) : null
    ])
  ];
};<|MERGE_RESOLUTION|>--- conflicted
+++ resolved
@@ -378,11 +378,7 @@
         ])
       ]),
       m('div', [
-<<<<<<< HEAD
-        (ctrl.actionMenu.open || !ctrl.explorer.authorized) ? null : m('button.button', {
-=======
         (ctrl.actionMenu.open || !ctrl.explorer.authorized) ? null : m('button.button.hint--bottom', {
->>>>>>> 9d9abcdf
           onclick: partial(ctrl.explorer.toggle, ctrl.vm.step),
           'data-hint': 'Opening explorer',
           class: ctrl.explorer.enabled() ? 'active' : ''
