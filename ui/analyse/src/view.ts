import { view as cevalView } from 'ceval';
import { read as readFen } from 'chessground/fen';
import { parseFen } from 'chessops/fen';
import { defined } from 'common';
import {
  bind,
  bindNonPassive,
  bindMobileMousedown,
  MaybeVNode,
  MaybeVNodes,
  onInsert,
  dataIcon,
} from 'common/snabbdom';
import { getPlayer, playable } from 'game';
import * as router from 'game/router';
import * as materialView from 'game/view/material';
import statusView from 'game/view/status';
import { h, VNode } from 'snabbdom';
import { ops as treeOps, path as treePath } from 'tree';
import { render as trainingView } from './roundTraining';
import { view as actionMenu } from './actionMenu';
import renderClocks from './clocks';
import * as control from './control';
import crazyView from './crazy/crazyView';
import AnalyseCtrl from './ctrl';
import explorerView from './explorer/explorerView';
import forecastView from './forecast/forecastView';
import { view as forkView } from './fork';
import * as gridHacks from './gridHacks';
import * as chessground from './ground';
import { ConcealOf } from './interfaces';
import { view as keyboardView } from './keyboard';
import * as pgnExport from './pgnExport';
import retroView from './retrospect/retroView';
import practiceView from './practice/practiceView';
import serverSideUnderboard from './serverSideUnderboard';
import { StudyCtrl } from './study/interfaces';
import { render as renderTreeView } from './treeView/treeView';
import { spinnerVdom as spinner } from 'common/spinner';
import stepwiseScroll from 'common/wheel';
import type * as studyDeps from './study/studyDeps';

function makeConcealOf(ctrl: AnalyseCtrl): ConcealOf | undefined {
  const conceal =
    ctrl.study && ctrl.study.data.chapter.conceal !== undefined
      ? {
          owner: ctrl.study.isChapterOwner(),
          ply: ctrl.study.data.chapter.conceal,
        }
      : null;
  if (conceal)
    return (isMainline: boolean) => (path: Tree.Path, node: Tree.Node) => {
      if (!conceal || (isMainline && conceal.ply >= node.ply)) return null;
      if (treePath.contains(ctrl.path, path)) return null;
      return conceal.owner ? 'conceal' : 'hide';
    };
  return undefined;
}

export const renderNextChapter = (ctrl: AnalyseCtrl) =>
  !ctrl.embed && !ctrl.opts.relay && ctrl.study?.hasNextChapter()
    ? h(
        'button.next.text',
        {
          attrs: {
            'data-icon': '',
            type: 'button',
          },
          hook: bind('click', ctrl.study.goToNextChapter),
          class: {
            highlighted: !!ctrl.outcome() || ctrl.node == treeOps.last(ctrl.mainline),
          },
        },
        ctrl.trans.noarg('nextChapter')
      )
    : null;

const jumpButton = (icon: string, effect: string, enabled: boolean): VNode =>
  h('button.fbt', {
    class: { disabled: !enabled },
    attrs: { 'data-act': effect, 'data-icon': icon },
  });

const dataAct = (e: Event): string | null => {
  const target = e.target as HTMLElement;
  return target.getAttribute('data-act') || (target.parentNode as HTMLElement).getAttribute('data-act');
};

function repeater(ctrl: AnalyseCtrl, action: 'prev' | 'next', e: Event) {
  const repeat = () => {
    control[action](ctrl);
    ctrl.redraw();
    delay = Math.max(100, delay - delay / 15);
    timeout = setTimeout(repeat, delay);
  };
  let delay = 350;
  let timeout = setTimeout(repeat, 500);
  control[action](ctrl);
  const eventName = e.type == 'touchstart' ? 'touchend' : 'mouseup';
  document.addEventListener(eventName, () => clearTimeout(timeout), { once: true });
}

function inputs(ctrl: AnalyseCtrl): VNode | undefined {
  if (ctrl.ongoing || !ctrl.data.userAnalysis) return;
  if (ctrl.redirecting) return spinner();
  return h('div.copyables', [
    h('div.pair', [
      h('label.name', 'FEN'),
      h('input.copyable.autoselect.analyse__underboard__fen', {
        attrs: { spellCheck: false },
        hook: {
          insert: vnode => {
            const el = vnode.elm as HTMLInputElement;
            el.value = defined(ctrl.fenInput) ? ctrl.fenInput : ctrl.node.fen;
            el.addEventListener('change', _ => {
              if (el.value !== ctrl.node.fen && el.reportValidity()) ctrl.changeFen(el.value.trim());
            });
            el.addEventListener('input', _ => {
              ctrl.fenInput = el.value;
              el.setCustomValidity(parseFen(el.value.trim()).isOk ? '' : 'Invalid FEN');
            });
          },
          postpatch: (_, vnode) => {
            const el = vnode.elm as HTMLInputElement;
            if (!defined(ctrl.fenInput)) {
              el.value = ctrl.node.fen;
              el.setCustomValidity('');
            } else if (el.value != ctrl.fenInput) el.value = ctrl.fenInput;
          },
        },
      }),
    ]),
    h('div.pgn', [
      h('div.pair', [
        h('label.name', 'PGN'),
        h('textarea.copyable.autoselect', {
          attrs: { spellCheck: false },
          hook: {
            ...onInsert(el => {
              (el as HTMLTextAreaElement).value = defined(ctrl.pgnInput)
                ? ctrl.pgnInput
                : pgnExport.renderFullTxt(ctrl);
              el.addEventListener('input', e => (ctrl.pgnInput = (e.target as HTMLTextAreaElement).value));
            }),
            postpatch: (_, vnode) => {
              (vnode.elm as HTMLTextAreaElement).value = defined(ctrl.pgnInput)
                ? ctrl.pgnInput
                : pgnExport.renderFullTxt(ctrl);
            },
          },
        }),
        h(
          'button.button.button-thin.action.text',
          {
            attrs: dataIcon(''),
            hook: bind(
              'click',
              _ => {
                const pgn = $('.copyables .pgn textarea').val() as string;
                if (pgn !== pgnExport.renderFullTxt(ctrl)) ctrl.changePgn(pgn);
              },
              ctrl.redraw
            ),
          },
          ctrl.trans.noarg('importPgn')
        ),
      ]),
    ]),
  ]);
}

function controls(ctrl: AnalyseCtrl) {
  const canJumpPrev = ctrl.path !== '',
    canJumpNext = !!ctrl.node.children[0],
    menuIsOpen = ctrl.actionMenu.open,
    noarg = ctrl.trans.noarg;
  let iconFirst = '';
  let iconPrev = '';
  let iconNext = '';
  let iconLast = '';
  if (document.dir == 'rtl') {
    iconLast = '';
    iconNext = '';
    iconPrev = '';
    iconFirst = '';
  }
  return h(
    'div.analyse__controls.analyse-controls',
    {
      hook: onInsert(el => {
        bindMobileMousedown(
          el,
          e => {
            const action = dataAct(e);
            if (action === 'prev' || action === 'next') repeater(ctrl, action, e);
            else if (action === 'first') control.first(ctrl);
            else if (action === 'last') control.last(ctrl);
            else if (action === 'explorer') ctrl.toggleExplorer();
            else if (action === 'practice') ctrl.togglePractice();
            else if (action === 'menu') ctrl.actionMenu.toggle();
            else if (action === 'analysis' && ctrl.studyPractice)
              window.open(ctrl.studyPractice.analysisUrl(), '_blank', 'noopener');
          },
          ctrl.redraw
        );
      }),
    },
    [
      ctrl.embed
        ? null
        : h(
            'div.features',
            ctrl.studyPractice
              ? [
                  h('button.fbt', {
                    attrs: {
                      title: noarg('analysis'),
                      'data-act': 'analysis',
                      'data-icon': '',
                    },
                  }),
                ]
              : [
                  h('button.fbt', {
                    attrs: {
                      title: noarg('openingExplorerAndTablebase'),
                      'data-act': 'explorer',
                      'data-icon': '',
                    },
                    class: {
                      hidden: menuIsOpen || !ctrl.explorer.allowed() || !!ctrl.retro,
                      active: ctrl.explorer.enabled(),
                    },
                  }),
                  ctrl.ceval.possible && ctrl.ceval.allowed() && !ctrl.isGamebook()
                    ? h('button.fbt', {
                        attrs: {
                          title: noarg('practiceWithComputer'),
                          'data-act': 'practice',
                          'data-icon': '',
                        },
                        class: {
                          hidden: menuIsOpen || !!ctrl.retro,
                          active: !!ctrl.practice,
                        },
                      })
                    : null,
                ]
          ),
      h('div.jumps', [
        jumpButton(iconFirst, 'first', canJumpPrev),
        jumpButton(iconPrev, 'prev', canJumpPrev),
        jumpButton(iconNext, 'next', canJumpNext),
        jumpButton(iconLast, 'last', canJumpNext),
      ]),
      ctrl.studyPractice
        ? h('div.noop')
        : h('button.fbt', {
            class: { active: menuIsOpen },
            attrs: {
              title: noarg('menu'),
              'data-act': 'menu',
              'data-icon': '',
            },
          }),
    ]
  );
}

function forceInnerCoords(ctrl: AnalyseCtrl, v: boolean) {
  if (ctrl.data.pref.coords === Prefs.Coords.Outside) {
    $('body').toggleClass('coords-in', v).toggleClass('coords-out', !v);
  }
}

const addChapterId = (study: StudyCtrl | undefined, cssClass: string) =>
  cssClass + (study && study.data.chapter ? '.' + study.data.chapter.id : '');

const analysisDisabled = (ctrl: AnalyseCtrl): MaybeVNode =>
  ctrl.ceval.possible && ctrl.ceval.allowed()
    ? h('div.comp-off__hint', [
        h('span', ctrl.trans.noarg('computerAnalysisDisabled')),
        h(
          'button',
          {
            hook: bind('click', ctrl.toggleComputer, ctrl.redraw),
            attrs: { type: 'button' },
          },
          ctrl.trans.noarg('enable')
        ),
      ])
    : undefined;

const renderPlayerStrip = (cls: string, materialDiff: VNode, clock?: VNode): VNode =>
  h('div.analyse__player_strip.' + cls, [materialDiff, clock]);

export function renderMaterialDiffs(ctrl: AnalyseCtrl): [VNode, VNode] {
  const cgState = ctrl.chessground?.state,
    pieces = cgState ? cgState.pieces : readFen(ctrl.node.fen);

  return materialView.renderMaterialDiffs(
    !!ctrl.data.pref.showCaptured,
    ctrl.bottomColor(),
    pieces,
    !!(ctrl.data.player.checks || ctrl.data.opponent.checks), // showChecks
    ctrl.nodeList,
    ctrl.node.ply
  );
}

function renderPlayerStrips(ctrl: AnalyseCtrl): [VNode, VNode] | undefined {
  if (ctrl.embed) return;

  const clocks = renderClocks(ctrl),
    whitePov = ctrl.bottomIsWhite(),
    materialDiffs = renderMaterialDiffs(ctrl);

  return [
    renderPlayerStrip('top', materialDiffs[0], clocks?.[whitePov ? 1 : 0]),
    renderPlayerStrip('bottom', materialDiffs[1], clocks?.[whitePov ? 0 : 1]),
  ];
}

export default function (deps?: typeof studyDeps) {
  function renderResult(ctrl: AnalyseCtrl): VNode[] {
    const render = (result: string, status: MaybeVNodes) => [h('div.result', result), h('div.status', status)];
    if (ctrl.data.game.status.id >= 30) {
      let result;
      switch (ctrl.data.game.winner) {
        case 'white':
          result = '1-0';
          break;
        case 'black':
          result = '0-1';
          break;
        default:
          result = '½-½';
      }
      const winner = getPlayer(ctrl.data, ctrl.data.game.winner!);
      return render(result, [
        statusView(ctrl),
        winner ? ' • ' + ctrl.trans(winner.color == 'white' ? 'whiteIsVictorious' : 'blackIsVictorious') : null,
      ]);
    } else if (ctrl.study) {
      const result = deps?.findTag(ctrl.study.data.chapter.tags, 'result');
      if (!result || result === '*') return [];
      if (result === '1-0') return render(result, [ctrl.trans.noarg('whiteIsVictorious')]);
      if (result === '0-1') return render(result, [ctrl.trans.noarg('blackIsVictorious')]);
      return render('½-½', [ctrl.trans.noarg('draw')]);
    }
    return [];
  }

  const renderAnalyse = (ctrl: AnalyseCtrl, concealOf?: ConcealOf) =>
    h('div.analyse__moves.areplay', [
      h('div', [
        ctrl.embed && ctrl.study ? h('div.chapter-name', ctrl.study.currentChapter().name) : null,
        renderTreeView(ctrl, concealOf),
        ...renderResult(ctrl),
      ]),
      !ctrl.practice && !deps?.gbEdit.running(ctrl) ? renderNextChapter(ctrl) : null,
    ]);

  return function (ctrl: AnalyseCtrl): VNode {
    if (ctrl.nvui) return ctrl.nvui.render();
    const concealOf = makeConcealOf(ctrl),
      study = ctrl.study,
      showCevalPvs = !(ctrl.retro && ctrl.retro.isSolving()) && !ctrl.practice,
      menuIsOpen = ctrl.actionMenu.open,
      gamebookPlay = ctrl.gamebookPlay(),
      gamebookPlayView = gamebookPlay && deps?.gbPlay.render(gamebookPlay),
      gamebookEditView = deps?.gbEdit.running(ctrl) ? deps?.gbEdit.render(ctrl) : undefined,
      playerBars = deps?.renderPlayerBars(ctrl),
      playerStrips = !playerBars && renderPlayerStrips(ctrl),
      gaugeOn = ctrl.showEvalGauge(),
      needsInnerCoords = !!gaugeOn || !!playerBars,
      tour = deps?.relayTour(ctrl);

    return h(
      'main.analyse.variant-' + ctrl.data.game.variant.key,
      {
        hook: {
          insert: vn => {
            const elm = vn.elm as HTMLElement;
            forceInnerCoords(ctrl, needsInnerCoords);
            if (!!playerBars != $('body').hasClass('header-margin')) {
              requestAnimationFrame(() => {
                $('body').toggleClass('header-margin', !!playerBars);
                ctrl.redraw();
              });
            }
            if (ctrl.opts.chat) {
              const chatEl = document.createElement('section');
              chatEl.classList.add('mchat');
              elm.appendChild(chatEl);
              const chatOpts = ctrl.opts.chat;
              chatOpts.instance?.then(c => c.destroy());
              chatOpts.parseMoves = true;
              chatOpts.instance = lichess.makeChat(chatOpts);
            }
            gridHacks.start(elm);
          },
          update(_, _2) {
            forceInnerCoords(ctrl, needsInnerCoords);
          },
          postpatch(old, vnode) {
            if (old.data!.gaugeOn !== gaugeOn) document.body.dispatchEvent(new Event('chessground.resize'));
            vnode.data!.gaugeOn = gaugeOn;
          },
        },
        class: {
          'comp-off': !ctrl.showComputer(),
          'gauge-on': gaugeOn,
          'has-players': !!playerBars,
          'gamebook-play': !!gamebookPlayView,
          'has-relay-tour': !!tour,
          'analyse-hunter': ctrl.opts.hunter,
          'analyse--wiki': !!ctrl.wiki && !ctrl.study,
        },
      },
      [
        ctrl.keyboardHelp ? keyboardView(ctrl) : null,
        study ? deps?.studyView.overboard(study) : null,
        tour ||
          h(
            addChapterId(study, 'div.analyse__board.main-board'),
            {
              hook:
                'ontouchstart' in window || lichess.storage.get('scrollMoves') == '0'
                  ? undefined
                  : bindNonPassive(
                      'wheel',
                      stepwiseScroll((e: WheelEvent, scroll: boolean) => {
                        if (ctrl.gamebookPlay()) return;
                        const target = e.target as HTMLElement;
                        if (target.tagName !== 'PIECE' && target.tagName !== 'SQUARE' && target.tagName !== 'CG-BOARD')
                          return;
                        e.preventDefault();
                        if (e.deltaY > 0 && scroll) control.next(ctrl);
                        else if (e.deltaY < 0 && scroll) control.prev(ctrl);
                        ctrl.redraw();
                      })
                    ),
            },
            [
              ...(playerStrips || []),
              playerBars ? playerBars[ctrl.bottomIsWhite() ? 1 : 0] : null,
              chessground.render(ctrl),
              playerBars ? playerBars[ctrl.bottomIsWhite() ? 0 : 1] : null,
              ctrl.promotion.view(ctrl.data.game.variant.key === 'antichess'),
            ]
          ),
        gaugeOn && !tour ? cevalView.renderGauge(ctrl) : null,
        menuIsOpen || tour ? null : crazyView(ctrl, ctrl.topColor(), 'top'),
        gamebookPlayView ||
          (tour
            ? null
            : h(addChapterId(study, 'div.analyse__tools'), [
                ...(menuIsOpen
                  ? [actionMenu(ctrl)]
                  : [
                      ctrl.showComputer() ? cevalView.renderCeval(ctrl) : analysisDisabled(ctrl),
                      showCevalPvs ? cevalView.renderPvs(ctrl) : null,
                      renderAnalyse(ctrl, concealOf),
                      gamebookEditView || forkView(ctrl, concealOf),
<<<<<<< HEAD
                      retroView(ctrl) || deps?.practiceView(ctrl) || explorerView(ctrl) || renderSaveMoves(ctrl),
=======
                      retroView(ctrl) || practiceView(ctrl) || explorerView(ctrl),
>>>>>>> fc2b6e50
                    ]),
              ])),
        menuIsOpen || tour ? null : crazyView(ctrl, ctrl.bottomColor(), 'bottom'),
        gamebookPlayView || tour ? null : controls(ctrl),
        ctrl.embed || tour
          ? null
          : h(
              'div.analyse__underboard',
              {
                hook:
                  ctrl.synthetic || playable(ctrl.data) ? undefined : onInsert(elm => serverSideUnderboard(elm, ctrl)),
              },
              study ? deps?.studyView.underboard(ctrl) : [inputs(ctrl)]
            ),
        tour ? null : trainingView(ctrl),
        ctrl.embed
          ? null
          : ctrl.studyPractice
          ? deps?.studyPracticeView.side(study!)
          : h(
              'aside.analyse__side',
              {
                hook: onInsert(elm => {
                  ctrl.opts.$side && ctrl.opts.$side.length && $(elm).replaceWith(ctrl.opts.$side);
                  $(elm).append($('.context-streamers').clone().removeClass('none'));
                }),
              },
              ctrl.studyPractice
                ? [deps?.studyPracticeView.side(study!)]
                : study
                ? [deps?.studyView.side(study)]
                : [
                    ctrl.forecast ? forecastView(ctrl, ctrl.forecast) : null,
                    !ctrl.synthetic && playable(ctrl.data)
                      ? h(
                          'div.back-to-game',
                          h(
                            'a.button.button-empty.text',
                            {
                              attrs: {
                                href: router.game(ctrl.data, ctrl.data.player.color),
                                'data-icon': '',
                              },
                            },
                            ctrl.trans.noarg('backToGame')
                          )
                        )
                      : null,
                  ]
            ),
        study && study.relay && deps?.relayManager(study.relay),
        ctrl.embed
          ? null
          : h('div.chat__members.none', {
              hook: onInsert(lichess.watchers),
            }),
      ]
    );
  };
}

function renderSaveMoves(ctrl: AnalyseCtrl): VNode | undefined {
  if (defined(ctrl.study)) return;
  const noarg = ctrl.trans.noarg;

  return h('div.save-moves', { attrs: { title: noarg('savingMovesHelp') } }, [
    h('button-none.reset', {
      class: { invisible: !(ctrl.isSavingMoves() && ctrl.isDirty) },
      attrs: {
        title: ctrl.trans.noarg('clearSavedMoves'),
        'data-icon': '',
      },
      hook: bind('click', () => ctrl.clearSavedMoves()),
    }),
    h('div.switch-label', ctrl.isSavingMoves() ? noarg('savingMoves') : null),
    h(
      'a.rec-switch',
      {
        class: { on: ctrl.isSavingMoves() },
        hook: bind('click', () => ctrl.toggleSaveMoves()),
      },
      [h('i.is'), 'REC']
    ),
  ]);
}<|MERGE_RESOLUTION|>--- conflicted
+++ resolved
@@ -463,11 +463,7 @@
                       showCevalPvs ? cevalView.renderPvs(ctrl) : null,
                       renderAnalyse(ctrl, concealOf),
                       gamebookEditView || forkView(ctrl, concealOf),
-<<<<<<< HEAD
-                      retroView(ctrl) || deps?.practiceView(ctrl) || explorerView(ctrl) || renderSaveMoves(ctrl),
-=======
-                      retroView(ctrl) || practiceView(ctrl) || explorerView(ctrl),
->>>>>>> fc2b6e50
+                      retroView(ctrl) || practiceView(ctrl) || explorerView(ctrl) || renderSaveMoves(ctrl)
                     ]),
               ])),
         menuIsOpen || tour ? null : crazyView(ctrl, ctrl.bottomColor(), 'bottom'),
