--- conflicted
+++ resolved
@@ -417,79 +417,12 @@
           'analyse--wiki': !!ctrl.wiki && !ctrl.study,
         },
       },
-<<<<<<< HEAD
-      class: {
-        'comp-off': !ctrl.showComputer(),
-        'gauge-on': gaugeOn,
-        'has-players': !!playerBars,
-        'gamebook-play': !!gamebookPlayView,
-        'has-relay-tour': !!tour,
-        'analyse-hunter': ctrl.opts.hunter,
-        'analyse--wiki': !!ctrl.wiki && !ctrl.study,
-      },
-    },
-    [
-      ctrl.keyboardHelp ? keyboardView(ctrl) : null,
-      study ? studyView.overboard(study) : null,
-      tour ||
-        h(
-          addChapterId(study, 'div.analyse__board.main-board'),
-          {
-            hook:
-              'ontouchstart' in window || lichess.storage.get('scrollMoves') == '0'
-                ? undefined
-                : bindNonPassive(
-                    'wheel',
-                    stepwiseScroll((e: WheelEvent, scroll: boolean) => {
-                      if (ctrl.gamebookPlay()) return;
-                      const target = e.target as HTMLElement;
-                      if (target.tagName !== 'PIECE' && target.tagName !== 'SQUARE' && target.tagName !== 'CG-BOARD')
-                        return;
-                      e.preventDefault();
-                      if (e.deltaY > 0 && scroll) control.next(ctrl);
-                      else if (e.deltaY < 0 && scroll) control.prev(ctrl);
-                      ctrl.redraw();
-                    })
-                  ),
-          },
-          [
-            ...(playerStrips || []),
-            playerBars ? playerBars[ctrl.bottomIsWhite() ? 1 : 0] : null,
-            chessground.render(ctrl),
-            playerBars ? playerBars[ctrl.bottomIsWhite() ? 0 : 1] : null,
-            ctrl.promotion.view(ctrl.data.game.variant.key === 'antichess'),
-          ]
-        ),
-      gaugeOn && !tour ? cevalView.renderGauge(ctrl) : null,
-      menuIsOpen || tour ? null : crazyView(ctrl, ctrl.topColor(), 'top'),
-      gamebookPlayView ||
-        (tour
-          ? null
-          : h(addChapterId(study, 'div.analyse__tools'), [
-              ...(menuIsOpen
-                ? [actionMenu(ctrl)]
-                : [
-                    ctrl.showComputer() ? cevalView.renderCeval(ctrl) : analysisDisabled(ctrl),
-                    showCevalPvs ? cevalView.renderPvs(ctrl) : null,
-                    renderAnalyse(ctrl, concealOf),
-                    gamebookEditView || forkView(ctrl, concealOf),
-                    retroView(ctrl) || practiceView(ctrl) || explorerView(ctrl) || renderSaveMoves(ctrl),
-                  ]),
-            ])),
-      menuIsOpen || tour ? null : crazyView(ctrl, ctrl.bottomColor(), 'bottom'),
-      gamebookPlayView || tour ? null : controls(ctrl),
-      ctrl.embed || tour
-        ? null
-        : h(
-            'div.analyse__underboard',
-=======
       [
         ctrl.keyboardHelp ? keyboardView(ctrl) : null,
         study ? deps?.studyView.overboard(study) : null,
         tour ||
           h(
             addChapterId(study, 'div.analyse__board.main-board'),
->>>>>>> d1935a4d
             {
               hook:
                 'ontouchstart' in window || lichess.storage.get('scrollMoves') == '0'
@@ -577,19 +510,18 @@
                             ctrl.trans.noarg('backToGame')
                           )
                         )
-<<<<<<< HEAD
-                      )
-                    : null,
-                ]
-          ),
-      study && study.relay && relayManager(study.relay),
-      ctrl.embed
-        ? null
-        : h('div.chat__members.none', {
-            hook: onInsert(lichess.watchers),
-          }),
-    ]
-  );
+                      : null,
+                  ]
+            ),
+        study && study.relay && deps?.relayManager(study.relay),
+        ctrl.embed
+          ? null
+          : h('div.chat__members.none', {
+              hook: onInsert(lichess.watchers),
+            }),
+      ]
+    );
+  };
 }
 
 function renderSaveMoves(ctrl: AnalyseCtrl): VNode | undefined {
@@ -615,18 +547,4 @@
       [h('i.is'), 'REC']
     ),
   ]);
-=======
-                      : null,
-                  ]
-            ),
-        study && study.relay && deps?.relayManager(study.relay),
-        ctrl.embed
-          ? null
-          : h('div.chat__members.none', {
-              hook: onInsert(lichess.watchers),
-            }),
-      ]
-    );
-  };
->>>>>>> d1935a4d
 }