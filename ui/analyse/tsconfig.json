--- conflicted
+++ resolved
@@ -2,12 +2,6 @@
   "extends": "../tsconfig.base.json",
   "include": ["src/**/*.ts"],
   "compilerOptions": {
-<<<<<<< HEAD
-    "allowJs": false,
     "noImplicitAny": false
-=======
-    "noImplicitAny": false,
-    "noImplicitReturns": false
->>>>>>> b315f94c
   }
 }