{
  "name": "ceval",
  "version": "2.0.0",
  "private": true,
  "description": "lichess.org local computer analysis",
  "type": "module",
  "module": "dist/main.js",
  "types": "dist/main.d.ts",
  "keywords": [
    "chess",
    "lichess",
    "play",
    "replay"
  ],
  "author": "Thibault Duplessis",
  "license": "AGPL-3.0-or-later",
  "dependencies": {
    "@types/cash": "workspace:*",
    "@types/lichess": "workspace:*",
    "@badrap/result": "^0.2.13",
<<<<<<< HEAD
    "chessops": "^0.12.5",
=======
    "chessground": "^8.3.7",
    "chessops": "^0.12.7",
>>>>>>> b9b8d4a9
    "idb-keyval": "^6.2.0",
    "snabbdom": "^3.5.1",
    "common": "workspace:*"
  },
  "scripts": {
    "compile": "tsc",
    "dev": "tsc",
    "prod": "tsc"
  }
}<|MERGE_RESOLUTION|>--- conflicted
+++ resolved
@@ -18,12 +18,8 @@
     "@types/cash": "workspace:*",
     "@types/lichess": "workspace:*",
     "@badrap/result": "^0.2.13",
-<<<<<<< HEAD
-    "chessops": "^0.12.5",
-=======
     "chessground": "^8.3.7",
     "chessops": "^0.12.7",
->>>>>>> b9b8d4a9
     "idb-keyval": "^6.2.0",
     "snabbdom": "^3.5.1",
     "common": "workspace:*"
