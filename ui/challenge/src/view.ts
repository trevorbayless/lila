--- conflicted
+++ resolved
@@ -90,12 +90,8 @@
         h('button.button.accept', {
           attrs: {
             type: 'submit',
-<<<<<<< HEAD
             'aria-describedby': `challenge-text-${c.id}`,
-            'data-icon': '',
-=======
             'data-icon': licon.Checkmark,
->>>>>>> 0278cd53
             title: trans('accept'),
           },
           hook: onClick(ctrl.onRedirect),
