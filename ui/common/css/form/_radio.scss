--- conflicted
+++ resolved
@@ -10,15 +10,7 @@
 
   input {
     position: absolute;
-<<<<<<< HEAD
-    @if variable-exists(is-rtl) {
-      right: -99999px;
-    } @else {
-      left: -99999px;
-    }
-=======
     #{$start-direction}: -99999px;
->>>>>>> 3e476aae
   }
 
   label {
