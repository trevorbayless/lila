@include breakpoint($mq-topnav-visible) {
  .hbg,
  .site-title-nav .fullscreen-mask,
  .topnav-toggle {
    display: none !important;
  }

  #topnav {
    --nav-section: 26px;
    --nav-section-hover: 35px;

    @include breakpoint($mq-site-header-tall) {
      --nav-section: 48px;
      --nav-section-hover: 53px;
    }

    display: flex;

    section {
      position: relative;
      height: var(--nav-section);

      > a {
        color: $c-font-page;
        text-shadow: $text-shadow;
        display: block;
        height: var(--nav-section);
        line-height: $site-header-height;
        padding: 0 0.7rem;
        text-transform: uppercase;
        border-#{$start-direction}: 2px solid transparent;
      }

      .home {
        display: none;
      }
    }

    div {
      visibility: hidden;
      max-height: inherit;
      position: absolute;
<<<<<<< HEAD
      @if variable-exists(is-rtl) {
        right: 0;
      } @else {
        left: 0;
      }
=======
      $start-direction: 0;
>>>>>>> 3e476aae
      background: $c-bg-header-dropdown;
      min-width: 10rem;
      box-shadow: 2px 5px 6px rgba(0, 0, 0, 0.3);
      border-radius: 0 3px 3px 3px;
      border-#{$start-direction}: 2px solid $c-primary;

      a {
        display: block;
        padding: 0.6rem 0.7rem;
        color: $c-header-dropdown;

        &:hover {
          background: $c-primary;
          &,
          &::after {
            color: $c-primary-over;
          }
        }

        &:first-child {
          border-radius: 0 3px 0 0;
        }

        &:last-child {
          border-radius: 0 0 3px 1px;
        }
      }
    }

    &.blind div {
      display: block;
      margin-left: -9000px;
    }

    &.hover section:hover,
    section:active {
      > a {
        height: var(--nav-section-hover);
        background: $c-bg-header-dropdown;
        color: $c-header-dropdown;
        border-color: $c-primary;
      }

      div {
        visibility: visible;
        max-height: none;
      }
    }
  }
}<|MERGE_RESOLUTION|>--- conflicted
+++ resolved
@@ -40,15 +40,7 @@
       visibility: hidden;
       max-height: inherit;
       position: absolute;
-<<<<<<< HEAD
-      @if variable-exists(is-rtl) {
-        right: 0;
-      } @else {
-        left: 0;
-      }
-=======
       $start-direction: 0;
->>>>>>> 3e476aae
       background: $c-bg-header-dropdown;
       min-width: 10rem;
       box-shadow: 2px 5px 6px rgba(0, 0, 0, 0.3);
