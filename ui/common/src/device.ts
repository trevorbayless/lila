--- conflicted
+++ resolved
@@ -68,17 +68,12 @@
 
 export const isAndroid = (): boolean => /Android/.test(navigator.userAgent);
 
-<<<<<<< HEAD
-export const isSafari = (): boolean => /^((?!chrome|android).)*safari/i.test(navigator.userAgent);
-
 export const getSafariMajorVersion = (): number | undefined => {
   const regex = /^((?!chrome|android).)*Version\/(\d+).*Safari/i;
   const result = regex.exec(navigator.userAgent);
   return result ? parseInt(result[2]) : undefined;
 };
 
-=======
->>>>>>> da557cbe
 export const isIOS = (constraint?: { below?: number; atLeast?: number }): boolean => {
   let answer = ios();
   if (!constraint || !answer) return answer;
