export const prefersLight = () => window.matchMedia('(prefers-color-scheme: light)');

export const currentTheme = () => {
  const dataTheme = document.body.dataset.theme!;
  if (dataTheme === 'system')
    return window.matchMedia('(prefers-color-scheme: light)').matches ? 'light' : 'dark';
  else if (dataTheme === 'light') return 'light';
  else return 'dark';
<<<<<<< HEAD
};
export const supportsSystemTheme = () => prefersLight().media !== 'not all';
=======
};
>>>>>>> 7aa6d22e
<|MERGE_RESOLUTION|>--- conflicted
+++ resolved
@@ -6,9 +6,6 @@
     return window.matchMedia('(prefers-color-scheme: light)').matches ? 'light' : 'dark';
   else if (dataTheme === 'light') return 'light';
   else return 'dark';
-<<<<<<< HEAD
 };
-export const supportsSystemTheme = () => prefersLight().media !== 'not all';
-=======
-};
->>>>>>> 7aa6d22e
+
+export const supportsSystemTheme = () => prefersLight().media !== 'not all';