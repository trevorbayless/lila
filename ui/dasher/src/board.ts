--- conflicted
+++ resolved
@@ -131,17 +131,10 @@
       sliders.push(this.propSlider('zoom', 'Size', { min: 0, max: 100, step: 1 }));
     if (document.body.classList.contains('simple-board')) return sliders;
     if (document.body.dataset.theme === 'transp')
-<<<<<<< HEAD
-      sliders.push(this.propSlider('board-opacity', 'Opacity', { min: 0, max: 1, step: 0.01 }));
-    else sliders.push(this.propSlider('board-brightness', 'Brightness', { min: 0.4, max: 1.4, step: 0.01 }));
-    sliders.push(
-      this.propSlider('board-hue', 'Hue', { min: 0, max: 1, step: 0.01 }, v => `+ ${Math.round(v * 360)}°`),
-=======
       sliders.push(this.propSlider('board-opacity', 'Opacity', { min: 0, max: 100, step: 1 }));
     else sliders.push(this.propSlider('board-brightness', 'Brightness', { min: 20, max: 140, step: 1 }));
     sliders.push(
       this.propSlider('board-hue', 'Hue', { min: 0, max: 100, step: 1 }, v => `+ ${Math.round(v * 3.6)}°`),
->>>>>>> c44de863
     );
     return sliders;
   };
