--- conflicted
+++ resolved
@@ -165,18 +165,11 @@
       const isPercent = data.valueYaxis.dataType === 'percent';
       const isSize = i % 2 === 1;
       const isStack = data.series[0].stack;
-<<<<<<< HEAD
-      const c: Highcharts.AxisOptions = {
-        opposite: isSize,
-        min: isSize ? undefined : isStack ? 0 : Math.min(...data.series[0].data),
-        max: isSize ? undefined : isStack ? 100 : Math.max(...data.series[0].data),
-=======
       const isAuto = isSize || ['acpl', 'blurs'].includes(data.question.metric);
       const c: Highcharts.AxisOptions = {
         opposite: isSize,
         min: isAuto ? undefined : isStack ? 0 : Math.min(...data.series[0].data),
         max: isAuto ? undefined : isStack ? 100 : Math.max(...data.series[0].data),
->>>>>>> 23525018
         labels: {
           format: yAxisTypeFormat(a.dataType),
           style: {
