var m = require('mithril');

function userFullName(u) {
  return u.title ? u.title + ' ' + u.name : u.name;
}

function genericNotification(notification, url, icon, content) {
  return m('a.site_notification', {
    class: notification.type + (notification.read ? '' : ' new'),
    href: url
  }, [
    m('i', {
      'data-icon': icon
    }),
    m('span.content', content)
  ]);
}

function drawTime(notification) {
  return m('time', {
    class: "moment-from-now",
    datetime: new Date(notification.date).toISOString()
  });
};

<<<<<<< HEAD
function drawMentionedNotification(notification) {
  var content = notification.content;
  var url = "/forum/redirect/post/" + content.postId

  return genericNotification(notification, url, 'd', [
    m('span', [
      m('strong', userFullName(content.mentionedBy)),
      drawTime(notification)
    ]),
    m('span', ' mentioned you in « ' + content.topic + ' ».')
  ]);
};

function drawStudyInviteNotification(notification) {
  var content = notification.content;
  var url = "/study/" + content.studyId;

  return genericNotification(notification, url, '', [
    m('span', [
      m('strong', userFullName(content.invitedBy)),
      drawTime(notification)
    ]),
    m('span', " invited you to « " + content.studyName + ' ».')
  ]);
};

function drawQaAnswerNotification(notification) {
    var content = notification.content
    var url = "/qa/" + content.questionId + "/" + content.questionSlug + "#" + "answer-" + content.answerId;

    return genericNotification(notification, url, '&', [
        m('span', [
            m('strong', userFullName(content.answerer)),
            drawTime(notification)
        ]),
        m('span', " answered your question « " + content.title + "  ».")

    ]);
}

function drawPrivateMessageNotification(notification) {
  var content = notification.content;
  var url = "/inbox/" + content.thread.id + '#bottom';

  return genericNotification(notification, url, 'c', [
    m('span', [
      m('strong', userFullName(content.sender)),
      drawTime(notification)
    ]),
    m('span', content.text)
  ]);
};

function drawUnhandled(notification) {
  console.dir(notification);
  console.error(notification, "unhandled notification");
};

var drawHandlers = {
  mentioned: drawMentionedNotification,
  invitedStudy: drawStudyInviteNotification,
  privateMessage: drawPrivateMessageNotification,
  qaAnswer : drawQaAnswerNotification
=======
var handlers = {
  mentioned: {
    html: function(notification) {
      var content = notification.content;
      var url = "/forum/redirect/post/" + content.postId

      return genericNotification(notification, url, 'd', [
        m('span', [
          m('strong', userFullName(content.mentionedBy)),
          drawTime(notification)
        ]),
        m('span', ' mentioned you in « ' + content.topic + ' ».')
      ]);
    },
    text: function(n) {
      return userFullName(n.content.mentionedBy) +
        ' mentioned you in « ' + n.content.topic + ' ».';
    }
  },
  invitedStudy: {
    html: function(notification) {
      var content = notification.content;
      var url = "/study/" + content.studyId;

      return genericNotification(notification, url, '', [
        m('span', [
          m('strong', userFullName(content.invitedBy)),
          drawTime(notification)
        ]),
        m('span', ' invited you to « ' + content.studyName + ' ».')
      ]);
    },
    text: function(n) {
      return userFullName(n.content.invitedBy) +
        ' invited you to « ' + n.content.studyName + ' ».';
    }
  },
  privateMessage: {
    html: function(notification) {
      var content = notification.content;
      var url = "/inbox/" + content.thread.id + '#bottom';

      return genericNotification(notification, url, 'c', [
        m('span', [
          m('strong', userFullName(content.sender)),
          drawTime(notification)
        ]),
        m('span', content.text)
      ]);
    },
    text: function(n) {
      return userFullName(n.content.sender) + ': ' + n.content.text;
    }
  }
>>>>>>> ab25cee7
};

function drawNotification(notification) {
  var handler = handlers[notification.type];
  if (handler) return handler.html(notification);
}

function recentNotifications(ctrl) {
  return m('div.notifications', {
    class: ctrl.vm.scrolling ? 'scrolling' : '',
    config: function() {
      $('body').trigger('lichess.content_loaded');
    }
  }, ctrl.data.pager.currentPageResults.map(drawNotification));
}

function empty() {
  return m('div', {
    class: 'empty text',
    'data-icon': '',
  }, 'No notifications.');
}

module.exports = {
  html: function(ctrl) {

    if (ctrl.vm.initiating) return m('div.initiating', m.trust(lichess.spinnerHtml));

    var pager = ctrl.data.pager;
    var nb = pager.currentPageResults.length;

    return [
      pager.previousPage ? m('div.pager.prev', {
        'data-icon': 'S',
        onclick: ctrl.previousPage
      }) : (pager.nextPage ? m('div.pager.prev.disabled', {
        'data-icon': 'S',
      }) : null),
      nb ? recentNotifications(ctrl) : empty(),
      pager.nextPage ? m('div.pager.next', {
        'data-icon': 'R',
        onclick: ctrl.nextPage
      }) : null
    ];
  },
  text: function(notification) {
    var handler = handlers[notification.type];
    if (handler) return handler.text(notification);
  }
};<|MERGE_RESOLUTION|>--- conflicted
+++ resolved
@@ -23,71 +23,6 @@
   });
 };
 
-<<<<<<< HEAD
-function drawMentionedNotification(notification) {
-  var content = notification.content;
-  var url = "/forum/redirect/post/" + content.postId
-
-  return genericNotification(notification, url, 'd', [
-    m('span', [
-      m('strong', userFullName(content.mentionedBy)),
-      drawTime(notification)
-    ]),
-    m('span', ' mentioned you in « ' + content.topic + ' ».')
-  ]);
-};
-
-function drawStudyInviteNotification(notification) {
-  var content = notification.content;
-  var url = "/study/" + content.studyId;
-
-  return genericNotification(notification, url, '', [
-    m('span', [
-      m('strong', userFullName(content.invitedBy)),
-      drawTime(notification)
-    ]),
-    m('span', " invited you to « " + content.studyName + ' ».')
-  ]);
-};
-
-function drawQaAnswerNotification(notification) {
-    var content = notification.content
-    var url = "/qa/" + content.questionId + "/" + content.questionSlug + "#" + "answer-" + content.answerId;
-
-    return genericNotification(notification, url, '&', [
-        m('span', [
-            m('strong', userFullName(content.answerer)),
-            drawTime(notification)
-        ]),
-        m('span', " answered your question « " + content.title + "  ».")
-
-    ]);
-}
-
-function drawPrivateMessageNotification(notification) {
-  var content = notification.content;
-  var url = "/inbox/" + content.thread.id + '#bottom';
-
-  return genericNotification(notification, url, 'c', [
-    m('span', [
-      m('strong', userFullName(content.sender)),
-      drawTime(notification)
-    ]),
-    m('span', content.text)
-  ]);
-};
-
-function drawUnhandled(notification) {
-  console.dir(notification);
-  console.error(notification, "unhandled notification");
-};
-
-var drawHandlers = {
-  mentioned: drawMentionedNotification,
-  invitedStudy: drawStudyInviteNotification,
-  privateMessage: drawPrivateMessageNotification,
-  qaAnswer : drawQaAnswerNotification
-=======
 var handlers = {
   mentioned: {
     html: function(notification) {
@@ -141,8 +76,21 @@
     text: function(n) {
       return userFullName(n.content.sender) + ': ' + n.content.text;
     }
+  },
+  qaAnswer: {
+    html: function(notification) {
+        var content = notification.content
+        var url = "/qa/" + content.questionId + "/" + content.questionSlug + "#" + "answer-" + content.answerId;
+
+        return genericNotification(notification, url, '&', [
+             m('span', [
+                 m('strong', userFullName(content.answerer)),
+                 drawTime(notification)
+             ]),
+             m('span', " answered your question « " + content.title + "  ».")
+          ]);
+        }
   }
->>>>>>> ab25cee7
 };
 
 function drawNotification(notification) {
