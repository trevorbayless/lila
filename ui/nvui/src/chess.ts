--- conflicted
+++ resolved
@@ -6,13 +6,8 @@
 import { chessgroundDests } from 'chessops/compat';
 import { type SquareName, RULES, type Rules } from 'chessops/types';
 import { setupPosition } from 'chessops/variant';
-<<<<<<< HEAD
 import { charToRole, parseUci, roleToChar } from 'chessops/util';
-import { type SanToUci, sanWriter } from 'chess';
-=======
-import { parseUci } from 'chessops/util';
 import { plyToTurn, type SanToUci, sanWriter } from 'chess';
->>>>>>> 7e1095f8
 import { storage } from 'common/storage';
 
 export type Style = 'uci' | 'san' | 'literate' | 'nato' | 'anna';
