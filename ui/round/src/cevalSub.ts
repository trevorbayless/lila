import { lastStep } from './round';
import RoundController from './ctrl';
import { ApiMove, RoundData } from './interfaces';
import * as xhr from 'common/xhr';

let found = false;

function truncateFen(fen: Fen): string {
  return fen.split(' ')[0];
}

export function subscribe(ctrl: RoundController): void {
  // allow everyone to cheat against the AI
  if (ctrl.data.opponent.ai) return;
  // allow registered players to use assistance in casual games
  if (!ctrl.data.game.rated && ctrl.opts.userId) return;
  // bots can cheat alright
  if (ctrl.data.player.user && ctrl.data.player.user.title === 'BOT') return;
<<<<<<< HEAD
  lichess.storage.make('ceval.fen').listen(e => {
    if (e.value === 'start') return lichess.storage.fire('round.ongoing');
=======

  // Disable ceval. Unless this game is loaded directly on a position being
  // analysed, there is plenty of time (7 moves, in most cases) for this to
  // take effect.
  li.storage.fire('ceval.disable');

  li.storage.make('ceval.fen').listen(e => {
>>>>>>> 3713ed89
    const d = ctrl.data, step = lastStep(ctrl.data);
    if (!found && step.ply > 14 && ctrl.isPlaying() &&
      e.value && truncateFen(step.fen) === truncateFen(e.value)) {
      xhr.text(`/jslog/${d.game.id}${d.player.id}?n=ceval`, { method: 'post' });
      found = true;
    }
  });
}

export function publish(d: RoundData, move: ApiMove) {
  if (d.opponent.ai) lichess.storage.fire('ceval.fen', move.fen);
}<|MERGE_RESOLUTION|>--- conflicted
+++ resolved
@@ -16,18 +16,13 @@
   if (!ctrl.data.game.rated && ctrl.opts.userId) return;
   // bots can cheat alright
   if (ctrl.data.player.user && ctrl.data.player.user.title === 'BOT') return;
-<<<<<<< HEAD
-  lichess.storage.make('ceval.fen').listen(e => {
-    if (e.value === 'start') return lichess.storage.fire('round.ongoing');
-=======
 
   // Disable ceval. Unless this game is loaded directly on a position being
   // analysed, there is plenty of time (7 moves, in most cases) for this to
   // take effect.
-  li.storage.fire('ceval.disable');
+  lichess.storage.fire('ceval.disable');
 
-  li.storage.make('ceval.fen').listen(e => {
->>>>>>> 3713ed89
+  lichess.storage.make('ceval.fen').listen(e => {
     const d = ctrl.data, step = lastStep(ctrl.data);
     if (!found && step.ply > 14 && ctrl.isPlaying() &&
       e.value && truncateFen(step.fen) === truncateFen(e.value)) {
