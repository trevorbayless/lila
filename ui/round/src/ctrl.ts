/// <reference types="../types/ab" />

import * as ab from 'ab';
import * as round from './round';
import * as game from 'game';
import { game as gameRoute } from 'game/router';
import * as status from 'game/status';
import * as ground from './ground';
import * as licon from 'common/licon';
import notify from 'common/notification';
import { make as makeSocket, RoundSocket } from './socket';
import * as title from './title';
import * as blur from './blur';
import viewStatus from 'game/view/status';
import * as cg from 'chessground/types';
import { Config as CgConfig } from 'chessground/config';
import { Api as CgApi } from 'chessground/api';
import { ClockController } from './clock/clockCtrl';
import { CorresClockController, ctrl as makeCorresClock } from './corresClock/corresClockCtrl';
import MoveOn from './moveOn';
import TransientMove from './transientMove';
import * as atomic from './atomic';
import * as util from './util';
import * as xhr from './xhr';
import { valid as crazyValid, init as crazyInit, onEnd as crazyEndHook } from './crazy/crazyCtrl';
import { ctrl as makeKeyboardMove, KeyboardMove } from 'keyboardMove';
import { makeVoiceMove, VoiceMove } from 'voice';
import * as renderUser from './view/user';
import * as cevalSub from './cevalSub';
import * as keyboard from './keyboard';
import { PromotionCtrl, promote } from 'chess/promotion';
import * as wakeLock from 'common/wakeLock';
import { opposite, uciToMove } from 'chessground/util';
import * as Prefs from 'common/prefs';

import {
  RoundOpts,
  RoundData,
  ApiMove,
  ApiEnd,
  SocketMove,
  SocketDrop,
  SocketOpts,
  MoveMetadata,
  Position,
  NvuiPlugin,
} from './interfaces';
import { defined, Toggle, toggle } from 'common';
import { Redraw } from 'common/snabbdom';

interface GoneBerserk {
  white?: boolean;
  black?: boolean;
}

type Timeout = number;

export default class RoundController {
  data: RoundData;
  socket: RoundSocket;
  chessground: CgApi;
  clock?: ClockController;
  corresClock?: CorresClockController;
  trans: Trans;
  noarg: TransNoArg;
  keyboardMove?: KeyboardMove;
  voiceMove?: VoiceMove;
  moveOn: MoveOn;
  promotion: PromotionCtrl;
  ply: number;
  firstSeconds = true;
  flip = false;
  menu: Toggle;
  confirmMoveEnabled: Toggle = toggle(true);
  loading = false;
  loadingTimeout: number;
  redirecting = false;
  transientMove: TransientMove;
  moveToSubmit?: SocketMove;
  dropToSubmit?: SocketDrop;
  goneBerserk: GoneBerserk = {};
  resignConfirm?: Timeout = undefined;
  drawConfirm?: Timeout = undefined;
  preventDrawOffer?: Timeout = undefined;
  // will be replaced by view layer
  autoScroll: () => void = () => {};
  justDropped?: cg.Role;
  justCaptured?: cg.Piece;
  shouldSendMoveTime = false;
  preDrop?: cg.Role;
  sign: string = Math.random().toString(36);
  keyboardHelp: boolean = location.hash === '#keyboard';
  zenable = false;

  constructor(
    readonly opts: RoundOpts,
    readonly redraw: Redraw,
    readonly nvui?: NvuiPlugin,
  ) {
    round.massage(opts.data);

    const d = (this.data = opts.data);

    this.ply = round.lastPly(d);
    this.goneBerserk[d.player.color] = d.player.berserk;
    this.goneBerserk[d.opponent.color] = d.opponent.berserk;

    setTimeout(() => {
      this.firstSeconds = false;
      this.redraw();
    }, 3000);

    this.socket = makeSocket(opts.socketSend, this);

    if (d.clock)
      this.clock = new ClockController(d, {
        onFlag: this.socket.outoftime,
        soundColor: d.simul || d.player.spectator || !d.pref.clockSound ? undefined : d.player.color,
        nvui: !!this.nvui,
      });
    else {
      this.makeCorrespondenceClock();
      setInterval(this.corresClockTick, 1000);
    }

    this.promotion = new PromotionCtrl(
      f => f(this.chessground),
      () => {
        this.chessground.cancelPremove();
        xhr.reload(this).then(this.reload, lichess.reload);
      },
      this.redraw,
      d.pref.autoQueen,
    );

    this.setQuietMode();

    this.moveOn = new MoveOn(this, 'move-on');
    this.transientMove = new TransientMove(this.socket);

    this.menu = toggle(false, redraw);

    this.trans = lichess.trans(opts.i18n);
    this.noarg = this.trans.noarg;

    this.zenable = !d.player.spectator || !!d.tv;

    setTimeout(this.delayedInit, 200);

    setTimeout(this.showExpiration, 350);

    if (!document.referrer?.includes('/serviceWorker.')) setTimeout(this.showYourMoveNotification, 500);

    // at the end:
    lichess.pubsub.on('jump', ply => {
      this.jump(parseInt(ply));
      this.redraw();
    });

    lichess.pubsub.on('zen', () => {
      if (this.zenable) {
        const zen = $('body').toggleClass('zen').hasClass('zen');
        window.dispatchEvent(new Event('resize'));
        if (!$('body').hasClass('zen-auto')) {
          xhr.setZen(zen);
        }
      }
    });

    if (!this.opts.noab && this.isPlaying()) ab.init(this);
  }

  private showExpiration = () => {
    if (!this.data.expiration) return;
    this.redraw();
    setTimeout(this.showExpiration, 250);
  };

  private onUserMove = (orig: cg.Key, dest: cg.Key, meta: cg.MoveMetadata) => {
    if (!this.keyboardMove?.usedSan) ab.move(this, meta);
    if (!this.startPromotion(orig, dest, meta)) this.sendMove(orig, dest, undefined, meta);
  };

  private onUserNewPiece = (role: cg.Role, key: cg.Key, meta: cg.MoveMetadata) => {
    if (!this.replaying() && crazyValid(this.data, role, key)) {
      this.sendNewPiece(role, key, !!meta.predrop);
    } else this.jump(this.ply);
  };

  private onMove = (orig: cg.Key, dest: cg.Key, captured?: cg.Piece) => {
    if (captured || this.enpassant(orig, dest)) {
      if (this.data.game.variant.key === 'atomic') {
        lichess.sound.play('explosion');
        atomic.capture(this, dest);
<<<<<<< HEAD
      } else lichess.sound.play('capture');
    } else lichess.sound.play('move');
=======
      } else lichess.sound.move({ san: 'x' }, false);
    } else lichess.sound.move(undefined, false);
>>>>>>> 4b9b9d4f
  };

  private startPromotion = (orig: cg.Key, dest: cg.Key, meta: cg.MoveMetadata) =>
    this.promotion.start(
      orig,
      dest,
      {
        submit: (orig, dest, role) => this.sendMove(orig, dest, role, meta),
        show: this.voiceMove?.promotionHook(),
      },
      meta,
      this.keyboardMove?.justSelected(),
    );

  private onPremove = (orig: cg.Key, dest: cg.Key, meta: cg.MoveMetadata) =>
    this.startPromotion(orig, dest, meta);

  private onCancelPremove = () => this.promotion.cancelPrePromotion();

  private onNewPiece = (piece: cg.Piece, key: cg.Key): void => {
    if (piece.role === 'pawn' && (key[1] === '1' || key[1] === '8')) return;
    lichess.sound.move();
  };

  private onPredrop = (role: cg.Role | undefined, _?: Key) => {
    this.preDrop = role;
    this.redraw();
  };

  private isSimulHost = () => this.data.simul && this.data.simul.hostId === this.opts.userId;

  private enpassant = (orig: cg.Key, dest: cg.Key): boolean => {
    if (orig[0] === dest[0] || this.chessground.state.pieces.get(dest)?.role !== 'pawn') return false;
    const pos = (dest[0] + orig[1]) as cg.Key;
    this.chessground.setPieces(new Map([[pos, undefined]]));
    return true;
  };

  lastPly = () => round.lastPly(this.data);

  makeCgHooks = () => ({
    onUserMove: this.onUserMove,
    onUserNewPiece: this.onUserNewPiece,
    onMove: this.onMove,
    onNewPiece: this.onNewPiece,
    onPremove: this.onPremove,
    onCancelPremove: this.onCancelPremove,
    onPredrop: this.onPredrop,
  });

  replaying = (): boolean => this.ply !== this.lastPly();

  userJump = (ply: Ply): void => {
    this.cancelMove();
    this.chessground.selectSquare(null);
    if (ply != this.ply && this.jump(ply)) lichess.sound.saySan(this.stepAt(this.ply).san, true);
    else this.redraw();
  };

  userJumpPlyDelta = (plyDelta: Ply) => this.userJump(this.ply + plyDelta);

  isPlaying = () => game.isPlayerPlaying(this.data);

  jump = (ply: Ply): boolean => {
    ply = Math.max(round.firstPly(this.data), Math.min(this.lastPly(), ply));
    const isForwardStep = ply === this.ply + 1;
    this.ply = ply;
    this.justDropped = undefined;
    this.preDrop = undefined;
    const s = this.stepAt(ply),
      config: CgConfig = {
        fen: s.fen,
        lastMove: uciToMove(s.uci),
        check: !!s.check,
        turnColor: this.ply % 2 === 0 ? 'white' : 'black',
      };
    if (this.replaying()) this.chessground.stop();
    else
      config.movable = {
        color: this.isPlaying() ? this.data.player.color : undefined,
        dests: util.parsePossibleMoves(this.data.possibleMoves),
      };
    this.chessground.set(config);
    if (s.san && isForwardStep) lichess.sound.move(s);
    this.autoScroll();
    const canMove = ply === this.lastPly() && this.data.player.color === config.turnColor;
    this.voiceMove?.update(s.fen, canMove);
    this.keyboardMove?.update(s), canMove;
    lichess.pubsub.emit('ply', ply);
    return true;
  };

  replayEnabledByPref = (): boolean => {
    const d = this.data;
    return (
      d.pref.replay === Prefs.Replay.Always ||
      (d.pref.replay === Prefs.Replay.OnlySlowGames &&
        (d.game.speed === 'classical' || d.game.speed === 'correspondence'))
    );
  };

  isLate = () => this.replaying() && status.playing(this.data);

  playerAt = (position: Position) =>
    (this.flip as any) ^ ((position === 'top') as any) ? this.data.opponent : this.data.player;

  flipNow = () => {
    this.flip = !this.nvui && !this.flip;
    this.chessground.set({
      orientation: ground.boardOrientation(this.data, this.flip),
    });
    this.redraw();
  };

  setTitle = () => title.set(this);

  actualSendMove = (tpe: string, data: any, meta: MoveMetadata = {}) => {
    const socketOpts: SocketOpts = {
      sign: this.sign,
      ackable: true,
    };
    if (this.clock) {
      socketOpts.withLag = !this.shouldSendMoveTime || !this.clock.isRunning();
      if (meta.premove && this.shouldSendMoveTime) {
        this.clock.hardStopClock();
        socketOpts.millis = 0;
      } else {
        const moveMillis = this.clock.stopClock();
        if (moveMillis !== undefined && this.shouldSendMoveTime) {
          socketOpts.millis = moveMillis;
        }
      }
    }
    this.socket.send(tpe, data, socketOpts);

    this.justDropped = meta.justDropped;
    this.justCaptured = meta.justCaptured;
    this.preDrop = undefined;
    this.transientMove.register();
    this.redraw();
  };

  auxMove = (orig: cg.Key, dest: cg.Key, role?: cg.Role) => {
    if (!role) {
      this.chessground.move(orig, dest);
      // TODO look into possibility of making cg.Api.move function update player turn itself.
      this.chessground.state.movable.dests = undefined;
      this.chessground.state.turnColor = opposite(this.chessground.state.turnColor);

      if (this.startPromotion(orig, dest, { premove: false })) return;
    }
    this.sendMove(orig, dest, role, { premove: false });
  };

  sendMove = (orig: cg.Key, dest: cg.Key, prom: cg.Role | undefined, meta: cg.MoveMetadata) => {
    const move: SocketMove = {
      u: orig + dest,
    };
    if (prom) move.u += prom === 'knight' ? 'n' : prom[0];
    if (blur.get()) move.b = 1;
    this.resign(false);
    if (this.data.pref.submitMove && this.confirmMoveEnabled() && !meta.premove) {
      this.moveToSubmit = move;
      this.redraw();
    } else {
      this.actualSendMove('move', move, {
        justCaptured: meta.captured,
        premove: meta.premove,
      });
    }
  };

  sendNewPiece = (role: cg.Role, key: cg.Key, isPredrop: boolean): void => {
    const drop: SocketDrop = { role, pos: key };
    if (blur.get()) drop.b = 1;
    this.resign(false);
    if (this.data.pref.submitMove && this.confirmMoveEnabled() && !isPredrop) {
      this.dropToSubmit = drop;
      this.redraw();
    } else {
      this.actualSendMove('drop', drop, {
        justDropped: role,
        premove: isPredrop,
      });
    }
  };

  showYourMoveNotification = () => {
    const d = this.data;
    const opponent = $('body').hasClass('zen') ? 'Your opponent' : renderUser.userTxt(this, d.opponent);
    const joined = `${opponent}\njoined the game.`;
    if (game.isPlayerTurn(d))
      notify(() => {
        let txt = this.noarg('yourTurn');
        if (this.ply < 1) txt = `${joined}\n${txt}`;
        else {
          let move = d.steps[d.steps.length - 1].san;
          const turn = Math.floor((this.ply - 1) / 2) + 1;
          move = `${turn}${this.ply % 2 === 1 ? '.' : '...'} ${move}`;
          txt = `${opponent}\nplayed ${move}.\n${txt}`;
        }
        return txt;
      });
    else if (this.isPlaying() && this.ply < 1) notify(joined);
  };

  playerByColor = (c: Color) => this.data[c === this.data.player.color ? 'player' : 'opponent'];

  apiMove = (o: ApiMove): true => {
    const d = this.data,
      playing = this.isPlaying();

    d.game.turns = o.ply;
    d.game.player = o.ply % 2 === 0 ? 'white' : 'black';
    const playedColor = o.ply % 2 === 0 ? 'black' : 'white',
      activeColor = d.player.color === d.game.player;
    if (o.status) d.game.status = o.status;
    if (o.winner) d.game.winner = o.winner;
    this.playerByColor('white').offeringDraw = o.wDraw;
    this.playerByColor('black').offeringDraw = o.bDraw;
    d.possibleMoves = activeColor ? o.dests : undefined;
    d.possibleDrops = activeColor ? o.drops : undefined;
    d.crazyhouse = o.crazyhouse;
    this.setTitle();
    if (!this.replaying()) {
      this.ply++;
      if (o.role)
        this.chessground.newPiece(
          {
            role: o.role,
            color: playedColor,
          },
          o.uci.slice(2, 4) as cg.Key,
        );
      else {
        // This block needs to be idempotent, even for castling moves in
        // Chess960.
        const keys = uciToMove(o.uci)!,
          pieces = this.chessground.state.pieces;
        if (
          !o.castle ||
          (pieces.get(o.castle.king[0])?.role === 'king' && pieces.get(o.castle.rook[0])?.role === 'rook')
        ) {
          this.chessground.move(keys[0], keys[1]);
        }
      }
      if (o.promotion) promote(this.chessground, o.promotion.key, o.promotion.pieceClass);
      this.chessground.set({
        turnColor: d.game.player,
        movable: {
          dests: playing ? util.parsePossibleMoves(d.possibleMoves) : new Map(),
        },
        check: !!o.check,
      });
      if (o.check) lichess.sound.play('check');
      blur.onMove();
      lichess.pubsub.emit('ply', this.ply);
    }
    d.game.threefold = !!o.threefold;
    const step = {
      ply: this.lastPly() + 1,
      fen: o.fen,
      san: o.san,
      uci: o.uci,
      check: o.check,
      crazy: o.crazyhouse,
    };
    d.steps.push(step);
    this.justDropped = undefined;
    this.justCaptured = undefined;
    game.setOnGame(d, playedColor, true);
    this.data.forecastCount = undefined;
    if (o.clock) {
      this.shouldSendMoveTime = true;
      const oc = o.clock,
        delay = playing && activeColor ? 0 : oc.lag || 1;
      if (this.clock) this.clock.setClock(d, oc.white, oc.black, delay);
      else if (this.corresClock) this.corresClock.update(oc.white, oc.black);
    }
    if (this.data.expiration) {
      if (this.data.steps.length > 2) this.data.expiration = undefined;
      else this.data.expiration.movedAt = Date.now();
    }
    this.redraw();
    if (playing && playedColor == d.player.color) {
      this.transientMove.clear();
      this.moveOn.next();
      cevalSub.publish(d, o);
    }
    if (!this.replaying() && playedColor != d.player.color) {
      // atrocious hack to prevent race condition
      // with explosions and premoves
      // https://github.com/lichess-org/lila/issues/343
      const premoveDelay = d.game.variant.key === 'atomic' ? 100 : 1;
      setTimeout(() => {
        if (this.nvui) this.nvui.playPremove(this);
        else if (!this.chessground.playPremove() && !this.playPredrop()) {
          this.promotion.cancel();
          this.showYourMoveNotification();
        }
      }, premoveDelay);
    }
    this.autoScroll();
    this.onChange();
    this.keyboardMove?.update(step, playedColor != d.player.color);
    this.voiceMove?.update(step.fen, playedColor != d.player.color);
    lichess.sound.move(o, true);
    lichess.sound.saySan(step.san);
    return true; // prevents default socket pubsub
  };

  crazyValid = (role: cg.Role, key: cg.Key) => crazyValid(this.data, role, key);

  private playPredrop = () => {
    return this.chessground.playPredrop(drop => {
      return crazyValid(this.data, drop.role, drop.key);
    });
  };

  private clearJust() {
    this.justDropped = undefined;
    this.justCaptured = undefined;
    this.preDrop = undefined;
  }

  reload = (d: RoundData): void => {
    if (d.steps.length !== this.data.steps.length) this.ply = d.steps[d.steps.length - 1].ply;
    round.massage(d);
    this.data = d;
    this.clearJust();
    this.shouldSendMoveTime = false;
    if (this.clock) this.clock.setClock(d, d.clock!.white, d.clock!.black);
    if (this.corresClock) this.corresClock.update(d.correspondence.white, d.correspondence.black);
    if (!this.replaying()) ground.reload(this);
    this.setTitle();
    this.moveOn.next();
    this.setQuietMode();
    this.redraw();
    this.autoScroll();
    this.onChange();
    this.setLoading(false);
    this.keyboardMove?.update(d.steps[d.steps.length - 1]);
    this.voiceMove?.update(d.steps[d.steps.length - 1].fen, true);
  };

  endWithData = (o: ApiEnd): void => {
    const d = this.data;
    d.game.winner = o.winner;
    d.game.status = o.status;
    d.game.boosted = o.boosted;
    this.userJump(this.lastPly());
    d.game.fen = d.steps[d.steps.length - 1].fen;
    // If losing/drawing on time but locally it is the opponent's turn, move did not reach server before the end
    if (
      o.status.name === 'outoftime' &&
      d.player.color !== o.winner &&
      this.chessground.state.turnColor === d.opponent.color
    ) {
      this.reload(d);
    }
    this.chessground.stop();
    if (o.ratingDiff) {
      d.player.ratingDiff = o.ratingDiff[d.player.color];
      d.opponent.ratingDiff = o.ratingDiff[d.opponent.color];
    }
    if (!d.player.spectator && d.game.turns > 1) {
      const key = o.winner ? (d.player.color === o.winner ? 'victory' : 'defeat') : 'draw';
      lichess.sound.play(key);
      if (
        key != 'victory' &&
        d.game.turns > 6 &&
        !d.tournament &&
        !d.swiss &&
        lichess.storage.boolean('courtesy').get()
      )
        this.opts.chat?.instance?.then(c => c.post('Good game, well played'));
    }

    if ($('body').hasClass('zen-auto') && $('body').hasClass('zen')) {
      $('body').toggleClass('zen');
      window.dispatchEvent(new Event('resize'));
    }

    if (d.crazyhouse) crazyEndHook();
    this.clearJust();
    this.setTitle();
    this.moveOn.next();
    this.setQuietMode();
    this.setLoading(false);
    if (this.clock && o.clock) this.clock.setClock(d, o.clock.wc * 0.01, o.clock.bc * 0.01);
    this.redraw();
    this.autoScroll();
    this.onChange();
    if (d.tv) setTimeout(lichess.reload, 10000);
    wakeLock.release();
    if (this.data.game.status.name === 'started') lichess.sound.saySan(this.stepAt(this.ply).san, false);
    else lichess.sound.say(viewStatus(this), false, false, true);
  };

  challengeRematch = async () => {
    await xhr.challengeRematch(this.data.game.id);
    lichess.pubsub.emit('challenge-app.open');
    if (lichess.once('rematch-challenge'))
      setTimeout(() => {
        lichess.hopscotch(function () {
          window.hopscotch
            .configure({
              i18n: { doneBtn: 'OK, got it' },
            })
            .startTour({
              id: 'rematch-challenge',
              showPrevButton: true,
              steps: [
                {
                  title: 'Challenged to a rematch',
                  content: 'Your opponent is offline, but they can accept this challenge later!',
                  target: '#challenge-app',
                  placement: 'bottom',
                },
              ],
            });
        });
      }, 1000);
  };

  private makeCorrespondenceClock = (): void => {
    if (this.data.correspondence && !this.corresClock)
      this.corresClock = makeCorresClock(this, this.data.correspondence, this.socket.outoftime);
  };

  private corresClockTick = (): void => {
    if (this.corresClock && game.playable(this.data)) {
      this.corresClock.tick(this.data.game.player);
      this.redraw();
    }
  };

  private setQuietMode = () => {
    const was = lichess.quietMode;
    const is = this.isPlaying();
    if (was !== is) {
      lichess.quietMode = is;
      $('body').toggleClass(
        'no-select',
        is && this.clock && this.clock.millisOf(this.data.player.color) <= 3e5,
      );
    }
  };

  question = (): QuestionOpts | false => {
    if (this.moveToSubmit || this.dropToSubmit) {
      this.voiceMove?.listenForResponse('submitMove', this.submitMove);
      return {
        prompt: this.noarg('confirmMove'),
        yes: { action: () => this.submitMove(true) },
        no: { action: () => this.submitMove(false), key: 'cancel' },
      };
    } else if (this.data.player.proposingTakeback) {
      this.voiceMove?.listenForResponse('cancelTakeback', this.cancelTakebackPreventDraws);
      return {
        prompt: this.noarg('takebackPropositionSent'),
        no: { action: this.cancelTakebackPreventDraws, key: 'cancel' },
      };
    } else if (this.data.player.offeringDraw) {
      this.voiceMove?.listenForResponse('cancelDraw', v => !v && this.socket.sendLoading('draw-no'));
      return {
        prompt: this.noarg('drawOfferSent'),
        no: { action: () => this.socket.sendLoading('draw-no'), key: 'cancel' },
      };
    } else if (this.data.opponent.proposingTakeback)
      return {
        prompt: this.noarg('yourOpponentProposesATakeback'),
        yes: { action: this.takebackYes, icon: licon.Back },
        no: { action: () => this.socket.send('takeback-no') },
      };
    else if (this.data.opponent.offeringDraw)
      return {
        prompt: this.noarg('yourOpponentOffersADraw'),
        yes: { action: () => this.socket.send('draw-yes'), icon: licon.OneHalf },
        no: { action: () => this.socket.send('draw-no') },
      };
    else if (this.voiceMove) return this.voiceMove.question();
    else return false;
  };

  opponentRequest(req: string, i18nKey: string) {
    this.voiceMove?.listenForResponse(req, (v: boolean) =>
      this.socket.sendLoading(`${req}-${v ? 'yes' : 'no'}`),
    );
    notify(this.noarg(i18nKey));
  }

  takebackYes = () => {
    this.socket.sendLoading('takeback-yes');
    this.chessground.cancelPremove();
    this.promotion.cancel();
  };

  resign = (v: boolean, immediately?: boolean): void => {
    if (v) {
      if (this.resignConfirm || !this.data.pref.confirmResign || immediately) {
        this.socket.sendLoading('resign');
        clearTimeout(this.resignConfirm);
      } else {
        this.resignConfirm = setTimeout(() => this.resign(false), 3000);
      }
      this.redraw();
    } else if (this.resignConfirm) {
      clearTimeout(this.resignConfirm);
      this.resignConfirm = undefined;
      this.redraw();
    }
  };

  goBerserk = () => {
    this.socket.berserk();
    lichess.sound.play('berserk');
  };

  setBerserk = (color: Color): void => {
    if (this.goneBerserk[color]) return;
    this.goneBerserk[color] = true;
    if (color !== this.data.player.color) lichess.sound.play('berserk');
    this.redraw();
    $(`<i data-icon="${licon.Berserk}">`).appendTo($(`.game__meta .player.${color} .user-link`));
  };

  setLoading = (v: boolean, duration = 1500) => {
    clearTimeout(this.loadingTimeout);
    if (v) {
      this.loading = true;
      this.loadingTimeout = setTimeout(() => {
        this.loading = false;
        this.redraw();
      }, duration);
      this.redraw();
    } else if (this.loading) {
      this.loading = false;
      this.redraw();
    }
  };

  setRedirecting = () => {
    this.redirecting = true;
    lichess.unload.expected = true;
    setTimeout(() => {
      this.redirecting = false;
      this.redraw();
    }, 2500);
    this.redraw();
  };

  submitMove = (v: boolean): void => {
    const toSubmit = this.moveToSubmit || this.dropToSubmit;
    if (v && toSubmit) {
      if (this.moveToSubmit) this.actualSendMove('move', this.moveToSubmit);
      else this.actualSendMove('drop', this.dropToSubmit);
      lichess.sound.play('confirmation');
    } else this.jump(this.ply);
    this.cancelMove();
    if (toSubmit) this.setLoading(true, 300);
  };

  cancelMove = (): void => {
    this.moveToSubmit = undefined;
    this.dropToSubmit = undefined;
  };

  private onChange = () => {
    if (this.opts.onChange) setTimeout(() => this.opts.onChange(this.data), 150);
  };

  private goneTick?: number;
  setGone = (gone: number | boolean) => {
    game.setGone(this.data, this.data.opponent.color, gone);
    clearTimeout(this.goneTick);
    if (Number(gone) > 1)
      this.goneTick = setTimeout(() => {
        const g = Number(this.opponentGone());
        if (g > 1) this.setGone(g - 1);
      }, 1000);
    this.redraw();
  };

  opponentGone = (): number | boolean => {
    const d = this.data;
    return (
      defined(d.opponent.isGone) &&
      d.opponent.isGone !== false &&
      !game.isPlayerTurn(d) &&
      game.resignable(d) &&
      d.opponent.isGone
    );
  };

  rematch(accept?: boolean): boolean {
    if (accept === undefined)
      return this.data.opponent.offeringRematch === true || this.data.player.offeringRematch === true;
    else if (accept) {
      if (this.data.game.rematch) location.href = gameRoute(this.data.game.rematch, this.data.opponent.color);
      if (!game.rematchable(this.data)) return false;
      if (!this.data.opponent.offeringRematch) this.data.player.offeringRematch = true;
      this.socket.send('rematch-yes');
    } else {
      if (!this.data.opponent.offeringRematch) return false;
      this.socket.send('rematch-no');
    }
    this.redraw();
    return true;
  }

  canOfferDraw = (): boolean =>
    !this.preventDrawOffer &&
    game.drawable(this.data) &&
    (this.data.player.lastDrawOfferAtPly || -99) < this.ply - 20;

  cancelTakebackPreventDraws = () => {
    this.socket.sendLoading('takeback-no');
    clearTimeout(this.preventDrawOffer);
    this.preventDrawOffer = setTimeout(() => {
      this.preventDrawOffer = undefined;
      this.redraw();
    }, 4000);
  };

  offerDraw = (v: boolean, immediately?: boolean): void => {
    if (this.canOfferDraw()) {
      if (this.drawConfirm) {
        if (v) this.doOfferDraw();
        clearTimeout(this.drawConfirm);
        this.drawConfirm = undefined;
      } else if (v) {
        if (this.data.pref.confirmResign && !immediately)
          this.drawConfirm = setTimeout(() => {
            this.offerDraw(false);
          }, 3000);
        else this.doOfferDraw();
      }
    }
    this.redraw();
  };

  private doOfferDraw = () => {
    this.data.player.lastDrawOfferAtPly = this.ply;
    this.socket.sendLoading('draw-yes', null);
  };

  setChessground = (cg: CgApi) => {
    this.chessground = cg;
    if (!this.isPlaying()) return;
    if (this.data.pref.keyboardMove) this.keyboardMove = makeKeyboardMove(this, this.stepAt(this.ply));
    if (this.data.pref.voiceMove) this.voiceMove = makeVoiceMove(this, this.stepAt(this.ply).fen);
    if (this.keyboardMove || this.voiceMove) requestAnimationFrame(() => this.redraw());
  };

  stepAt = (ply: Ply) => round.plyStep(this.data, ply);

  private delayedInit = () => {
    lichess.requestIdleCallback(() => {
      const d = this.data;
      if (this.isPlaying()) {
        if (!d.simul) blur.init(d.steps.length > 2);

        title.init();
        this.setTitle();

        if (d.crazyhouse) crazyInit(this);

        if (!this.nvui && d.clock && !d.opponent.ai && !this.isSimulHost())
          window.addEventListener('beforeunload', e => {
            if (lichess.unload.expected || !this.isPlaying()) return;
            this.socket.send('bye2');
            const msg = 'There is a game in progress!';
            (e || window.event).returnValue = msg;
            return msg;
          });

        if (!this.nvui && d.pref.submitMove) {
          lichess.mousetrap
            .bind('esc', () => {
              this.submitMove(false);
              this.chessground.cancelMove();
            })
            .bind('return', () => this.submitMove(true));
        }
        cevalSub.subscribe(this);
      }

      if (!this.nvui) keyboard.init(this);

      wakeLock.request();

      setTimeout(() => {
        if ($('#KeyboardO,#show_btn,#shadowHostId').length) {
          alert('Play enhancement extensions are no longer allowed!');
          lichess.socket.destroy();
          this.setRedirecting();
          location.href = '/page/play-extensions';
        }
      }, 1000);

      this.onChange();
    }, 800);
  };
}<|MERGE_RESOLUTION|>--- conflicted
+++ resolved
@@ -192,13 +192,8 @@
       if (this.data.game.variant.key === 'atomic') {
         lichess.sound.play('explosion');
         atomic.capture(this, dest);
-<<<<<<< HEAD
-      } else lichess.sound.play('capture');
-    } else lichess.sound.play('move');
-=======
       } else lichess.sound.move({ san: 'x' }, false);
     } else lichess.sound.move(undefined, false);
->>>>>>> 4b9b9d4f
   };
 
   private startPromotion = (orig: cg.Key, dest: cg.Key, meta: cg.MoveMetadata) =>
