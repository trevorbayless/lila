var chessground = require('chessground');
var classSet = chessground.util.classSet;
var game = require('game').game;
var status = require('game').status;
var partial = chessground.util.partial;
var router = require('game').router;
var m = require('mithril');

function analysisBoardOrientation(data) {
  if (data.game.variant.key === 'racingKings') {
    return 'white';
  } else {
    return data.player.color;
  }
}

module.exports = {
  standard: function(ctrl, condition, icon, hint, socketMsg, onclick) {
    // disabled if condition callback is provied and is falsy
    var enabled = !condition || condition(ctrl.data);
    return m('button', {
      class: 'button hint--bottom ' + socketMsg + classSet({
        ' disabled': !enabled
      }),
      'data-hint': ctrl.trans(hint),
      onclick: enabled ? onclick || partial(ctrl.socket.sendLoading, socketMsg, null) : null
    }, m('span', {
      'data-icon': icon
    }));
  },
  forceResign: function(ctrl) {
    if (ctrl.forceResignable())
      return m('div.suggestion', [
        m('p', ctrl.trans('theOtherPlayerHasLeftTheGameYouCanForceResignationOrWaitForHim')),
        m('a.button', {
          onclick: partial(ctrl.socket.sendLoading, 'resign-force', null),
        }, ctrl.trans('forceResignation')),
        m('a.button', {
          onclick: partial(ctrl.socket.sendLoading, 'draw-force', null),
        }, ctrl.trans('forceDraw'))
      ]);
  },
  resignConfirm: function(ctrl) {
    return m('div.resign_confirm', [
      m('button.button.yes.active.hint--bottom', {
        'data-hint': ctrl.trans('resign'),
        onclick: partial(ctrl.resign, true)
      }, m('span', {
        'data-icon': 'b'
      })), m('button.button.no.hint--bottom', {
        'data-hint': ctrl.trans('cancel'),
        onclick: partial(ctrl.resign, false)
      }, m('span', {
        'data-icon': 'L'
      }))
    ]);
  },
  threefoldClaimDraw: function(ctrl) {
    if (ctrl.data.game.threefold) return m('div.suggestion', [
      m('p', ctrl.trans('threefoldRepetition')),
      m('a.button', {
        onclick: partial(ctrl.socket.sendLoading, 'draw-claim', null)
      }, ctrl.trans('claimADraw'))
    ]);
  },
  cancelDrawOffer: function(ctrl) {
    if (ctrl.data.player.offeringDraw) return m('div.pending', [
      m('p', ctrl.trans('drawOfferSent')),
      m('a.button', {
        onclick: partial(ctrl.socket.sendLoading, 'draw-no', null)
      }, ctrl.trans('cancel'))
    ]);
  },
  answerOpponentDrawOffer: function(ctrl) {
    if (ctrl.data.opponent.offeringDraw) return m('div.negotiation', [
      m('p', ctrl.trans('yourOpponentOffersADraw')),
      m('a.accept[data-icon=E]', {
        onclick: partial(ctrl.socket.sendLoading, 'draw-yes', null),
        title: ctrl.trans('accept')
      }),
      m('a.decline[data-icon=L]', {
        onclick: partial(ctrl.socket.sendLoading, 'draw-no', null),
        title: ctrl.trans('decline')
      }),
    ]);
  },
  cancelTakebackProposition: function(ctrl) {
    if (ctrl.data.player.proposingTakeback) return m('div.pending', [
      m('p', ctrl.trans('takebackPropositionSent')),
      m('a.button', {
        onclick: partial(ctrl.socket.sendLoading, 'takeback-no', null)
      }, ctrl.trans('cancel'))
    ]);
  },
  answerOpponentTakebackProposition: function(ctrl) {
    if (ctrl.data.opponent.proposingTakeback) return m('div.negotiation', [
      m('p', ctrl.trans('yourOpponentProposesATakeback')),
      m('a.accept[data-icon=E]', {
        onclick: partial(ctrl.takebackYes),
        title: ctrl.trans('accept')
      }),
      m('a.decline[data-icon=L]', {
        onclick: partial(ctrl.socket.sendLoading, 'takeback-no', null),
        title: ctrl.trans('decline')
      })
    ]);
  },
  submitMove: function(ctrl) {
    if (ctrl.vm.moveToSubmit || ctrl.vm.dropToSubmit) return m('div.negotiation', [
      m('p', ctrl.trans('moveConfirmation')),
      m('a.accept[data-icon=E]', {
        onclick: partial(ctrl.submitMove, true),
        title: 'Submit move'
      }),
      m('a.decline[data-icon=L]', {
        onclick: partial(ctrl.submitMove, false),
        title: ctrl.trans('cancel')
      })
    ]);
  },
  answerOpponentRematch: function(ctrl) {
    if (ctrl.data.opponent.offeringRematch) return m('div.negotiation', [
      m('p', ctrl.trans('yourOpponentWantsToPlayANewGameWithYou')),
      m('a.accept[data-icon=E]', {
        title: ctrl.trans('joinTheGame'),
        onclick: partial(ctrl.socket.sendLoading, 'rematch-yes', null)
      }),
      m('a.decline[data-icon=L]', {
        title: ctrl.trans('decline'),
        onclick: partial(ctrl.socket.sendLoading, 'rematch-no', null)
      })
    ]);
  },
  cancelRematch: function(ctrl) {
    if (ctrl.data.player.offeringRematch) return m('div.pending', [
      m('p', ctrl.trans('rematchOfferSent')),
      m('a.button', {
        onclick: partial(ctrl.socket.sendLoading, 'rematch-no', null),
      }, ctrl.trans('cancel'))
    ]);
  },
  backToTournament: function(ctrl) {
    var d = ctrl.data;
    if (d.tournament && d.tournament.running) return m('div.follow_up', [
      m('a', {
        'data-icon': 'G',
        class: 'text button strong glowed',
        href: '/tournament/' + d.tournament.id,
        onclick: ctrl.setRedirecting
      }, ctrl.trans('backToTournament')),
      m('form', {
        method: 'post',
        action: '/tournament/' + d.tournament.id + '/withdraw'
      }, m('button.text.button[data-icon=b]', ctrl.trans('withdraw'))),
      game.replayable(d) ? m('a.button', {
        href: router.game(d, analysisBoardOrientation(d)) + (ctrl.replaying() ? '#' + ctrl.vm.ply : '')
      }, ctrl.trans('analysis')) : null
    ]);
  },
  moretime: function(ctrl) {
    if (game.moretimeable(ctrl.data)) return m('a.moretime.hint--bottom-left', {
      'data-hint': ctrl.trans('giveNbSeconds', ctrl.data.clock.moretime),
      onclick: ctrl.socket.moreTime
    }, m('span[data-icon=O]'));
  },
  followUp: function(ctrl) {
<<<<<<< HEAD
    var hash = ctrl.replaying() ? '#' + ctrl.vm.ply : '';
    var rematchable = !ctrl.data.game.rematch && (status.finished(ctrl.data) || status.aborted(ctrl.data)) && !ctrl.data.tournament && !ctrl.data.simul && !ctrl.data.game.boosted && (ctrl.data.opponent.onGame || (!ctrl.data.game.clock && ctrl.data.player.user && ctrl.data.opponent.user));
    var newable = (status.finished(ctrl.data) || status.aborted(ctrl.data)) && ctrl.data.game.source == 'lobby';
    return [
      ctrl.vm.challengeRematched ? m('div.suggestion',
        ctrl.trans('rematchOfferSent')
      ) : null,
      m('div.follow_up', [
        rematchable ? m('a.button', {
          onclick: function() {
            if (ctrl.data.opponent.onGame) ctrl.socket.send('rematch-yes', null);
            else ctrl.challengeRematch();
          }
        }, ctrl.trans('rematch')) : null,
        ctrl.data.game.rematch ? m('a.button.hint--top', {
          'data-hint': ctrl.trans('joinTheGame'),
          href: router.game(ctrl.data.game.rematch, ctrl.data.opponent.color)
        }, ctrl.trans('rematchOfferAccepted')) : null,
        newable ? m('a.button', {
          href: '/?hook_like=' + ctrl.data.game.id,
        }, ctrl.trans('newOpponent')) : null,
        game.replayable(ctrl.data) ? m('a.button', {
          onclick: partial(ctrl.socket.send, 'rematch-no', null),
          href: router.game(ctrl.data, analysisBoardOrientation(ctrl.data)) + hash
        }, ctrl.trans('analysis')) : null
      ])
    ];
=======
    var d = ctrl.data;
    var rematchable = !d.game.rematch && (status.finished(d) || status.aborted(d)) && !d.tournament && !d.simul && !d.game.boosted && d.opponent.onGame;
    var newable = (status.finished(d) || status.aborted(d)) && d.game.source == 'lobby';
    return m('div.follow_up', [
      rematchable ? m('a.button', {
        onclick: partial(ctrl.socket.sendLoading, 'rematch-yes', null)
      }, ctrl.trans('rematch')) : null,
      ctrl.data.game.rematch ? m('a.button.hint--top', {
        'data-hint': ctrl.trans('joinTheGame'),
        href: router.game(ctrl.data.game.rematch, ctrl.data.opponent.color)
      }, ctrl.trans('rematchOfferAccepted')) : null,
      d.tournament ? m('a.button', {
        href: '/tournament/' + d.tournament.id
      }, ctrl.trans('viewTournament')) : null,
      newable ? m('a.button', {
        href: '/?hook_like=' + d.game.id,
      }, ctrl.trans('newOpponent')) : null,
      game.replayable(d) ? m('a.button', {
        onclick: partial(ctrl.socket.sendLoading, 'rematch-no', null),
        href: router.game(d, analysisBoardOrientation(d)) + (ctrl.replaying() ? '#' + ctrl.vm.ply : '')
      }, ctrl.trans('analysis')) : null
    ]);
>>>>>>> b045a6d8
  },
  watcherFollowUp: function(ctrl) {
    var d = ctrl.data;
    return m('div.follow_up', [
      d.game.rematch ? m('a.button.text[data-icon=v]', {
        href: router.game(d.game.rematch, d.opponent.color)
      }, ctrl.trans('viewRematch')) : null,
      d.tournament ? m('a.button', {
        href: '/tournament/' + d.tournament.id
      }, ctrl.trans('viewTournament')) : null,
      game.replayable(d) ? m('a.button', {
        href: router.game(d, analysisBoardOrientation(d)) + (ctrl.replaying() ? '#' + ctrl.vm.ply : '')
      }, ctrl.trans('analysis')) : null
    ]);
  }
};<|MERGE_RESOLUTION|>--- conflicted
+++ resolved
@@ -164,42 +164,18 @@
     }, m('span[data-icon=O]'));
   },
   followUp: function(ctrl) {
-<<<<<<< HEAD
-    var hash = ctrl.replaying() ? '#' + ctrl.vm.ply : '';
-    var rematchable = !ctrl.data.game.rematch && (status.finished(ctrl.data) || status.aborted(ctrl.data)) && !ctrl.data.tournament && !ctrl.data.simul && !ctrl.data.game.boosted && (ctrl.data.opponent.onGame || (!ctrl.data.game.clock && ctrl.data.player.user && ctrl.data.opponent.user));
-    var newable = (status.finished(ctrl.data) || status.aborted(ctrl.data)) && ctrl.data.game.source == 'lobby';
-    return [
+    var d = ctrl.data;
+    var rematchable = !d.game.rematch && (status.finished(d) || status.aborted(d)) && !d.tournament && !d.simul && !d.game.boosted && (d.opponent.onGame || (!d.game.clock && d.player.user && d.opponent.user));
+    var newable = (status.finished(d) || status.aborted(d)) && d.game.source == 'lobby';
+    return m('div.follow_up', [
       ctrl.vm.challengeRematched ? m('div.suggestion',
         ctrl.trans('rematchOfferSent')
-      ) : null,
-      m('div.follow_up', [
-        rematchable ? m('a.button', {
-          onclick: function() {
-            if (ctrl.data.opponent.onGame) ctrl.socket.send('rematch-yes', null);
-            else ctrl.challengeRematch();
-          }
-        }, ctrl.trans('rematch')) : null,
-        ctrl.data.game.rematch ? m('a.button.hint--top', {
-          'data-hint': ctrl.trans('joinTheGame'),
-          href: router.game(ctrl.data.game.rematch, ctrl.data.opponent.color)
-        }, ctrl.trans('rematchOfferAccepted')) : null,
-        newable ? m('a.button', {
-          href: '/?hook_like=' + ctrl.data.game.id,
-        }, ctrl.trans('newOpponent')) : null,
-        game.replayable(ctrl.data) ? m('a.button', {
-          onclick: partial(ctrl.socket.send, 'rematch-no', null),
-          href: router.game(ctrl.data, analysisBoardOrientation(ctrl.data)) + hash
-        }, ctrl.trans('analysis')) : null
-      ])
-    ];
-=======
-    var d = ctrl.data;
-    var rematchable = !d.game.rematch && (status.finished(d) || status.aborted(d)) && !d.tournament && !d.simul && !d.game.boosted && d.opponent.onGame;
-    var newable = (status.finished(d) || status.aborted(d)) && d.game.source == 'lobby';
-    return m('div.follow_up', [
-      rematchable ? m('a.button', {
-        onclick: partial(ctrl.socket.sendLoading, 'rematch-yes', null)
-      }, ctrl.trans('rematch')) : null,
+      ) : (rematchable ? m('a.button', {
+        onclick: function() {
+          if (d.opponent.onGame) ctrl.socket.sendLoading('rematch-yes', null);
+          else ctrl.challengeRematch();
+        }
+      }, ctrl.trans('rematch')) : null),
       ctrl.data.game.rematch ? m('a.button.hint--top', {
         'data-hint': ctrl.trans('joinTheGame'),
         href: router.game(ctrl.data.game.rematch, ctrl.data.opponent.color)
@@ -215,7 +191,6 @@
         href: router.game(d, analysisBoardOrientation(d)) + (ctrl.replaying() ? '#' + ctrl.vm.ply : '')
       }, ctrl.trans('analysis')) : null
     ]);
->>>>>>> b045a6d8
   },
   watcherFollowUp: function(ctrl) {
     var d = ctrl.data;
