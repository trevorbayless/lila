--- conflicted
+++ resolved
@@ -122,16 +122,9 @@
     if (ctrl.vm.buttonFeedback) return m.trust(lichess.spinnerHtml);
   },
   challengeRematched: function(ctrl) {
-<<<<<<< HEAD
-    if (ctrl.vm.challengeRematched) return [
-      m('br'),
-      ctrl.trans('rematchOfferSent')
-    ];
-=======
     if (ctrl.vm.challengeRematched) return m('div.suggestion',
       ctrl.trans('rematchOfferSent')
     );
->>>>>>> f62eb5ef
   },
   answerOpponentRematch: function(ctrl) {
     if (ctrl.data.opponent.offeringRematch) return m('div.negotiation', [
