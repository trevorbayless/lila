--- conflicted
+++ resolved
@@ -38,47 +38,31 @@
     }
 };
 
-gulp.task('stockfish.pexe', function() {
-  gulp.src([
+const stockfishPexe = () => gulp.src([
     require.resolve('stockfish.pexe/stockfish.nmf'),
     require.resolve('stockfish.pexe/stockfish.pexe'),
     require.resolve('stockfish.pexe/stockfish.bc')
   ]).pipe(gulp.dest('../../public/vendor/stockfish.pexe'));
-});
 
-gulp.task('stockfish.js', function(cb) {
-  gulp.src([
+const stockfishJs = () => gulp.src([
     require.resolve('stockfish.js/stockfish.wasm.js'),
     require.resolve('stockfish.js/stockfish.wasm'),
     require.resolve('stockfish.js/stockfish.js')
   ]).pipe(gulp.dest('../../public/vendor/stockfish.js'));
-});
 
-<<<<<<< HEAD
-gulp.task('stockfish.wasm', function() {
-  gulp.src([
+const stockfishWasm = () => gulp.src([
     require.resolve('stockfish.wasm/stockfish.js'),
     require.resolve('stockfish.wasm/stockfish.js.mem'),
     require.resolve('stockfish.wasm/stockfish.wasm'),
     require.resolve('stockfish.wasm/pthread-main.js')
   ]).pipe(gulp.dest('../../public/vendor/stockfish.wasm/'));
-});
 
-gulp.task('stockfish-mv.wasm', function() {
-  gulp.src([
+const stockfishMvWasm = () => gulp.src([
     require.resolve('stockfish-mv.wasm/stockfish.js'),
     require.resolve('stockfish-mv.wasm/stockfish.js.mem'),
     require.resolve('stockfish-mv.wasm/stockfish.wasm'),
     require.resolve('stockfish-mv.wasm/pthread-main.js')
   ]).pipe(gulp.dest('../../public/vendor/stockfish-mv.wasm/'));
-});
-=======
-const stockfishPexe = (cb) =>
-  downloadGithubRelease('niklasf/stockfish.pexe', '../../public/vendor/stockfish/', cb);
-
-const stockfishJs = (cb) =>
-  downloadGithubRelease('niklasf/stockfish.js', '../../public/vendor/stockfish/', cb);
->>>>>>> 08161bc4
 
 const prodSource = () => browserify(browserifyOpts('src/index.ts', false))
   .plugin(tsify)
@@ -122,9 +106,6 @@
   cb();
 });
 
-<<<<<<< HEAD
-const tasks = ['git-sha', 'jquery-fill', 'ab', 'standalones', 'user-mod', 'stockfish.wasm', 'stockfish-mv.wasm', 'stockfish.pexe', 'stockfish.js'];
-=======
 const standaloneFiles = [
   'src/standalones/util.js',
   'src/standalones/trans.js',
@@ -146,12 +127,7 @@
   .pipe(uglify())
   .pipe(destination());
 
-const tasks = [gitSha, jqueryFill, ab, standalones, userMod];
-if ((!process.env.TRAVIS || process.env.GITHUB_API_TOKEN) && !process.env.NO_SF) {
-  tasks.push(stockfishPexe);
-  tasks.push(stockfishJs);
-}
->>>>>>> 08161bc4
+const tasks = [gitSha, jqueryFill, ab, standalones, userMod, stockfishWasm, stockfishMvWasm, stockfishPexe, stockfishJs];
 
 const dev = gulp.series(tasks.concat([devSource, makeBundle(`${fileBaseName}.source.js`)]));
 
