{
  "name": "site",
  "version": "1.0.0",
  "description": "lichess.org website",
  "main": "src/index.js",
  "scripts": {
    "test": "echo \"Error: no test specified\" && exit 1"
  },
  "author": "Thibault Duplessis",
  "license": "AGPL-3.0",
  "devDependencies": {
<<<<<<< HEAD
    "browserify": "^14",
    "gulp": "^3",
    "gulp-concat": "^2.6",
    "gulp-streamify": "^1",
    "gulp-uglify": "^3",
    "gulp-util": "^3",
    "tsify": "^4.0.0",
=======
    "browserify": "^16",
    "gulp": "^4",
    "gulp-uglify": "^3",
    "gulp-size": "^3",
    "gulp-concat": "^2.6",
    "fancy-log": "^1",
>>>>>>> 08161bc4
    "uglify-js": "^3",
    "vinyl-source-stream": "^2",
    "vinyl-buffer": "^1",
    "watchify": "^3",
    "request": "^2",
    "gulp-download-stream": "^0.0"
  },
  "dependencies": {
    "stockfish-mv.wasm": "^0.2.0",
    "stockfish.js": "^9.0.0",
    "stockfish.pexe": "^9.0.0",
    "stockfish.wasm": "^0.2.0",
    "tablesort": "^5.0.0"
 }
}<|MERGE_RESOLUTION|>--- conflicted
+++ resolved
@@ -9,22 +9,13 @@
   "author": "Thibault Duplessis",
   "license": "AGPL-3.0",
   "devDependencies": {
-<<<<<<< HEAD
-    "browserify": "^14",
-    "gulp": "^3",
-    "gulp-concat": "^2.6",
-    "gulp-streamify": "^1",
-    "gulp-uglify": "^3",
-    "gulp-util": "^3",
-    "tsify": "^4.0.0",
-=======
     "browserify": "^16",
     "gulp": "^4",
     "gulp-uglify": "^3",
     "gulp-size": "^3",
     "gulp-concat": "^2.6",
     "fancy-log": "^1",
->>>>>>> 08161bc4
+    "tsify": "^4.0.0",
     "uglify-js": "^3",
     "vinyl-source-stream": "^2",
     "vinyl-buffer": "^1",
