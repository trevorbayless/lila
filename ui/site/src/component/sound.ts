import pubsub from './pubsub';
import { assetUrl } from './assets';
import { storage } from './storage';
import { isIOS } from 'common/mobile';
import { charRole } from 'chess';

type Name = string;
type Path = string;

export type SoundMove = (node?: { san?: string; uci?: string }) => void;

export default new (class implements SoundI {
  ctx = makeAudioContext();
  sounds = new Map<Path, Sound>(); // All loaded sounds and their instances
  paths = new Map<Name, Path>(); // sound names to paths
  theme = $('body').data('sound-set');
  speechStorage = storage.boolean('speech.enabled');
  volumeStorage = storage.make('sound-volume');
  baseUrl = assetUrl('sound', { version: '_____1' });
  soundMove?: SoundMove;

<<<<<<< HEAD
=======
  primer = () => {
    if (isIOS()) this.ctx?.resume();
    $('#warn-no-autoplay').removeClass('shown');
    $('body').off('click touchstart', this.primer);
  };

>>>>>>> d8b2719d
  constructor() {
    $('body').on('click touchstart', this.primer);
  }

  async load(name: Name, path?: Path): Promise<Sound | undefined> {
    if (!this.ctx) return;
    if (path) this.paths.set(name, path);
    else path = this.paths.get(name) ?? this.resolvePath(name);
    if (!path) return;
    if (this.sounds.has(path)) return this.sounds.get(path);

    const result = await fetch(`${path}.mp3`);
    if (!result.ok) throw new Error(`${path}.mp3 failed ${result.status}`);

    const arrayBuffer = await result.arrayBuffer();
    const audioBuffer = await new Promise<AudioBuffer>((resolve, reject) => {
      if (this.ctx?.decodeAudioData.length === 1)
        this.ctx?.decodeAudioData(arrayBuffer).then(resolve).catch(reject);
      else this.ctx?.decodeAudioData(arrayBuffer, resolve, reject);
    });
    const sound = new Sound(this.ctx, audioBuffer);
    this.sounds.set(path, sound);
    return sound;
  }

  resolvePath(name: Name): string | undefined {
    if (!this.enabled()) return;
    let dir = this.theme;
    if (this.theme === 'music' || this.speech()) {
      if (['move', 'capture', 'check'].includes(name)) return;
      if (name === 'genericNotify' || this.speech()) dir = 'standard';
      else dir = 'instrument';
    }
    return `${this.baseUrl}/${dir}/${name[0].toUpperCase() + name.slice(1)}`;
  }

  async play(name: Name, volume = 1): Promise<void> {
    return new Promise(resolve => {
      if (!this.enabled()) return resolve();
      this.load(name)
        .then(async sound => {
          if (!sound) return resolve();
          if (await this.resumeContext()) sound.play(this.getVolume() * volume, resolve);
          else resolve();
        })
        .catch(resolve);
    });
  }

  async move(node?: { san?: string; uci?: string }) {
    if (this.theme !== 'music') return;
    this.soundMove ??= await lichess.loadEsm<SoundMove>('soundMove');
    this.soundMove(node);
  }

  async countdown(count: number, interval = 500): Promise<void> {
    if (!this.enabled()) return;
    try {
      while (count > 0) {
        const promises = [new Promise(r => setTimeout(r, interval)), this.play(`countDown${count}`)];

        if (--count > 0) promises.push(this.load(`countDown${count}`));
        await Promise.all(promises);
      }
      await this.play('genericNotify');
    } catch (e) {
      console.error(e);
    }
  }

  playOnce(name: string): void {
    // increase chances that the first tab can put a local storage lock
    const doIt = () => {
      const storage = lichess.storage.make('just-played');
      if (Date.now() - parseInt(storage.get()!, 10) < 2000) return;
      storage.set('' + Date.now());
      this.play(name);
    };
    if (document.hasFocus()) doIt();
    else setTimeout(doIt, 10 + Math.random() * 500);
  }

  setVolume = this.volumeStorage.set;

  getVolume = () => {
    // garbage has been stored here by accident (e972d5612d)
    const v = parseFloat(this.volumeStorage.get() || '');
    return v >= 0 ? v : 0.7;
  };

  enabled = () => this.theme !== 'silent';

  speech = (v?: boolean): boolean => {
    if (v !== undefined) this.speechStorage.set(v);
    return this.speechStorage.get();
  };

  say = (text: string, cut = false, force = false, translated = false) => {
    try {
      if (cut) speechSynthesis.cancel();
      if (!this.speech() && !force) return false;
      const msg = new SpeechSynthesisUtterance(text);
      msg.volume = this.getVolume();
      msg.lang = translated ? document.documentElement!.lang : 'en-US';
      if (!isIOS()) {
        // speech events are unreliable on iOS, but iphones do their own cancellation
        msg.onstart = _ => lichess.mic.pause();
        msg.onend = msg.onerror = _ => lichess.mic.resume();
      }
      speechSynthesis.speak(msg);
      return true;
    } catch (err) {
      console.error(err);
      return false;
    }
  };

  sayOrPlay = (name: string, text: string) => this.say(text) || this.play(name);

  publish = () => pubsub.emit('sound_set', this.theme);

  changeSet = (s: string) => {
    if (isIOS()) this.ctx?.resume();
    this.theme = s;
    this.publish();
    this.move();
  };

  set = () => this.theme;

  saySan(san?: San, cut?: boolean) {
    const text = !san
      ? 'Game start'
      : san.includes('O-O-O#')
      ? 'long castle checkmate'
      : san.includes('O-O-O+')
      ? 'long castle check'
      : san.includes('O-O-O')
      ? 'long castle'
      : san.includes('O-O#')
      ? 'short castle checkmate'
      : san.includes('O-O+')
      ? 'short castle check'
      : san.includes('O-O')
      ? 'short castle'
      : san
          .split('')
          .map(c => {
            if (c == 'x') return 'takes';
            if (c == '+') return 'check';
            if (c == '#') return 'checkmate';
            if (c == '=') return 'promotes to';
            if (c == '@') return 'at';
            const code = c.charCodeAt(0);
            if (code > 48 && code < 58) return c; // 1-8
            if (code > 96 && code < 105) return c.toUpperCase();
            return charRole(c) || c;
          })
          .join(' ')
          .replace(/^A /, 'A, ') // "A takes" & "A 3" are mispronounced
          .replace(/(\d) E (\d)/, '$1,E $2') // Strings such as 1E5 are treated as scientific notation
          .replace(/C /, 'c ') // Capital C is pronounced as "degrees celsius" when it comes after a number (e.g. R8c3)
          .replace(/F /, 'f ') // Capital F is pronounced as "degrees fahrenheit" when it comes after a number (e.g. R8f3)
          .replace(/(\d) H (\d)/, '$1H$2'); // "H" is pronounced as "hour" when it comes after a number with a space (e.g. Rook 5 H 3)
    this.say(text, cut);
  }

  preloadBoardSounds() {
    for (const name of ['move', 'capture', 'check', 'genericNotify']) this.load(name);
  }

  async resumeContext(): Promise<boolean> {
    if (!this.ctx) return false;
    if (this.ctx.state !== 'running' && this.ctx.state !== 'suspended') {
      // in addition to 'closed', iOS has 'interrupted'. who knows what else is out there
      this.ctx = makeAudioContext();
      if (this.ctx) {
        for (const s of this.sounds.values()) s.rewire(this.ctx);
      }
    }
    // if suspended, try audioContext.resume() with a timeout (sometimes it never resolves)
    if (this.ctx?.state === 'suspended')
      await new Promise<void>(resolve => {
        const resumeTimer = setTimeout(() => {
          $('#warn-no-autoplay').addClass('shown');
          resolve();
        }, 400);
        this.ctx
          ?.resume()
          .then(() => {
            clearTimeout(resumeTimer);
            resolve();
          })
          .catch(resolve);
      });
    return this.ctx?.state === 'running';
  }

  primer = () => {
    if (isIOS({ below: 13 })) {
      this.ctx = makeAudioContext();
      for (const s of this.sounds.values()) s.rewire(this.ctx);
    } else if (isIOS()) this.ctx.resume();
    $('body').off('click touchstart', this.primer);
    setTimeout(() => $('#warn-no-autoplay').removeClass('shown'), 500);
  };
})();

class Sound {
  node: GainNode;
  ctx: AudioContext;

  constructor(ctx: AudioContext, readonly buffer: AudioBuffer) {
    this.rewire(ctx);
  }

  play(volume = 1, onend?: () => void) {
    this.node.gain.setValueAtTime(volume, this.ctx!.currentTime);
    const source = this.ctx!.createBufferSource();
    source.buffer = this.buffer;
    source.connect(this.node);
    source.onended = () => {
      source.disconnect();
      onend?.();
    };
    source.start(0);
  }

  rewire(ctx: AudioContext) {
    this.node?.disconnect();
    this.ctx = ctx;
    this.node = this.ctx.createGain();
    this.node.connect(this.ctx.destination);
  }
}

function makeAudioContext(): AudioContext | undefined {
  return window.webkitAudioContext
    ? new window.webkitAudioContext()
    : typeof AudioContext !== 'undefined'
    ? new AudioContext()
    : undefined;
}<|MERGE_RESOLUTION|>--- conflicted
+++ resolved
@@ -19,15 +19,6 @@
   baseUrl = assetUrl('sound', { version: '_____1' });
   soundMove?: SoundMove;
 
-<<<<<<< HEAD
-=======
-  primer = () => {
-    if (isIOS()) this.ctx?.resume();
-    $('#warn-no-autoplay').removeClass('shown');
-    $('body').off('click touchstart', this.primer);
-  };
-
->>>>>>> d8b2719d
   constructor() {
     $('body').on('click touchstart', this.primer);
   }
@@ -228,9 +219,9 @@
 
   primer = () => {
     if (isIOS({ below: 13 })) {
-      this.ctx = makeAudioContext();
+      this.ctx = makeAudioContext()!;
       for (const s of this.sounds.values()) s.rewire(this.ctx);
-    } else if (isIOS()) this.ctx.resume();
+    } else if (isIOS()) this.ctx?.resume();
     $('body').off('click touchstart', this.primer);
     setTimeout(() => $('#warn-no-autoplay').removeClass('shown'), 500);
   };
