import StrongSocket from "./component/socket";
<<<<<<< HEAD
import { requestIdleCallback, debounce, formAjax, numberFormat, escapeHtml } from "./component/functions";
import makeChat from './component/chat';
import once from './component/once';
import hasTouchEvents from './component/touchEvents';
import spinnerHtml from './component/spinner';
import sri from './component/sri';
=======
import { requestIdleCallback, once, debounce, makeChat, formAjax, numberFormat, escapeHtml } from "./component/functions";
import { hasTouchEvents, sri, spinnerHtml, info } from "./component/intro";
>>>>>>> 515c35a7
import { isCol1 } from "./component/is-col1";
import { storage, tempStorage } from "./component/storage";
import powertip from "./component/powertip";
import { assetUrl, soundUrl, loadCss, loadCssPath, jsModule, loadScript, hopscotch, slider } from "./component/assets";
import widget from "./component/widget";
import idleTimer from "./component/idle-timer";
import pubsub from "./component/pubsub";
import { unload, redirect, reload } from "./component/reload";
import announce from "./component/announce";
import trans from "./component/trans";
import sound from "./component/sound";
import soundBox from "./component/soundbox";
import userAutocomplete from "./component/user-autocomplete";
import miniBoard from "./component/mini-board";
import miniGame from "./component/mini-game";
import timeago from "./component/timeago";
import modal from "./component/modal";

export default function() {
  return {
    StrongSocket,
    requestIdleCallback,
    hasTouchEvents,
    sri,
    info,
    isCol1,
    storage,
    tempStorage,
    once,
    debounce,
    powertip,
    widget,
    spinnerHtml,
    assetUrl,
    soundUrl,
    loadCss,
    loadCssPath,
    jsModule,
    loadScript,
    hopscotch,
    slider,
    makeChat,
    formAjax,
    numberFormat,
    idleTimer,
    pubsub,
    unload,
    redirect,
    reload,
    escapeHtml,
    announce,
    trans,
    sound,
    soundBox,
    userAutocomplete,
    miniBoard,
    miniGame,
    timeago,
    modal
  };
}<|MERGE_RESOLUTION|>--- conflicted
+++ resolved
@@ -1,15 +1,10 @@
 import StrongSocket from "./component/socket";
-<<<<<<< HEAD
 import { requestIdleCallback, debounce, formAjax, numberFormat, escapeHtml } from "./component/functions";
 import makeChat from './component/chat';
 import once from './component/once';
 import hasTouchEvents from './component/touchEvents';
 import spinnerHtml from './component/spinner';
 import sri from './component/sri';
-=======
-import { requestIdleCallback, once, debounce, makeChat, formAjax, numberFormat, escapeHtml } from "./component/functions";
-import { hasTouchEvents, sri, spinnerHtml, info } from "./component/intro";
->>>>>>> 515c35a7
 import { isCol1 } from "./component/is-col1";
 import { storage, tempStorage } from "./component/storage";
 import powertip from "./component/powertip";
