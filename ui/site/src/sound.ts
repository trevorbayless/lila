--- conflicted
+++ resolved
@@ -1,12 +1,7 @@
 import { storage } from 'common/storage';
 import { isIOS } from 'common/device';
 import { throttle } from 'common/timing';
-<<<<<<< HEAD
 import { defined, charToRole } from 'common';
-=======
-import { defined } from 'common';
-import { charRole } from 'chess';
->>>>>>> 9adb6f90
 
 type Name = string;
 type Path = string;
