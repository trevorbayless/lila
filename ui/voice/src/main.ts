import { h, VNode } from 'snabbdom';
import * as licon from 'common/licon';
import { onInsert, bind } from 'common/snabbdom';
import { storedBooleanProp } from 'common/storage';
import { rangeConfig } from 'common/controls';
import { snabModal } from 'common/modal';
import { spinnerVdom as spinner } from 'common/spinner';
import { Entry, VoiceMove, RootCtrl } from './interfaces';
import * as xhr from 'common/xhr';
import { onClickAway } from 'common';

const supportedLangs = [
  ['en', 'English'] /*
  ['fr', 'Français'],
  ['de', 'Deutsch'],
  ['tr', 'Türkçe'],
  ['vi', 'Tiếng Việt'],*/,
];

export { type RootCtrl, type VoiceMove } from './interfaces';
export { makeVoiceMove };

export function renderVoiceMove(moveCtrl: VoiceMove, redraw: () => void, isPuzzle: boolean) {
  const rec = storedBooleanProp('voice.listening', false);

  const toggle = () => {
    const recId = moveCtrl.wakePref() ? 'idle' : undefined;
    if (lichess.once('voice.rtfm')) moveCtrl.showHelp(true);
    rec(lichess.mic.recId === lichess.mic.isBusy) ? lichess.mic.start(recId) : lichess.mic.stop();
  };
  if (rec() && !lichess.mic.recId) toggle();

  return h(`div#voice-control${isPuzzle ? '.puz' : ''}`, [
    h('div#voice-status-row', [
      h('button#microphone-button', {
        class: {
          listening: lichess.mic.recId !== false && lichess.mic.recId !== 'idle',
          idle: lichess.mic.recId === 'idle',
          busy: lichess.mic.isBusy,
        },
        attrs: {
          'data-icon': lichess.mic.isBusy ? licon.Cancel : licon.Voice,
          title: 'Toggle voice control',
        },
        hook: onInsert(el => el.addEventListener('click', toggle)),
      }),
      h('span#voice-status', {
        hook: onInsert(el => lichess.mic.setController(updateVoiceBar(moveCtrl, el))),
      }),
      h('button#voice-help-button', {
        attrs: { 'data-icon': licon.InfoCircle, title: 'Voice help' },
        hook: bind('click', () => moveCtrl.showHelp(true)),
      }),
      h('button#voice-settings-button', {
        attrs: { 'data-icon': licon.Gear, title: 'Voice settings' },
        class: { active: moveCtrl.showSettings() },
        hook: bind('click', () => moveCtrl.showSettings.toggle(), redraw),
      }),
    ]),
    moveCtrl.showSettings() ? renderSettings(moveCtrl, redraw) : null,
    moveCtrl.showHelp() ? helpModal(moveCtrl) : null,
  ]);
}

<<<<<<< HEAD
export function makeVoiceMove(ctrl: RootCtrl, fen: string): VoiceMove {
  lichess.loadModule('voice.move').then(() => {
    moveCtrl = window.LichessVoiceMove(ctrl, fen);
  });
  // this shim lets the UI build without the async voiceMove module
  return {
    update: fen => moveCtrl?.update(fen),
    opponentRequest: (request, callback) => moveCtrl?.opponentRequest(request, callback),
    get showHelp() {
      return moveCtrl?.showHelp;
    },
    get showSettings() {
      return moveCtrl?.showSettings;
    },
    get clarityPref() {
      return moveCtrl?.clarityPref;
    },
    get timerPref() {
      return moveCtrl?.timerPref;
    },
    get colorsPref() {
      return moveCtrl?.colorsPref;
    },
    get langPref() {
      return moveCtrl?.langPref;
    },
    get allPhrases() {
      return moveCtrl?.allPhrases;
    },
=======
function updateVoiceBar(moveCtrl: VoiceMove, el: HTMLElement) {
  const voiceBtn = $('button#microphone-button');

  return (txt: string, tpe: Voice.MsgType) => {
    lichess.mic.recId !== false && lichess.mic.recId !== 'idle'
      ? voiceBtn.addClass('listening')
      : voiceBtn.removeClass('listening');
    lichess.mic.recId === 'idle' ? voiceBtn.addClass('idle') : voiceBtn.removeClass('idle');
    if (lichess.mic.isBusy && !lichess.mic.recId) {
      voiceBtn.addClass('busy');
      voiceBtn.attr('data-icon', licon.Cancel);
    } else {
      voiceBtn.removeClass('busy');
      voiceBtn.attr('data-icon', licon.Voice);
    }
    if (tpe === 'start') {
      el.innerText = '';
      if (moveCtrl.wakePref()) {
        if (txt === 'idle') voiceBtn.addClass('idle');
        else voiceBtn.removeClass('idle');
      }
    } else if (tpe !== 'partial') el.innerText = txt;
>>>>>>> a2aba17a
  };
}

function renderSettings(moveCtrl: VoiceMove, redraw: () => void): VNode {
  return h('div#voice-settings', { hook: onInsert(onClickAway(() => moveCtrl.showSettings(false))) }, [
    colorsSetting(moveCtrl, redraw),
    claritySetting(moveCtrl, redraw),
    timerSetting(moveCtrl, redraw),
    langSetting(moveCtrl),
    wakeSetting(moveCtrl, redraw),
    deviceSelector(redraw),
    h('hr'),
    voiceDisable(),
  ]);
}

function colorsSetting(moveCtrl: VoiceMove, redraw: () => void) {
  return h('div.voice-choices', [
    'Label with',
    h(
      'span.btn-rack',
      ['Colors', 'Numbers'].map(pref =>
        h(
          `span.btn-rack__btn`,
          {
            class: { active: moveCtrl.colorsPref() === (pref === 'Colors') },
            hook: bind('click', () => moveCtrl.colorsPref(pref === 'Colors'), redraw),
          },
          [pref]
        )
      )
    ),
  ]);
}

function claritySetting(moveCtrl: VoiceMove, redraw: () => void) {
  return h('div.voice-setting', [
    h('label', { attrs: { for: 'voice-clarity' } }, 'Clarity'),
    h('input#voice-clarity', {
      attrs: {
        type: 'range',
        min: 0,
        max: 2,
        step: 1,
      },
      hook: rangeConfig(moveCtrl.clarityPref, val => {
        moveCtrl.clarityPref(val);
        redraw();
      }),
    }),
    h('div.range_value', ['Fuzzy', 'Average', 'Clear'][moveCtrl.clarityPref()]),
  ]);
}

function timerSetting(moveCtrl: VoiceMove, redraw: () => void) {
  return h('div.voice-setting', [
    h('label', { attrs: { for: 'voice-timer' } }, 'Timer'),
    h('input#voice-timer', {
      attrs: { type: 'range', min: 0, max: 5, step: 1 },
      hook: rangeConfig(moveCtrl.timerPref, val => {
        moveCtrl.timerPref(val);
        redraw();
      }),
    }),
    h('div.range_value', ['Off', '1.5s', '2s', '2.5s', '3s', '5s'][moveCtrl.timerPref()]),
  ]);
}

function langSetting(moveCtrl: VoiceMove) {
  return supportedLangs.length < 2
    ? null
    : h('div.voice-setting', [
        h('label', { attrs: { for: 'voice-lang' } }, 'Language'),
        h(
          'select#voice-lang',
          {
            attrs: { name: 'lang' },
            hook: bind('change', e => moveCtrl.langPref((e.target as HTMLSelectElement).value)),
          },
          [
            ...supportedLangs.map(l =>
              h(
                'option',
                {
                  attrs: l[0] === moveCtrl.langPref() ? { value: l[0], selected: '' } : { value: l[0] },
                },
                l[1]
              )
            ),
          ]
        ),
      ]);
}

function wakeSetting(moveCtrl: VoiceMove, redraw: () => void) {
  return h('div.voice-setting', { attrs: { title: '' } }, [
    h('div.switch', { attrs: { title: 'Say "hey lichess" to activate' } }, [
      h('input#wake-mode.cmn-toggle', {
        attrs: { type: 'checkbox', checked: moveCtrl.wakePref() },
        hook: bind('change', e => moveCtrl.wakePref((e.target as HTMLInputElement).checked), redraw),
      }),
      h('label', { attrs: { for: 'wake-mode' } }),
    ]),
<<<<<<< HEAD
    supportedLangs.length < 2
      ? null
      : h('div.voice-setting', [
          h('label', { attrs: { for: 'voice-lang' } }, 'Language'),
          h(
            'select#voice-lang',
            {
              attrs: { name: 'lang' },
              hook: bind('change', e => moveCtrl.langPref((e.target as HTMLSelectElement).value)),
            },
            [
              ...supportedLangs.map(l =>
                h(
                  'option',
                  {
                    attrs: l[0] === moveCtrl.langPref() ? { value: l[0], selected: '' } : { value: l[0] },
                  },
                  l[1]
                )
              ),
            ]
          ),
        ]),
    $('body').data('user')
      ? h(
          'a.button',
=======
    h('label', { attrs: { for: 'wake-mode' } }, ['Wake on ', h('strong', '"Hey Lichess"')]),
  ]);
}

let devices: InputDeviceInfo[] | undefined;
function deviceSelector(redraw: () => void) {
  return h('div.voice-choices', [
    'Microphone',
    h(
      'select',
      {
        hook: onInsert((el: HTMLSelectElement) => {
          el.addEventListener('change', () => lichess.mic.setDeviceId(el.value));
          if (devices === undefined)
            lichess.mic.getDevices().then(ds => {
              devices = ds;
              redraw();
            });
        }),
      },
      (devices || []).map(d =>
        h(
          'option',
>>>>>>> a2aba17a
          {
            attrs: {
              value: d.deviceId,
              selected: d.deviceId === lichess.mic.getDeviceId(),
            },
          },
          d.label
        )
<<<<<<< HEAD
      : null,
=======
      )
    ),
>>>>>>> a2aba17a
  ]);
}

function voiceDisable() {
  return !$('body').data('user')
    ? null
    : h(
        'a.button',
        {
          attrs: {
            title: 'Also set in Preferences -> Display',
          },
          hook: bind('click', () =>
            xhr
              .text('/pref/voice', { method: 'post', body: xhr.form({ voice: '0' }) })
              .then(() => window.location.reload())
          ),
        },
        'Disable voice recognition'
      );
}

function helpModal(moveCtrl: VoiceMove) {
  return snabModal({
    class: `voice-move-help`,
    content: [h('div.scrollable', spinner())],
    onClose: () => moveCtrl.showHelp(false),
    onInsert: async el => {
      const [, grammar, html] = await Promise.all([
        lichess.loadCssPath('voiceMove.help'),
        xhr.jsonSimple(lichess.assetUrl(`compiled/grammar/moves-${moveCtrl.langPref()}.json`)),
        xhr.text(xhr.url(`/help/voice-move`, {})),
      ]);
      // using lexicon instead of crowdin translations for moves/commands
      el.find('.scrollable').html(html);
      const valToWord = (val: string, phonetic: boolean) =>
        grammar.entries.find((e: Entry) => (e.val ?? e.tok) === val && (!phonetic || e.tags?.includes('phonetic')))?.in;
      $('.val-to-word', el).each(function (this: HTMLElement) {
        const tryPhonetic = (val: string) =>
          (this.classList.contains('phonetic') && valToWord(val, true)) || valToWord(val, false);
        this.innerText = this.innerText
          .split(',')
          .map(v => tryPhonetic(v))
          .join(' ');
      });
      el.find('#all-phrases-button').on('click', () => {
        let html = '<table id="big-table"><tbody>';
        const all = moveCtrl.allPhrases().sort((a, b) => a[0].localeCompare(b[0]));
        const cols = Math.min(3, Math.ceil(window.innerWidth / 399));
        const rows = Math.ceil(all.length / cols);
        for (let row = 0; row < rows; row++) {
          html += '<tr>';
          for (let i = row; i < all.length; i += rows) {
            html += `<td>${all[i][0]}</td><td>${all[i][1]}</td>`;
          }
          html += '</tr>';
        }
        html += '</tbody></table>';
        el.find('.scrollable').html(html);
      });
    },
  });
}

async function makeVoiceMove(ctrl: RootCtrl, fen: string): Promise<VoiceMove> {
  const moveCtrl = await lichess.loadModule('voice.move').then(() => window.LichessVoiceMove(ctrl, fen));
  return {
    update: fen => moveCtrl?.update(fen),
    opponentRequest: (request, callback) => moveCtrl?.opponentRequest(request, callback),
    get showHelp() {
      return moveCtrl.showHelp;
    },
    get showSettings() {
      return moveCtrl.showSettings;
    },
    get clarityPref() {
      return moveCtrl.clarityPref;
    },
    get timerPref() {
      return moveCtrl.timerPref;
    },
    get colorsPref() {
      return moveCtrl.colorsPref;
    },
    get wakePref() {
      return moveCtrl.wakePref;
    },
    get showPromotion() {
      return moveCtrl.showPromotion;
    },
    get langPref() {
      return moveCtrl.langPref;
    },
    get allPhrases() {
      return moveCtrl.allPhrases;
    },
  };
}<|MERGE_RESOLUTION|>--- conflicted
+++ resolved
@@ -10,11 +10,11 @@
 import { onClickAway } from 'common';
 
 const supportedLangs = [
-  ['en', 'English'] /*
-  ['fr', 'Français'],
-  ['de', 'Deutsch'],
-  ['tr', 'Türkçe'],
-  ['vi', 'Tiếng Việt'],*/,
+  ['en', 'English'],
+  //['fr', 'Français'],
+  //['de', 'Deutsch'],
+  //['tr', 'Türkçe'],
+  //['vi', 'Tiếng Việt'],
 ];
 
 export { type RootCtrl, type VoiceMove } from './interfaces';
@@ -62,37 +62,6 @@
   ]);
 }
 
-<<<<<<< HEAD
-export function makeVoiceMove(ctrl: RootCtrl, fen: string): VoiceMove {
-  lichess.loadModule('voice.move').then(() => {
-    moveCtrl = window.LichessVoiceMove(ctrl, fen);
-  });
-  // this shim lets the UI build without the async voiceMove module
-  return {
-    update: fen => moveCtrl?.update(fen),
-    opponentRequest: (request, callback) => moveCtrl?.opponentRequest(request, callback),
-    get showHelp() {
-      return moveCtrl?.showHelp;
-    },
-    get showSettings() {
-      return moveCtrl?.showSettings;
-    },
-    get clarityPref() {
-      return moveCtrl?.clarityPref;
-    },
-    get timerPref() {
-      return moveCtrl?.timerPref;
-    },
-    get colorsPref() {
-      return moveCtrl?.colorsPref;
-    },
-    get langPref() {
-      return moveCtrl?.langPref;
-    },
-    get allPhrases() {
-      return moveCtrl?.allPhrases;
-    },
-=======
 function updateVoiceBar(moveCtrl: VoiceMove, el: HTMLElement) {
   const voiceBtn = $('button#microphone-button');
 
@@ -115,7 +84,6 @@
         else voiceBtn.removeClass('idle');
       }
     } else if (tpe !== 'partial') el.innerText = txt;
->>>>>>> a2aba17a
   };
 }
 
@@ -219,34 +187,6 @@
       }),
       h('label', { attrs: { for: 'wake-mode' } }),
     ]),
-<<<<<<< HEAD
-    supportedLangs.length < 2
-      ? null
-      : h('div.voice-setting', [
-          h('label', { attrs: { for: 'voice-lang' } }, 'Language'),
-          h(
-            'select#voice-lang',
-            {
-              attrs: { name: 'lang' },
-              hook: bind('change', e => moveCtrl.langPref((e.target as HTMLSelectElement).value)),
-            },
-            [
-              ...supportedLangs.map(l =>
-                h(
-                  'option',
-                  {
-                    attrs: l[0] === moveCtrl.langPref() ? { value: l[0], selected: '' } : { value: l[0] },
-                  },
-                  l[1]
-                )
-              ),
-            ]
-          ),
-        ]),
-    $('body').data('user')
-      ? h(
-          'a.button',
-=======
     h('label', { attrs: { for: 'wake-mode' } }, ['Wake on ', h('strong', '"Hey Lichess"')]),
   ]);
 }
@@ -270,7 +210,6 @@
       (devices || []).map(d =>
         h(
           'option',
->>>>>>> a2aba17a
           {
             attrs: {
               value: d.deviceId,
@@ -279,12 +218,8 @@
           },
           d.label
         )
-<<<<<<< HEAD
-      : null,
-=======
       )
     ),
->>>>>>> a2aba17a
   ]);
 }
 
